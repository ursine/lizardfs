--- conflicted
+++ resolved
@@ -1,16 +1,9 @@
-<<<<<<< HEAD
-lizardfs (2.9.0) stable; urgency=medium
-=======
-lizardfs (2.6.1) unstable; urgency=low
->>>>>>> ca6be5a2
+lizardfs (2.9.0) unstable; urgency=low
 
   * (all) xor format
   * (all) performance improvements
 
-<<<<<<< HEAD
- -- Marcin Sulikowski <contact@lizardfs.org>  Thu, 20 Nov 2014 14:00:00 +0200
-=======
- -- Łukasz Pietrzak <contact@lizardfs.org> Wed, 03 Jun 2015 12:00:00 +0200
+ -- Adam Nieżurawski <contact@lizardfs.org>  Thu, 15 Jun 2015 15:00:00 +0200
 
 lizardfs (2.6.0) stable; urgency=medium
 
@@ -34,7 +27,6 @@
   * (all) Minor bug fixes and improvements
 
  -- Marcin Sulikowski <contact@lizardfs.org>  Mon, 09 Feb 2015 12:00:00 +0200
->>>>>>> ca6be5a2
 
 lizardfs (2.5.4) stable; urgency=medium
 
