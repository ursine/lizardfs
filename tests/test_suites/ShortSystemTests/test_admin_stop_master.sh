--- conflicted
+++ resolved
@@ -8,13 +8,14 @@
 		localhost "${info[matocl]}" <<< "${info[admin_password]}"
 lizardfs_master_n 1 start
 
-<<<<<<< HEAD
 # Remember version of metadata before stopping the master server
 last_metadata_version=$(lizardfs_probe_master metadataserver-status | cut -f3)
 
 # Make sure admin stop will succeed with connected shadow server
 assert_success lizardfs-admin stop-master-without-saving-metadata \
 		localhost "${info[matocl]}" <<< "${info[admin_password]}"
+
+# Wait for master server to actually shut down
 assert_eventually "! mfsmaster -c ${info[master_cfg]} isalive"
 
 # Verify if a proper lock file was left by the master server
@@ -22,15 +23,6 @@
 assert_file_exists "$lockfile"
 assert_equals "quick_stop: $last_metadata_version" "$(cat "$lockfile")"
 
-=======
-# Make sure admin stop will succeed with connected shadow server
-assert_success lizardfs-admin stop-master-without-saving-metadata \
-		localhost "${info[matocl]}" <<< "${info[admin_password]}"
-
-# Wait for master server to actually shut down
-assert_eventually "! mfsmaster -c ${info[master_cfg]} isalive"
-
->>>>>>> 17981a5b
 # Make sure that there is no possibility to start the master server normally
 assert_failure lizardfs_master_n 0 start
 
