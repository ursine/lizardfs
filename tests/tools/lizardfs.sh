--- conflicted
+++ resolved
@@ -382,7 +382,7 @@
 # Run every second chunkserver with each chunk format
 chunkserver_chunk_format_cfg_() {
 	local chunkserver_id=$1
-	if [[ "$(($chunkserver_id % 2))" == 0 ]]; then
+	if [[ "$(($RANDOM % 2))" == 0 ]]; then
 		echo "CREATE_NEW_CHUNKS_IN_MOOSEFS_FORMAT = 0"
 	else
 		echo "CREATE_NEW_CHUNKS_IN_MOOSEFS_FORMAT = 1"
@@ -523,11 +523,6 @@
 	lizardfs-probe "$command" localhost "${lizardfs_info_[matocl]}" --porcelain "$@"
 }
 
-<<<<<<< HEAD
-# print the number of fully operational chunkservers
-lizardfs_ready_chunkservers_count() {
-	lizardfs-probe ready-chunkservers-count localhost ${lizardfs_info_[matocl]}
-=======
 # A useful shortcut for lizardfs-admin commands which require authentication
 # Usage: lizardfs_admin_master <command> [option...]
 # Calls lizardfs-admin with the given command and and automatically adds address
@@ -555,7 +550,11 @@
 lizardfs_stop_master_without_saving_metadata() {
 	lizardfs_admin_master stop-master-without-saving-metadata
 	assert_eventually "! mfsmaster -c ${lizardfs_info_[master_cfg]} isalive"
->>>>>>> dd5fe68c
+}
+
+# print the number of fully operational chunkservers
+lizardfs_ready_chunkservers_count() {
+	lizardfs-probe ready-chunkservers-count localhost ${lizardfs_info_[matocl]}
 }
 
 # lizardfs_wait_for_ready_chunkservers <num> -- waits until <num> chunkservers are fully operational
@@ -591,13 +590,5 @@
 # <ip2>:<port2>:<label> <chunks2>
 # ...
 lizardfs_rebalancing_status() {
-<<<<<<< HEAD
-	lizardfs_probe_master list-chunkservers | sort | awk '$2 == "'$LIZARDFS_VERSION'" {print $1,$3}'
-}
-=======
 	lizardfs_probe_master list-chunkservers | sort | awk '$2 == "'$LIZARDFS_VERSION'" {print $1":"$10,$3}'
-}
-
-LIZARDFS_BLOCK_SIZE=$((64 * 1024))
-LIZARDFS_CHUNK_SIZE=$((1024 * LIZARDFS_BLOCK_SIZE))
->>>>>>> dd5fe68c
+}