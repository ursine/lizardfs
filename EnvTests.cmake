--- conflicted
+++ resolved
@@ -1,7 +1,7 @@
 # comparing build config with (old) autotools build,
 # refer to ced2e72776fd01e71f1c7eece9c4414b1fe23c54 / configure.ac
 
-# discarded tests: 
+# discarded tests:
 # keywords tests for inline, volatile and const
 
 # functions marked here as required, that don't appear in the code: atexit strchr
@@ -17,21 +17,7 @@
 include(CheckFunctions)
 include(CheckIncludes)
 include(CheckMembers)
-<<<<<<< HEAD
 include(Libraries)
-=======
-
-find_library(FUSE_LIBRARY fuse)
-message(STATUS "FUSE_LIBRARY: ${FUSE_LIBRARY}")
-
-find_library(RT_LIBRARY rt)
-message(STATUS "RT_LIBRARY: ${RT_LIBRARY}")
-
-find_package(ZLIB REQUIRED)
-find_package(Socket)
-find_package(Threads)
-find_package(Boost COMPONENTS filesystem system regex thread)
->>>>>>> b5f8d8ed
 
 set(INCLUDES arpa/inet.h fcntl.h inttypes.h limits.h netdb.h netinet/in.h stddef.h stdlib.h string.h
 	sys/resource.h sys/rusage.h sys/socket.h sys/statvfs.h sys/time.h syslog.h unistd.h stdbool.h)
