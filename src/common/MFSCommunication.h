--- conflicted
+++ resolved
@@ -86,65 +86,6 @@
 
 #define MFS_INODE_REUSE_DELAY 86400
 
-<<<<<<< HEAD
-#define STATUS_OK              0        // OK
-
-#define ERROR_EPERM            1        // Operation not permitted
-#define ERROR_ENOTDIR          2        // Not a directory
-#define ERROR_ENOENT           3        // No such file or directory
-#define ERROR_EACCES           4        // Permission denied
-#define ERROR_EEXIST           5        // File exists
-#define ERROR_EINVAL           6        // Invalid argument
-#define ERROR_ENOTEMPTY        7        // Directory not empty
-#define ERROR_CHUNKLOST        8        // Chunk lost
-#define ERROR_OUTOFMEMORY      9        // Out of memory
-
-#define ERROR_INDEXTOOBIG     10        // Index too big
-#define ERROR_LOCKED          11        // Chunk locked
-#define ERROR_NOCHUNKSERVERS  12        // No chunk servers
-#define ERROR_NOCHUNK         13        // No such chunk
-#define ERROR_CHUNKBUSY       14        // Chunk is busy
-#define ERROR_REGISTER        15        // Incorrect register BLOB
-#define ERROR_NOTDONE         16        // None of chunk servers performed requested operation
-#define ERROR_NOTOPENED       17        // File not opened
-#define ERROR_NOTSTARTED      18        // Write not started
-
-#define ERROR_WRONGVERSION    19        // Wrong chunk version
-#define ERROR_CHUNKEXIST      20        // Chunk already exists
-#define ERROR_NOSPACE         21        // No space left
-#define ERROR_IO              22        // IO error
-#define ERROR_BNUMTOOBIG      23        // Incorrect block number
-#define ERROR_WRONGSIZE       24        // Incorrect size
-#define ERROR_WRONGOFFSET     25        // Incorrect offset
-#define ERROR_CANTCONNECT     26        // Can't connect
-#define ERROR_WRONGCHUNKID    27        // Incorrect chunk id
-#define ERROR_DISCONNECTED    28        // Disconnected
-#define ERROR_CRC             29        // CRC error
-#define ERROR_DELAYED         30        // Operation delayed
-#define ERROR_CANTCREATEPATH  31        // Can't create path
-
-#define ERROR_MISMATCH        32        // Data mismatch
-
-#define ERROR_EROFS           33        // Read-only file system
-#define ERROR_QUOTA           34        // Quota exceeded
-#define ERROR_BADSESSIONID    35        // Bad session id
-#define ERROR_NOPASSWORD      36        // Password is needed
-#define ERROR_BADPASSWORD     37        // Incorrect password
-
-#define ERROR_ENOATTR         38        // Attribute not found
-#define ERROR_ENOTSUP         39        // Operation not supported
-#define ERROR_ERANGE          40        // Result too large
-#define ERROR_TIMEOUT         41        // Timeout
-
-#define ERROR_NOTLOCKED       42        // No such lock
-#define ERROR_WRONGLOCKID     43        // Wrong lock id
-
-#define ERROR_NOTPOSSIBLE     44        // It's not possible to perform operation in this way
-#define ERROR_RESERVED2       45
-#define ERROR_RESERVED3       46
-#define ERROR_RESERVED4       47
-#define ERROR_MAX             48
-=======
 #define STATUS_OK                      0    // OK
 
 #define ERROR_EPERM                    1    // Operation not permitted
@@ -199,8 +140,15 @@
 #define ERROR_PARSE                   44    // Parsing unsuccessful
 #define ERROR_METADATAVERSIONMISMATCH 45    // Metadata version mismatch
 
-#define ERROR_MAX                     46
->>>>>>> 91f324c6
+#define ERROR_NOTLOCKED               46    // No such lock
+#define ERROR_WRONGLOCKID             47    // Wrong lock id
+
+#define ERROR_NOTPOSSIBLE             48    // It's not possible to perform operation in this way
+#define ERROR_RESERVED2               49
+#define ERROR_RESERVED3               50
+#define ERROR_RESERVED4               51
+
+#define ERROR_MAX                     52
 
 #define ERROR_STRINGS \
 	"OK", \
@@ -245,19 +193,16 @@
 	"Operation not supported", \
 	"Result too large", \
 	"Timeout", \
-<<<<<<< HEAD
+	"Metadata checksum not matching", \
+	"Changelog inconsistent", \
+	"Parsing unsuccessful", \
+	"Metadata version mismatch", \
 	"No such lock", \
 	"Wrong lock id", \
 	"Operation not possible", \
 	"Unknown MFS error", \
 	"Unknown MFS error", \
 	"Unknown MFS error", \
-=======
-	"Metadata checksum not matching", \
-	"Changelog inconsistent", \
-	"Parsing unsuccessful", \
-	"Metadata version mismatch", \
->>>>>>> 91f324c6
 	"Unknown MFS error"
 
 /* type for readdir command */
