--- conflicted
+++ resolved
@@ -337,18 +337,14 @@
 /// msgid:32 cmdno:32 size:32 vershex:32 // only in communication from master to client
 
 #define ANTOAN_BAD_COMMAND_SIZE 2
-<<<<<<< HEAD
-// [msgid:32] cmdno:32 size:32 version:32 (msgid - only in communication from master to client)
-
-#define ANTOAN_PING 3
-// size:32
-
-#define ANTOAN_PING_REPLY 4
-// data:BYTES
-=======
 /// cmdno:32 size:32 vershex:32
 /// msgid:32 cmdno:32 size:32 vershex:32 // only in communication from master to client
->>>>>>> 0defbf64
+
+#define ANTOAN_PING 3
+/// size:32
+
+#define ANTOAN_PING_REPLY 4
+/// data:BYTES
 
 // METALOGGER <-> MASTER
 
@@ -476,22 +472,14 @@
 
 // 0x008C
 #define MATOCS_SET_VERSION (PROTO_BASE + 140)
-<<<<<<< HEAD
-// chunkid:64 version:32 oldversion:32
-=======
 /// chunkid:64 chunkversion:32 oldchunkversion:32
->>>>>>> 0defbf64
 
 // 0x0474
 #define LIZ_MATOCS_SET_VERSION (1000U + 140U)
 
 // 0x008D
 #define CSTOMA_SET_VERSION (PROTO_BASE + 141)
-<<<<<<< HEAD
-// chunkid:64 status:8
-=======
 /// chunkid:64 status:8
->>>>>>> 0defbf64
 
 // 0x0475
 #define LIZ_CSTOMA_SET_VERSION (1000U + 141U)
@@ -554,58 +542,44 @@
 
 // 0x00CA
 #define CSTOCL_READ_DATA (PROTO_BASE+202)
-<<<<<<< HEAD
-// chunkid:64 offset:32 size:32 crc:32 size*[ databyte:8 ]
+/// chunkid:64 offset:32 size:32 crc:32 data:BYTES[size]
 
 // 0x04B0
 #define LIZ_CLTOCS_READ (1000U + 200U)
+
 // 0x04B1
 #define LIZ_CSTOCL_READ_STATUS (1000U + 201U)
+
 // 0x04B2
 #define LIZ_CSTOCL_READ_DATA (1000U + 202U)
-
-// 0x00D2
-#define CLTOCS_WRITE (PROTO_BASE+210)
-// chunkid:64 version:32 N*[ ip:32 port:16 ]
-// 0x04BA
-#define LIZ_CLTOCS_WRITE_INIT (1000U + 210U)
-
-// 0x00D3
-#define CSTOCL_WRITE_STATUS (PROTO_BASE+211)
-// chunkid:64 writeid:32 status:8
-// 0x04BB
-#define LIZ_CSTOCL_WRITE_STATUS (1000U + 211U)
-
-// 0x00D4
-#define CLTOCS_WRITE_DATA (PROTO_BASE+212)
-// chunkid:64 writeid:32 blocknum:16 offset:16 size:32 crc:32 size*[ databyte:8 ]
-// 0x04BC
-#define LIZ_CLTOCS_WRITE_DATA (1000U + 212U)
-
-// 0x00D5
-#define CLTOCS_WRITE_END (PROTO_BASE+213)
-// chunkid:64 version:32
-// 0x04BD
-#define LIZ_CLTOCS_WRITE_END (1000U + 213U)
-=======
-/// chunkid:64 offset:32 size:32 crc:32 data:BYTES[size]
 
 // 0x00D2
 #define CLTOCS_WRITE (PROTO_BASE+210)
 /// chunkid:64 chunkversion:32 chain:(N * [ip:32 port:16])
 
+// 0x04BA
+#define LIZ_CLTOCS_WRITE_INIT (1000U + 210U)
+
 // 0x00D3
 #define CSTOCL_WRITE_STATUS (PROTO_BASE+211)
 /// chunkid:64 writeid:32 status:8
 
+// 0x04BB
+#define LIZ_CSTOCL_WRITE_STATUS (1000U + 211U)
+
 // 0x00D4
 #define CLTOCS_WRITE_DATA (PROTO_BASE+212)
 /// chunkid:64 writeid:32 blocknum:16 offset:16 size:32 crc:32 data:BYTES[size]
 
+// 0x04BC
+#define LIZ_CLTOCS_WRITE_DATA (1000U + 212U)
+
 // 0x00D5
 #define CLTOCS_WRITE_FINISH (PROTO_BASE+213)
 /// chunkid:64 chunkversion:32
->>>>>>> 0defbf64
+
+// 0x04BD
+#define LIZ_CLTOCS_WRITE_END (1000U + 213U)
 
 //CHUNKSERVER <-> CHUNKSERVER
 
@@ -628,17 +602,9 @@
 /// chunkid:64 chunkversion:32 checksum:32
 /// chunkid:64 chunkversion:32 status:8
 
-<<<<<<< HEAD
-// Following packet was removed, but number (PROTO_BASE+302)
-// cannot be reused for backward compatibility:
-//// 0x012E
-//#define ANTOCS_CHUNK_CHECKSUM_TAB (PROTO_BASE+302)
-//// chunkid:64 version:32
-=======
 // 0x012E
 #define ANTOCS_CHUNK_CHECKSUM_TAB (PROTO_BASE+302)
 /// chunkid:64 version:32
->>>>>>> 0defbf64
 
 // 0x012F
 #define CSTOAN_CHUNK_CHECKSUM_TAB (PROTO_BASE+303)
@@ -910,23 +876,17 @@
 
 // 0x01B4
 #define CLTOMA_FUSE_WRITE_CHUNK_END (PROTO_BASE+436)
-<<<<<<< HEAD
-// msgid:32 chunkid:64 inode:32 length:64
+/// msgid:32 chunkid:64 inode:32 filelength:64
+
 // 0x059C
 #define LIZ_CLTOMA_FUSE_WRITE_CHUNK_END (1000U + 436U)
 
 // 0x01B5
 #define MATOCL_FUSE_WRITE_CHUNK_END (PROTO_BASE+437)
-// msgid:32 status:8
+/// msgid:32 status:8
+
 // 0x059D
 #define LIZ_MATOCL_FUSE_WRITE_CHUNK_END (1000U + 437U)
-=======
-/// msgid:32 chunkid:64 inode:32 filelength:64
-
-// 0x01B5
-#define MATOCL_FUSE_WRITE_CHUNK_END (PROTO_BASE+437)
-/// msgid:32 status:8
->>>>>>> 0defbf64
 
 // 0x01B6
 #define CLTOMA_FUSE_APPEND (PROTO_BASE+438)
@@ -1135,10 +1095,6 @@
 // 0x01E1
 #define MATOCL_FUSE_SETXATTR (PROTO_BASE+481)
 // msgid:32 status:8
-<<<<<<< HEAD
-
-=======
->>>>>>> 0defbf64
 
 // Abandoned sub-project - directory entries cached on client side
 // directory removed from cache
