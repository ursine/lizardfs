#pragma once
#include "common/platform.h"

#include <algorithm>
#include <cstdint>
#include <map>
#include <numeric>
#include <string>

#include "common/media_label.h"

namespace goal {

<<<<<<< HEAD
#include "common/chunk_type.h"

namespace goal {

const uint8_t kMinOrdinaryGoal = 1;
const uint8_t kMaxOrdinaryGoal = 9;
const uint8_t kMinXorGoal = 247;
const uint8_t kMaxXorGoal = 255;
const uint8_t kMinXorLevel = 2;
const uint8_t kMaxXorLevel = 10;

ChunkType::XorLevel toXorLevel(uint8_t goal);
bool isGoalValid(uint8_t goal);
bool isOrdinaryGoal(uint8_t goal);
bool isXorGoal(uint8_t goal);
uint8_t xorLevelToGoal(ChunkType::XorLevel xorLevel);

}
=======
constexpr uint8_t kMinGoal = 1;
constexpr uint8_t kMaxGoal = 20;
constexpr uint8_t kNumberOfGoals = kMaxGoal - kMinGoal + 1;

inline bool isGoalValid(uint8_t goal) {
	return goal >= kMinGoal && goal <= kMaxGoal;
}

} // namespace goal

/// A class which represents a description of a goal.
class Goal {
public:
	typedef std::map<MediaLabel, int> Labels;

	/// Maximum number of copies a goal can require.
	static constexpr uint32_t kMaxExpectedCopies = 30;

	/// A default constructor.
	Goal() : size_(0) {}

	/// Constructor.
	Goal(std::string name, Labels labels)
			: name_(std::move(name)),
			  labels_(std::move(labels)),
			  size_(std::accumulate(labels_.begin(), labels_.end(), 0,
				      [](int sum, const Labels::value_type& elem){ return sum + elem.second; })) {
	}

	/// Number of labels in this goal.
	uint32_t getExpectedCopies() const {
		return size_;
	}

	/// Verifies names of goals.
	static bool isNameValid(const std::string& goalName) {
		// Let's use exactly the same algorithm as for media labels
		return isMediaLabelValid(goalName);
	}

	/// Get labels of this goal object.
	const Labels& labels() const {
		return labels_;
	}

	/// Get name of this goal.
	const std::string& name() const {
		return name_;
	}

	/// Oerator ==.
	bool operator==(const Goal& other) {
		return (name_ == other.name_ && labels_ == other.labels_);
	}

private:
	/// Name of the goal.
	std::string name_;

	/// For each desired copy, a label of media, where it should be stored.
	Labels labels_;
	int size_;
};
>>>>>>> bb89f49e
<|MERGE_RESOLUTION|>--- conflicted
+++ resolved
@@ -1,4 +1,5 @@
 #pragma once
+
 #include "common/platform.h"
 
 #include <algorithm>
@@ -7,37 +8,26 @@
 #include <numeric>
 #include <string>
 
+#include "common/chunk_type.h"
 #include "common/media_label.h"
 
 namespace goal {
 
-<<<<<<< HEAD
-#include "common/chunk_type.h"
-
-namespace goal {
-
-const uint8_t kMinOrdinaryGoal = 1;
-const uint8_t kMaxOrdinaryGoal = 9;
-const uint8_t kMinXorGoal = 247;
-const uint8_t kMaxXorGoal = 255;
-const uint8_t kMinXorLevel = 2;
-const uint8_t kMaxXorLevel = 10;
+constexpr uint8_t kMinOrdinaryGoal = 1;
+constexpr uint8_t kMaxOrdinaryGoal = 20;
+constexpr uint8_t kMinXorGoal = 247;
+constexpr uint8_t kMaxXorGoal = 255;
+constexpr uint8_t kMinXorLevel = 2;
+constexpr uint8_t kMaxXorLevel = 10;
+constexpr uint8_t kNumberOfOrdinaryGoals = kMaxOrdinaryGoal - kMinOrdinaryGoal + 1;
+constexpr uint8_t kNumberOfXorGoals = kMaxXorGoal - kMinXorGoal + 1;
 
 ChunkType::XorLevel toXorLevel(uint8_t goal);
 bool isGoalValid(uint8_t goal);
 bool isOrdinaryGoal(uint8_t goal);
 bool isXorGoal(uint8_t goal);
 uint8_t xorLevelToGoal(ChunkType::XorLevel xorLevel);
-
-}
-=======
-constexpr uint8_t kMinGoal = 1;
-constexpr uint8_t kMaxGoal = 20;
-constexpr uint8_t kNumberOfGoals = kMaxGoal - kMinGoal + 1;
-
-inline bool isGoalValid(uint8_t goal) {
-	return goal >= kMinGoal && goal <= kMaxGoal;
-}
+const std::vector<uint8_t>& allGoals();
 
 } // namespace goal
 
@@ -50,14 +40,43 @@
 	static constexpr uint32_t kMaxExpectedCopies = 30;
 
 	/// A default constructor.
-	Goal() : size_(0) {}
+	Goal() : isXor_(false), xorLevel_(0), size_(0) {}
 
 	/// Constructor.
 	Goal(std::string name, Labels labels)
-			: name_(std::move(name)),
+			: isXor_(false),
+			  xorLevel_(0),
+			  name_(std::move(name)),
 			  labels_(std::move(labels)),
 			  size_(std::accumulate(labels_.begin(), labels_.end(), 0,
 				      [](int sum, const Labels::value_type& elem){ return sum + elem.second; })) {
+	}
+
+	static Goal getXorGoal(ChunkType::XorLevel level) {
+		Goal g;
+		g.isXor_ = true;
+		g.xorLevel_ = level;
+		g.size_ = level + 1;
+		g.name_ = "xor" + std::to_string(uint16_t(level));
+		return g;
+	}
+
+	static Goal getDefaultGoal(uint8_t goalId) {
+		if (goal::isXorGoal(goalId)) {
+			return Goal::getXorGoal(goal::toXorLevel(goalId));
+		} else {
+			sassert(goalId == 0 || goal::isOrdinaryGoal(goalId));
+			return Goal(std::to_string(goalId), {{kMediaLabelWildcard, goalId}});
+		}
+	}
+
+	bool isXor() const {
+		return isXor_;
+	}
+
+	ChunkType::XorLevel xorLevel() const {
+		sassert(isXor_);
+		return xorLevel_;
 	}
 
 	/// Number of labels in this goal.
@@ -83,15 +102,20 @@
 
 	/// Oerator ==.
 	bool operator==(const Goal& other) {
-		return (name_ == other.name_ && labels_ == other.labels_);
+		return isXor_ == other.isXor_
+				&& xorLevel_ == other.xorLevel_
+				&& name_ == other.name_
+				&& labels_ == other.labels_;
 	}
 
 private:
+	bool isXor_;
+	ChunkType::XorLevel xorLevel_;
+
 	/// Name of the goal.
 	std::string name_;
 
 	/// For each desired copy, a label of media, where it should be stored.
 	Labels labels_;
 	int size_;
-};
->>>>>>> bb89f49e
+};