/*
   Copyright 2005-2010 Jakub Kruszona-Zawadzki, Gemius SA, 2013 Skytechnology sp. z o.o..

   This file was part of MooseFS and is part of LizardFS.

   LizardFS is free software: you can redistribute it and/or modify
   it under the terms of the GNU General Public License as published by
   the Free Software Foundation, version 3.

   LizardFS is distributed in the hope that it will be useful,
   but WITHOUT ANY WARRANTY; without even the implied warranty of
   MERCHANTABILITY or FITNESS FOR A PARTICULAR PURPOSE.  See the
   GNU General Public License for more details.

   You should have received a copy of the GNU General Public License
   along with LizardFS  If not, see <http://www.gnu.org/licenses/>.
 */

#include "config.h"
#include "init.h"

#include <errno.h>
#include <fcntl.h>
#include <grp.h>
#include <pwd.h>
#include <signal.h>
#include <stdio.h>
#include <stdlib.h>
#include <string.h>
#include <strings.h>
#include <sys/resource.h>
#include <sys/stat.h>
#include <sys/time.h>
#include <sys/types.h>
#include <sys/wait.h>
#include <syslog.h>
#include <time.h>
#include <unistd.h>
<<<<<<< HEAD
#include <atomic>
=======
#include <memory>
>>>>>>> 0de630c2

#include "common/cfg.h"
#include "common/crc.h"
#include "common/cwrap.h"
#include "common/exceptions.h"
#include "common/main.h"
#include "common/massert.h"
#include "common/slogger.h"
#include "common/strerr.h"

#if defined(HAVE_MLOCKALL)
#  if defined(HAVE_SYS_MMAN_H)
#    include <sys/mman.h>
#  endif
#  if defined(HAVE_SYS_RESOURCE_H)
#    include <sys/resource.h>
#  endif
#  if defined(RLIMIT_MEMLOCK) && defined(MCL_CURRENT) && defined(MCL_FUTURE)
#    define MFS_USE_MEMLOCK 1
#  endif
#endif

#ifndef MFSMAXFILES
#  define MFSMAXFILES 5000
#endif

#define STR_AUX(x) #x
#define STR(x) STR_AUX(x)

enum class RunMode {
	kRestart = 0,
	kStart = 1,
	kStop = 2,
	kReload = 3,
	kTest = 4,
	kKill = 5,
	kIsAlive = 6
};

typedef struct deentry {
	void (*fun)(void);
	struct deentry *next;
} deentry;

static deentry *dehead=NULL;


typedef struct weentry {
	void (*fun)(void);
	struct weentry *next;
} weentry;

static weentry *wehead=NULL;


typedef struct ceentry {
	int (*fun)(void);
	struct ceentry *next;
} ceentry;

static ceentry *cehead=NULL;


typedef struct rlentry {
	void (*fun)(void);
	struct rlentry *next;
} rlentry;

static rlentry *rlhead=NULL;


typedef struct pollentry {
	void (*desc)(struct pollfd *,uint32_t *);
	void (*serve)(struct pollfd *);
	struct pollentry *next;
} pollentry;

static pollentry *pollhead=NULL;


typedef struct eloopentry {
	void (*fun)(void);
	struct eloopentry *next;
} eloopentry;

static eloopentry *eloophead=NULL;


typedef struct timeentry {
	uint32_t nextevent;
	uint32_t seconds;
	uint32_t offset;
	int mode;
	void (*fun)(void);
	struct timeentry *next;
} timeentry;

static timeentry *timehead=NULL;

static std::atomic<uint32_t> now;
static std::atomic<uint64_t> usecnow;

static int signalpipe[2];

/* interface */

void main_destructregister (void (*fun)(void)) {
	deentry *aux=(deentry*)malloc(sizeof(deentry));
	passert(aux);
	aux->fun = fun;
	aux->next = dehead;
	dehead = aux;
}

void main_canexitregister (int (*fun)(void)) {
	ceentry *aux=(ceentry*)malloc(sizeof(ceentry));
	passert(aux);
	aux->fun = fun;
	aux->next = cehead;
	cehead = aux;
}

void main_wantexitregister (void (*fun)(void)) {
	weentry *aux=(weentry*)malloc(sizeof(weentry));
	passert(aux);
	aux->fun = fun;
	aux->next = wehead;
	wehead = aux;
}

void main_reloadregister (void (*fun)(void)) {
	rlentry *aux=(rlentry*)malloc(sizeof(rlentry));
	passert(aux);
	aux->fun = fun;
	aux->next = rlhead;
	rlhead = aux;
}

void main_pollregister (void (*desc)(struct pollfd *,uint32_t *),void (*serve)(struct pollfd *)) {
	pollentry *aux=(pollentry*)malloc(sizeof(pollentry));
	passert(aux);
	aux->desc = desc;
	aux->serve = serve;
	aux->next = pollhead;
	pollhead = aux;
}

void main_eachloopregister (void (*fun)(void)) {
	eloopentry *aux=(eloopentry*)malloc(sizeof(eloopentry));
	passert(aux);
	aux->fun = fun;
	aux->next = eloophead;
	eloophead = aux;
}

void* main_timeregister (int mode,uint32_t seconds,uint32_t offset,void (*fun)(void)) {
	timeentry *aux;
	if (seconds==0 || offset>=seconds) {
		return NULL;
	}
	aux = (timeentry*)malloc(sizeof(timeentry));
	passert(aux);
	aux->nextevent = ((now / seconds) * seconds) + offset;
	while (aux->nextevent<now) {
		aux->nextevent+=seconds;
	}
	aux->seconds = seconds;
	aux->offset = offset;
	aux->mode = mode;
	aux->fun = fun;
	aux->next = timehead;
	timehead = aux;
	return aux;
}

int main_timechange(void* x,int mode,uint32_t seconds,uint32_t offset) {
	timeentry *aux = (timeentry*)x;
	if (seconds==0 || offset>=seconds) {
		return -1;
	}
	aux->nextevent = ((now / seconds) * seconds) + offset;
	while (aux->nextevent<now) {
		aux->nextevent+=seconds;
	}
	aux->seconds = seconds;
	aux->offset = offset;
	aux->mode = mode;
	return 0;
}

/* internal */

void free_all_registered_entries(void) {
	deentry *de,*den;
	ceentry *ce,*cen;
	weentry *we,*wen;
	rlentry *re,*ren;
	pollentry *pe,*pen;
	eloopentry *ee,*een;
	timeentry *te,*ten;

	for (de = dehead ; de ; de = den) {
		den = de->next;
		free(de);
	}

	for (ce = cehead ; ce ; ce = cen) {
		cen = ce->next;
		free(ce);
	}

	for (we = wehead ; we ; we = wen) {
		wen = we->next;
		free(we);
	}

	for (re = rlhead ; re ; re = ren) {
		ren = re->next;
		free(re);
	}

	for (pe = pollhead ; pe ; pe = pen) {
		pen = pe->next;
		free(pe);
	}

	for (ee = eloophead ; ee ; ee = een) {
		een = ee->next;
		free(ee);
	}

	for (te = timehead ; te ; te = ten) {
		ten = te->next;
		free(te);
	}
}

int canexit() {
	ceentry *aux;
	for (aux = cehead ; aux!=NULL ; aux=aux->next ) {
		if (aux->fun()==0) {
			return 0;
		}
	}
	return 1;
}

uint32_t main_time() {
	return now;
}

uint64_t main_utime() {
	return usecnow;
}

void destruct() {
	deentry *deit;
	for (deit = dehead ; deit!=NULL ; deit=deit->next ) {
		deit->fun();
	}
}

void mainloop() {
	uint32_t prevtime = 0;
	struct timeval tv;
	pollentry *pollit;
	eloopentry *eloopit;
	timeentry *timeit;
	ceentry *ceit;
	weentry *weit;
	rlentry *rlit;
	struct pollfd pdesc[MFSMAXFILES];
	uint32_t ndesc;
	int i;
	int t,r;

	t = 0;
	r = 0;
	while (t!=3) {
		ndesc=1;
		pdesc[0].fd = signalpipe[0];
		pdesc[0].events = POLLIN;
		pdesc[0].revents = 0;
		for (pollit = pollhead ; pollit != NULL ; pollit = pollit->next) {
			pollit->desc(pdesc,&ndesc);
		}
		i = poll(pdesc,ndesc,50);
		gettimeofday(&tv,NULL);
		usecnow = tv.tv_sec * uint64_t(1000000) + tv.tv_usec;
		now = tv.tv_sec;
		if (i<0) {
			if (errno==EAGAIN) {
				syslog(LOG_WARNING,"poll returned EAGAIN");
				usleep(100000);
				continue;
			}
			if (errno!=EINTR) {
				syslog(LOG_WARNING,"poll error: %s",strerr(errno));
				break;
			}
		} else {
			if ((pdesc[0].revents)&POLLIN) {
				uint8_t sigid;
				if (read(signalpipe[0],&sigid,1)==1) {
					if (sigid=='\001' && t==0) {
						syslog(LOG_NOTICE,"terminate signal received");
						t = 1;
					} else if (sigid=='\002') {
						syslog(LOG_NOTICE,"reloading config files");
						r = 1;
					}
				}
			}
			for (pollit = pollhead ; pollit != NULL ; pollit = pollit->next) {
				pollit->serve(pdesc);
			}
		}
		for (eloopit = eloophead ; eloopit != NULL ; eloopit = eloopit->next) {
			eloopit->fun();
		}
		if (now<prevtime) {
			// time went backward !!! - recalculate "nextevent" time
			// adding previous_time_to_run prevents from running next event too soon.
			for (timeit = timehead ; timeit != NULL ; timeit = timeit->next) {
				uint32_t previous_time_to_run = timeit->nextevent - prevtime;
				if (previous_time_to_run > timeit->seconds) {
					previous_time_to_run = timeit->seconds;
				}
				timeit->nextevent = ((now / timeit->seconds) * timeit->seconds) + timeit->offset;
				while (timeit->nextevent <= now+previous_time_to_run) {
					timeit->nextevent += timeit->seconds;
				}
			}
		} else if (now>prevtime+3600) {
			// time went forward !!! - just recalculate "nextevent" time
			for (timeit = timehead ; timeit != NULL ; timeit = timeit->next) {
				timeit->nextevent = ((now / timeit->seconds) * timeit->seconds) + timeit->offset;
				while (now >= timeit->nextevent) {
					timeit->nextevent += timeit->seconds;
				}
			}
		}
		for (timeit = timehead ; timeit != NULL ; timeit = timeit->next) {
			if (now >= timeit->nextevent) {
				if (timeit->mode == TIMEMODE_RUN_LATE) {
					while (now >= timeit->nextevent) {
						timeit->nextevent += timeit->seconds;
					}
					timeit->fun();
				} else { /* timeit->mode == TIMEMODE_SKIP_LATE */
					if (now == timeit->nextevent) {
						timeit->fun();
					}
					while (now >= timeit->nextevent) {
						timeit->nextevent += timeit->seconds;
					}
				}
			}
		}
		prevtime = now;
		if (t==0 && r) {
			cfg_reload();
			for (rlit = rlhead ; rlit!=NULL ; rlit=rlit->next ) {
				rlit->fun();
			}
			r = 0;
		}
		if (t==1) {
			for (weit = wehead ; weit!=NULL ; weit=weit->next ) {
				weit->fun();
			}
			t = 2;
		}
		if (t==2) {
			i = 1;
			for (ceit = cehead ; ceit!=NULL && i ; ceit=ceit->next ) {
				if (ceit->fun()==0) {
					i=0;
				}
			}
			if (i) {
				t = 3;
			}
		}
	}
}

int initialize(void) {
	uint32_t i;
	int ok;
	ok = 1;
	for (i=0 ; (long int)(RunTab[i].fn)!=0 && ok ; i++) {
		now = time(NULL);
		if (RunTab[i].fn()<0) {
			mfs_arg_syslog(LOG_ERR,"init: %s failed !!!",RunTab[i].name);
			ok=0;
		}
	}
	return ok;
}

int initialize_late(void) {
	uint32_t i;
	int ok;
	ok = 1;
	for (i=0 ; (long int)(LateRunTab[i].fn)!=0 && ok ; i++) {
		now = time(NULL);
		if (LateRunTab[i].fn()<0) {
			mfs_arg_syslog(LOG_ERR,"init: %s failed !!!",RunTab[i].name);
			ok=0;
		}
	}
	now = time(NULL);
	return ok;
}



/* signals */

static int termsignal[]={
	SIGTERM,
	-1
};

static int reloadsignal[]={
	SIGHUP,
	-1
};

static int ignoresignal[]={
	SIGQUIT,
#ifdef SIGPIPE
	SIGPIPE,
#endif
#ifdef SIGTSTP
	SIGTSTP,
#endif
#ifdef SIGTTIN
	SIGTTIN,
#endif
#ifdef SIGTTOU
	SIGTTOU,
#endif
#ifdef SIGINFO
	SIGINFO,
#endif
#ifdef SIGUSR1
	SIGUSR1,
#endif
#ifdef SIGUSR2
	SIGUSR2,
#endif
#ifdef SIGCHLD
	SIGCHLD,
#endif
#ifdef SIGCLD
	SIGCLD,
#endif
	-1
};

static int daemonignoresignal[]={
	SIGINT,
	-1
};

void termhandle(int signo) {
	signo = write(signalpipe[1],"\001",1); // killing two birds with one stone - use signo and do something with value returned by write :)
	(void)signo; // and then use this value to calm down compiler ;)
}

void reloadhandle(int signo) {
	signo = write(signalpipe[1],"\002",1); // see above
	(void)signo;
}

void set_signal_handlers(int daemonflag) {
	struct sigaction sa;
	uint32_t i;

	zassert(pipe(signalpipe));

#ifdef SA_RESTART
	sa.sa_flags = SA_RESTART;
#else
	sa.sa_flags = 0;
#endif
	sigemptyset(&sa.sa_mask);

	sa.sa_handler = termhandle;
	for (i=0 ; termsignal[i]>0 ; i++) {
		sigaction(termsignal[i],&sa,(struct sigaction *)0);
	}
	sa.sa_handler = reloadhandle;
	for (i=0 ; reloadsignal[i]>0 ; i++) {
		sigaction(reloadsignal[i],&sa,(struct sigaction *)0);
	}
	sa.sa_handler = SIG_IGN;
	for (i=0 ; ignoresignal[i]>0 ; i++) {
		sigaction(ignoresignal[i],&sa,(struct sigaction *)0);
	}
	sa.sa_handler = daemonflag?SIG_IGN:termhandle;
	for (i=0 ; daemonignoresignal[i]>0 ; i++) {
		sigaction(daemonignoresignal[i],&sa,(struct sigaction *)0);
	}
}

void signal_cleanup(void) {
	close(signalpipe[0]);
	close(signalpipe[1]);
}

void changeugid(void) {
	char pwdgrpbuff[16384];
	struct passwd pwd,*pw;
	struct group grp,*gr;
	char *wuser;
	char *wgroup;
	uid_t wrk_uid;
	gid_t wrk_gid;
	int gidok;

	if (geteuid()==0) {
		wuser = cfg_getstr("WORKING_USER",DEFAULT_USER);
		wgroup = cfg_getstr("WORKING_GROUP",DEFAULT_GROUP);

		gidok = 0;
		wrk_gid = -1;
		if (wgroup[0]=='#') {
			wrk_gid = strtol(wgroup+1,NULL,10);
			gidok = 1;
		} else if (wgroup[0]) {
			getgrnam_r(wgroup,&grp,pwdgrpbuff,16384,&gr);
			if (gr==NULL) {
				mfs_arg_syslog(LOG_WARNING,"%s: no such group !!!",wgroup);
				exit(LIZARDFS_EXIT_STATUS_ERROR);
			} else {
				wrk_gid = gr->gr_gid;
				gidok = 1;
			}
		}

		if (wuser[0]=='#') {
			wrk_uid = strtol(wuser+1,NULL,10);
			if (gidok==0) {
				getpwuid_r(wrk_uid,&pwd,pwdgrpbuff,16384,&pw);
				if (pw==NULL) {
					mfs_arg_syslog(LOG_ERR,"%s: no such user id - can't obtain group id",wuser+1);
					exit(LIZARDFS_EXIT_STATUS_ERROR);
				}
				wrk_gid = pw->pw_gid;
			}
		} else {
			getpwnam_r(wuser,&pwd,pwdgrpbuff,16384,&pw);
			if (pw==NULL) {
				mfs_arg_syslog(LOG_ERR,"%s: no such user !!!",wuser);
				exit(LIZARDFS_EXIT_STATUS_ERROR);
			}
			wrk_uid = pw->pw_uid;
			if (gidok==0) {
				wrk_gid = pw->pw_gid;
			}
		}
		free(wuser);
		free(wgroup);

		if (setgid(wrk_gid)<0) {
			mfs_arg_errlog(LOG_ERR,"can't set gid to %d",(int)wrk_gid);
			exit(LIZARDFS_EXIT_STATUS_ERROR);
		} else {
			syslog(LOG_NOTICE,"set gid to %d",(int)wrk_gid);
		}
		if (setuid(wrk_uid)<0) {
			mfs_arg_errlog(LOG_ERR,"can't set uid to %d",(int)wrk_uid);
			exit(LIZARDFS_EXIT_STATUS_ERROR);
		} else {
			syslog(LOG_NOTICE,"set uid to %d",(int)wrk_uid);
		}
	}
}

class FileLock {
public:
	enum class LockStatus {
		kSuccess = 0,
		kAlive = 1,
		kAgain = 2,
		kFail = -1
	};

	FileLock(RunMode runmode, uint32_t timeout, bool lockConsistencyCheck)
			: fd_(),
			  name_("." STR(APPNAME) ".lock"),
			  lockstatus_(LockStatus::kFail),
			  thisProcessCreatedLockFile_(false) {
		while ((lockstatus_ = wdlock(runmode, timeout, lockConsistencyCheck)) == LockStatus::kAgain) {
		}
		if (lockstatus_ == LockStatus::kFail) {
			throw FilesystemException("");
		}
	}
	virtual ~FileLock() {
		/*
		 * Order of unlock/file deletion matters
		 * for RunMode::kRestart mode.
		 * We need to remove file first and then
		 * unlock file.
		 */
		if (thisProcessCreatedLockFile_) {
			::unlink(name_.c_str());
		}
	}

	LockStatus lockstatus() const {
		return lockstatus_;
	}
	const std::string& name() const {
		return name_;
	}

private:
	LockStatus wdlock(RunMode runmode, uint32_t timeout, bool lockConsistencyCheck);
	pid_t mylock();
	void createLockFile(bool lockConsistencyCheck);

	FileDescriptor fd_;
	std::string name_;
	LockStatus lockstatus_;
	bool thisProcessCreatedLockFile_;
};

pid_t FileLock::mylock() {
	struct flock fl;
	fl.l_start = 0;
	fl.l_len = 0;
	fl.l_pid = getpid();
	fl.l_type = F_WRLCK;
	fl.l_whence = SEEK_SET;
	pid_t pid = -1;
	for (;;) {
		if (fcntl(fd_.get(), F_SETLK, &fl) >= 0) { // lock set
			pid = 0;                       // ok
			break;
		}
		if (errno!=EAGAIN) {             // error other than "already locked"
			break;
		}
		if (fcntl(fd_.get(), F_GETLK, &fl) < 0) {  // get lock owner
			break;
		}
		if (fl.l_type!=F_UNLCK) {        // found lock
			pid = fl.l_pid;                // return lock owner
			break;
		}
	}
	return pid;
}

void FileLock::createLockFile(bool lockConsistencyCheck) {
	bool notExisted((::access(name_.c_str(), F_OK) != 0) && (errno == ENOENT));
	fd_.reset(open(name_.c_str(), O_WRONLY | O_CREAT | (lockConsistencyCheck ? O_EXCL : 0), 0666));
	if (!fd_.isOpened()) {
		throw FilesystemException("can't create lockfile in working directory");
	}
	thisProcessCreatedLockFile_ = notExisted;
}

FileLock::LockStatus FileLock::wdlock(RunMode runmode, uint32_t timeout, bool lockConsistencyCheck) {
	/*
	 * Race condition is possible here.
	 * If lockConsistencyCheck is false, the other instance
	 * that was running when we started can finish when we reach this line
	 * and can delete lock file so we will not be protected.
	 * Unraceable implementation (hardlink based) is possible and should be done.
	 */
	createLockFile(lockConsistencyCheck);
	pid_t ownerpid(mylock());
	if (ownerpid<0) {
		mfs_errlog(LOG_ERR,"fcntl error");
		return LockStatus::kFail;
	}
	if (ownerpid>0) {
		if (runmode==RunMode::kIsAlive) {
			return LockStatus::kAlive;
		}
		if (runmode==RunMode::kTest) {
			fprintf(stderr,STR(APPNAME) " pid: %ld\n",(long)ownerpid);
			return LockStatus::kFail;
		}
		if (runmode==RunMode::kStart) {
			fprintf(stderr,"can't start: lockfile is already locked by another process\n");
			return LockStatus::kFail;
		}
		if (runmode==RunMode::kReload) {
			/*
			 * FIXME: buissiness logic should not be in file locking function.
			 */
			if (kill(ownerpid,SIGHUP)<0) {
				mfs_errlog(LOG_WARNING,"can't send reload signal to lock owner");
				return LockStatus::kFail;
			}
			fprintf(stderr,"reload signal has beed sent\n");
			return LockStatus::kSuccess;
		}
		if (runmode==RunMode::kKill) {
			fprintf(stderr,"sending SIGKILL to lock owner (pid:%ld)\n",(long int)ownerpid);
			/*
			 * FIXME: buissiness logic should not be in file locking function.
			 */
			if (kill(ownerpid,SIGKILL)<0) {
				mfs_errlog(LOG_WARNING,"can't kill lock owner");
				return LockStatus::kFail;
			}
		} else {
			sassert((runmode == RunMode::kStop) || (runmode == RunMode::kRestart));
			fprintf(stderr,"sending SIGTERM to lock owner (pid:%ld)\n",(long int)ownerpid);
			/*
			 * FIXME: buissiness logic should not be in file locking function.
			 */
			if (kill(ownerpid,SIGTERM)<0) {
				mfs_errlog(LOG_WARNING,"can't kill lock owner");
				return LockStatus::kFail;
			}
		}
		fprintf(stderr,"waiting for termination ... ");
		fflush(stderr);
		uint32_t l = 0;
		pid_t newownerpid;
		do {
			newownerpid = mylock();
			if (newownerpid<0) {
				mfs_errlog(LOG_ERR,"fcntl error");
				return LockStatus::kFail;
			}
			if (newownerpid>0) {
				l++;
				if (l>=timeout) {
					syslog(LOG_ERR,"about %" PRIu32 " seconds passed and lockfile is still locked - giving up",l);
					fprintf(stderr,"giving up\n");
					return LockStatus::kFail;
				}
				if (l%10==0) {
					syslog(LOG_WARNING,"about %" PRIu32 " seconds passed and lock still exists",l);
					fprintf(stderr,"%" PRIu32 "s ",l);
					fflush(stderr);
				}
				if (newownerpid!=ownerpid) {
					fprintf(stderr,"\nnew lock owner detected\n");
					if (runmode==RunMode::kKill) {
						fprintf(stderr,"sending SIGKILL to lock owner (pid:%ld) ... ",(long int)newownerpid);
						fflush(stderr);
						if (kill(newownerpid,SIGKILL)<0) {
							mfs_errlog(LOG_WARNING,"can't kill lock owner");
							return LockStatus::kFail;
						}
					} else {
						sassert(runmode == RunMode::kRestart);
						fprintf(stderr,"sending SIGTERM to lock owner (pid:%ld) ... ",(long int)newownerpid);
						fflush(stderr);
						if (kill(newownerpid,SIGTERM)<0) {
							mfs_errlog(LOG_WARNING,"can't kill lock owner");
							return LockStatus::kFail;
						}
					}
					ownerpid = newownerpid;
				}
			}
			sleep(1);
		} while (newownerpid!=0);
		fprintf(stderr,"terminated\n");
		return (runmode == RunMode::kRestart) ? LockStatus::kAgain : LockStatus::kSuccess;
	}
	if (runmode==RunMode::kStart || runmode==RunMode::kRestart) {
		fprintf(stderr,"lockfile created and locked\n");
	} else if (runmode==RunMode::kStop || runmode==RunMode::kKill) {
		fprintf(stderr,"can't find process to terminate\n");
		return LockStatus::kFail;
	} else if (runmode==RunMode::kReload) {
		fprintf(stderr,"can't find process to send reload signal\n");
		return LockStatus::kFail;
	} else if (runmode==RunMode::kTest) {
		fprintf(stderr,STR(APPNAME) " is not running\n");
	} else if (runmode==RunMode::kIsAlive) {
		return LockStatus::kSuccess;
	}
	return LockStatus::kSuccess;
}

void makedaemon() {
	int f;
	uint8_t pipebuff[1000];
	ssize_t r;
	size_t happy;
	int piped[2];

	fflush(stdout);
	fflush(stderr);
	if (pipe(piped)<0) {
		fprintf(stderr,"pipe error\n");
		exit(LIZARDFS_EXIT_STATUS_ERROR);
	}
	f = fork();
	if (f<0) {
		syslog(LOG_ERR,"first fork error: %s",strerr(errno));
		exit(LIZARDFS_EXIT_STATUS_ERROR);
	}
	if (f>0) {
		wait(&f);       // just get child status - prevents child from being zombie during initialization stage
		if (f) {
			fprintf(stderr,"Child status: %d\n",f);
			exit(LIZARDFS_EXIT_STATUS_ERROR);
		}
		close(piped[1]);
		while ((r=read(piped[0],pipebuff,1000))) {
			if (r>0) {
				if (pipebuff[r-1]==0) { // zero as a last char in the pipe means error
					if (r>1) {
						happy = fwrite(pipebuff,1,r-1,stderr);
						(void)happy;
					}
					exit(LIZARDFS_EXIT_STATUS_ERROR);
				}
				happy = fwrite(pipebuff,1,r,stderr);
				(void)happy;
			} else {
				fprintf(stderr,"Error reading pipe: %s\n",strerr(errno));
				exit(LIZARDFS_EXIT_STATUS_ERROR);
			}
		}
		exit(LIZARDFS_EXIT_STATUS_SUCCESS);
	}
	setsid();
	setpgid(0,getpid());
	f = fork();
	if (f<0) {
		syslog(LOG_ERR,"second fork error: %s",strerr(errno));
		if (write(piped[1],"fork error\n",11)!=11) {
			syslog(LOG_ERR,"pipe write error: %s",strerr(errno));
		}
		close(piped[1]);
		exit(LIZARDFS_EXIT_STATUS_ERROR);
	}
	if (f>0) {
		exit(LIZARDFS_EXIT_STATUS_SUCCESS);
	}
	set_signal_handlers(1);

	close(STDIN_FILENO);
	sassert(open("/dev/null", O_RDWR, 0)==STDIN_FILENO);
	close(STDOUT_FILENO);
	sassert(dup(STDIN_FILENO)==STDOUT_FILENO);
	close(STDERR_FILENO);
	sassert(dup(piped[1])==STDERR_FILENO);
	close(piped[1]);
}

void close_msg_channel() {
	fflush(stderr);
	close(STDERR_FILENO);
	sassert(open("/dev/null", O_RDWR, 0)==STDERR_FILENO);
}

void createpath(const char *filename) {
	char pathbuff[1024];
	const char *src = filename;
	char *dst = pathbuff;
	if (*src=='/') *dst++=*src++;

	while (*src) {
		while (*src!='/' && *src) {
			*dst++=*src++;
		}
		if (*src=='/') {
			*dst='\0';
			if (mkdir(pathbuff,(mode_t)0777)<0) {
				if (errno!=EEXIST) {
					mfs_arg_errlog(LOG_NOTICE,"creating directory %s",pathbuff);
				}
			} else {
				mfs_arg_syslog(LOG_NOTICE,"directory %s has been created",pathbuff);
			}
			*dst++=*src++;
		}
	}
}

void usage(const char *appname) {
	printf(
"usage: %s [-vdu] [-t locktimeout] [-c cfgfile] [start|stop|restart|reload|test|isalive]\n"
"\n"
"-v : print version number and exit\n"
"-d : run in foreground\n"
"-u : log undefined config variables\n"
"-t locktimeout : how long wait for lockfile\n"
"-c cfgfile : use given config file\n"
	,appname);
	exit(LIZARDFS_EXIT_STATUS_ERROR);
}

int main(int argc,char **argv) {
	char *logappname;
	char *wrkdir;
	char *cfgfile;
	char *appname;
	int ch;
	int rundaemon,logundefined;
	int lockmemory;
	int32_t nicelevel;
	uint32_t locktimeout;
	int fd;
	uint8_t movewarning;
	struct rlimit rls;

	strerr_init();
	mycrc32_init();

	movewarning = 0;
	cfgfile=strdup(ETC_PATH "/mfs/" STR(APPNAME) ".cfg");
	passert(cfgfile);
	if ((fd = open(cfgfile,O_RDONLY))<0 && errno==ENOENT) {
		free(cfgfile);
		cfgfile=strdup(ETC_PATH "/" STR(APPNAME) ".cfg");
		passert(cfgfile);
		if ((fd = open(cfgfile,O_RDONLY))>=0) {
			movewarning = 1;
		}
	}
	if (fd>=0) {
		close(fd);
	}
	locktimeout = 1800;
	rundaemon = 1;
	RunMode runmode = RunMode::kRestart;
	logundefined = 0;
	lockmemory = 0;
	appname = argv[0];

	while ((ch = getopt(argc, argv, "c:dht:uv?")) != -1) {
		switch(ch) {
			case 'v':
				printf("version: %u.%u.%u\n",PACKAGE_VERSION_MAJOR,PACKAGE_VERSION_MINOR,PACKAGE_VERSION_MICRO);
				return 0;
			case 'd':
				rundaemon=0;
				break;
			case 't':
				locktimeout=strtoul(optarg,NULL,10);
				break;
			case 'c':
				free(cfgfile);
				cfgfile = strdup(optarg);
				passert(cfgfile);
				movewarning = 0;
				break;
			case 'u':
				logundefined=1;
				break;
			default:
				usage(appname);
				return LIZARDFS_EXIT_STATUS_ERROR;
		}
	}
	argc -= optind;
	argv += optind;
	if (argc==1) {
		if (strcasecmp(argv[0],"start")==0) {
			runmode = RunMode::kStart;
		} else if (strcasecmp(argv[0],"stop")==0) {
			runmode = RunMode::kStop;
		} else if (strcasecmp(argv[0],"restart")==0) {
			runmode = RunMode::kRestart;
		} else if (strcasecmp(argv[0],"reload")==0) {
			runmode = RunMode::kReload;
		} else if (strcasecmp(argv[0],"test")==0) {
			runmode = RunMode::kTest;
		} else if (strcasecmp(argv[0],"kill")==0) {
			runmode = RunMode::kKill;
		} else if (strcasecmp(argv[0],"isalive")==0) {
			runmode = RunMode::kIsAlive;
		} else {
			usage(appname);
			return LIZARDFS_EXIT_STATUS_ERROR;
		}
	} else if (argc!=0) {
		usage(appname);
		return LIZARDFS_EXIT_STATUS_ERROR;
	}

	if (movewarning) {
		mfs_syslog(LOG_WARNING,"default sysconf path has changed - please move " STR(APPNAME) ".cfg from " ETC_PATH "/ to " ETC_PATH "/mfs/");
	}

	if (runmode==RunMode::kStart || runmode==RunMode::kRestart) {
		if (rundaemon) {
			makedaemon();
		} else {
			set_signal_handlers(0);
		}
	}

	if (cfg_load(cfgfile,logundefined)==0) {
		fprintf(stderr,"can't load config file: %s - using defaults\n",cfgfile);
	}
	free(cfgfile);

	logappname = cfg_getstr("SYSLOG_IDENT",STR(APPNAME));

	if (rundaemon) {
		if (logappname[0]) {
			openlog(logappname, LOG_PID | LOG_NDELAY , LOG_DAEMON);
		} else {
			openlog(STR(APPNAME), LOG_PID | LOG_NDELAY , LOG_DAEMON);
		}
	} else {
#if defined(LOG_PERROR)
		if (logappname[0]) {
			openlog(logappname, LOG_PID | LOG_NDELAY | LOG_PERROR, LOG_USER);
		} else {
			openlog(STR(APPNAME), LOG_PID | LOG_NDELAY | LOG_PERROR, LOG_USER);
		}
#else
		if (logappname[0]) {
			openlog(logappname, LOG_PID | LOG_NDELAY, LOG_USER);
		} else {
			openlog(STR(APPNAME), LOG_PID | LOG_NDELAY, LOG_USER);
		}
#endif
	}

	if (runmode==RunMode::kStart || runmode==RunMode::kRestart) {
		rls.rlim_cur = MFSMAXFILES;
		rls.rlim_max = MFSMAXFILES;
		if (setrlimit(RLIMIT_NOFILE,&rls)<0) {
			syslog(LOG_NOTICE,"can't change open files limit to %u",MFSMAXFILES);
		}

		lockmemory = cfg_getnum("LOCK_MEMORY",0);
#ifdef MFS_USE_MEMLOCK
		if (lockmemory) {
			rls.rlim_cur = RLIM_INFINITY;
			rls.rlim_max = RLIM_INFINITY;
			setrlimit(RLIMIT_MEMLOCK,&rls);
		}
#endif
		nicelevel = cfg_getint32("NICE_LEVEL",-19);
		setpriority(PRIO_PROCESS,getpid(),nicelevel);
	}

	changeugid();

	wrkdir = cfg_getstr("DATA_PATH",DATA_PATH);
	if (runmode==RunMode::kStart || runmode==RunMode::kRestart) {
		fprintf(stderr,"working directory: %s\n",wrkdir);
	}

	if (chdir(wrkdir)<0) {
		mfs_arg_syslog(LOG_ERR,"can't set working directory to %s",wrkdir);
		if (rundaemon) {
			fputc(0,stderr);
			close_msg_channel();
		}
		closelog();
		free(logappname);
		return LIZARDFS_EXIT_STATUS_ERROR;
	}
	free(wrkdir);

	umask(cfg_getuint32("FILE_UMASK",027)&077);

	std::unique_ptr<FileLock> fl;
	bool enforceLockfileConsistency(cfg_getint32("ENFORCE_LOCKFILE_CONSISTENCY", 0) == 1 ? true : false);
	try {
		/*
		 * Only kStart should check for lock file consistency.
		 */
		fl.reset(new FileLock(runmode, locktimeout, enforceLockfileConsistency && (runmode == RunMode::kStart)));
	} catch (const FilesystemException& e) {
		if (e.what()[0]) {
			mfs_errlog(LOG_ERR, e.what());
		}
		if (rundaemon) {
			fputc(0,stderr);
			close_msg_channel();
		}
		closelog();
		free(logappname);
		return LIZARDFS_EXIT_STATUS_ERROR;
	}

	if (runmode==RunMode::kStop || runmode==RunMode::kKill || runmode==RunMode::kReload
			|| runmode==RunMode::kTest || runmode==RunMode::kIsAlive) {
		if (rundaemon) {
			close_msg_channel();
		}
		closelog();
		free(logappname);
		if (runmode==RunMode::kIsAlive) {
			FileLock::LockStatus lockstatus = fl->lockstatus();
			sassert((lockstatus == FileLock::LockStatus::kSuccess)
					|| (lockstatus == FileLock::LockStatus::kAlive));
			return (lockstatus == FileLock::LockStatus::kAlive
					? LIZARDFS_EXIT_STATUS_SUCCESS : LIZARDFS_EXIT_STATUS_NOT_ALIVE);
		} else {
			return LIZARDFS_EXIT_STATUS_SUCCESS;
		}
	}

#ifdef MFS_USE_MEMLOCK
	if (lockmemory) {
		if (getrlimit(RLIMIT_MEMLOCK,&rls)<0) {
			mfs_errlog(LOG_WARNING,"error getting memory lock limits");
		} else {
			if (rls.rlim_cur!=RLIM_INFINITY && rls.rlim_max==RLIM_INFINITY) {
				rls.rlim_cur = RLIM_INFINITY;
				rls.rlim_max = RLIM_INFINITY;
				if (setrlimit(RLIMIT_MEMLOCK,&rls)<0) {
					mfs_errlog(LOG_WARNING,"error setting memory lock limit to unlimited");
				}
			}
			if (getrlimit(RLIMIT_MEMLOCK,&rls)<0) {
				mfs_errlog(LOG_WARNING,"error getting memory lock limits");
			} else {
				if (rls.rlim_cur!=RLIM_INFINITY) {
					mfs_errlog(LOG_WARNING,"can't set memory lock limit to unlimited");
				} else {
					if (mlockall(MCL_CURRENT|MCL_FUTURE)<0) {
						mfs_errlog(LOG_WARNING,"memory lock error");
					} else {
						mfs_syslog(LOG_NOTICE,"process memory was successfully locked in RAM");
					}
			}       }
		}
	}
#else
	if (lockmemory) {
		mfs_syslog(LOG_WARNING,"memory lock not supported !!!");
	}
#endif
	fprintf(stderr,"initializing %s modules ...\n",logappname);

	if (initialize()) {
		if (getrlimit(RLIMIT_NOFILE,&rls)==0) {
			syslog(LOG_NOTICE,"open files limit: %lu",(unsigned long)(rls.rlim_cur));
		}
		fprintf(stderr,"%s daemon initialized properly\n",logappname);
		if (rundaemon) {
			close_msg_channel();
		}
		if (initialize_late()) {
			mainloop();
			ch=LIZARDFS_EXIT_STATUS_SUCCESS;
		} else {
			ch=LIZARDFS_EXIT_STATUS_ERROR;
		}
	} else {
		fprintf(stderr,"error occured during initialization - exiting\n");
		if (rundaemon) {
			fputc(0,stderr);
			close_msg_channel();
		}
		ch=LIZARDFS_EXIT_STATUS_ERROR;
	}
	destruct();
	free_all_registered_entries();
	signal_cleanup();
	cfg_term();
	strerr_term();
	closelog();
	free(logappname);
	return ch;
}<|MERGE_RESOLUTION|>--- conflicted
+++ resolved
@@ -36,11 +36,8 @@
 #include <syslog.h>
 #include <time.h>
 #include <unistd.h>
-<<<<<<< HEAD
 #include <atomic>
-=======
 #include <memory>
->>>>>>> 0de630c2
 
 #include "common/cfg.h"
 #include "common/crc.h"
