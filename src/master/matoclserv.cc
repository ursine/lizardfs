--- conflicted
+++ resolved
@@ -100,16 +100,10 @@
 // locked chunks
 typedef struct chunklist {
 	uint64_t chunkid;
-<<<<<<< HEAD
 	uint64_t fleng;     // file length
 	uint32_t lockid;    // lock ID
 	uint32_t qid;       // queryid for answer
 	uint32_t inode;     // inode
-=======
-	uint64_t fleng;         // file length
-	uint32_t qid;           // queryid for answer
-	uint32_t inode;         // inode
->>>>>>> 795f0466
 	uint32_t uid;
 	uint32_t gid;
 	uint32_t auid;
@@ -957,17 +951,8 @@
 			status = matoclserv_fuse_write_chunk_respond(eptr,
 					chunkid, qid, fleng, lockid, isMooseFsType);
 		}
-<<<<<<< HEAD
 		if (status != STATUS_OK) {
 			fs_writeend(0, 0, chunkid, 0); // ignore status - just do it.
-=======
-		if (status!=STATUS_OK) {
-			ptr = matoclserv_createpacket(eptr,MATOCL_FUSE_WRITE_CHUNK,5);
-			put32bit(&ptr,qid);
-			put8bit(&ptr,status);
-			fs_writeend(0,0,chunkid);       // ignore status - just do it.
-			return;
->>>>>>> 795f0466
 		}
 		return;
 	case FUSE_TRUNCATE:
@@ -2681,12 +2666,8 @@
 		matoclserv_createpacket(eptr, outMessage);
 		return;
 	}
-<<<<<<< HEAD
-
-	if (opflag) {	// wait for operation end
-=======
+
 	if (opflag) {   // wait for operation end
->>>>>>> 795f0466
 		cl = (chunklist*)malloc(sizeof(chunklist));
 		passert(cl);
 		cl->inode = inode;
@@ -2699,20 +2680,10 @@
 		eptr->chunkdelayedops = cl;
 	} else {        // return status immediately
 		dcm_modify(inode,eptr->sesdata->sessionid);
-<<<<<<< HEAD
 		status = matoclserv_fuse_write_chunk_respond(eptr,
 				chunkId, messageId, fileLength, lockId, isMooseFsType);
 		if (status != STATUS_OK) {
-			fs_writeend(0, 0, chunkId, 0);	// ignore status - just do it.
-=======
-		status=chunk_getversionandlocations(chunkid,eptr->peerip,&version,&count,loc);
-		if (status!=STATUS_OK) {
-			ptr = matoclserv_createpacket(eptr,MATOCL_FUSE_WRITE_CHUNK,5);
-			put32bit(&ptr,msgid);
-			put8bit(&ptr,status);
-			fs_writeend(0,0,chunkid);       // ignore status - just do it.
-			return;
->>>>>>> 795f0466
+			fs_writeend(0, 0, chunkId, 0);  // ignore status - just do it.
 		}
 	}
 
@@ -3939,13 +3910,8 @@
 				case CLTOMA_FUSE_REGISTER:
 					matoclserv_fuse_register(eptr,data,length);
 					break;
-<<<<<<< HEAD
-				case CLTOMA_FUSE_READ_CHUNK:	// used in mfsfileinfo
+				case CLTOMA_FUSE_READ_CHUNK:    // used in mfsfileinfo
 					matoclserv_fuse_read_chunk(eptr, data, length, true);
-=======
-				case CLTOMA_FUSE_READ_CHUNK:    // used in mfsfileinfo
-					matoclserv_fuse_read_chunk(eptr,data,length);
->>>>>>> 795f0466
 					break;
 				case CLTOMA_FUSE_CHECK:
 					matoclserv_fuse_check(eptr,data,length);
