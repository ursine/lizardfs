/*
   Copyright 2005-2010 Jakub Kruszona-Zawadzki, Gemius SA, 2013 Skytechnology sp. z o.o..

   This file was part of MooseFS and is part of LizardFS.

   LizardFS is free software: you can redistribute it and/or modify
   it under the terms of the GNU General Public License as published by
   the Free Software Foundation, version 3.

   LizardFS is distributed in the hope that it will be useful,
   but WITHOUT ANY WARRANTY; without even the implied warranty of
   MERCHANTABILITY or FITNESS FOR A PARTICULAR PURPOSE.  See the
   GNU General Public License for more details.

   You should have received a copy of the GNU General Public License
   along with LizardFS  If not, see <http://www.gnu.org/licenses/>.
 */

#include "common/platform.h"
#include "master/matoclserv.h"

#include <errno.h>
#include <fcntl.h>
#include <inttypes.h>
#include <math.h>
#include <netinet/in.h>
#include <stdio.h>
#include <stdlib.h>
#include <string.h>
#include <sys/resource.h>
#include <sys/types.h>
#include <sys/uio.h>
#include <syslog.h>
#include <time.h>
#include <unistd.h>
#include <fstream>
#include <memory>

#include "common/cfg.h"
#include "common/charts.h"
#include "common/chunk_type_with_address.h"
#include "common/chunk_with_address_and_label.h"
#include "common/chunks_availability_state.h"
#include "common/cltoma_communication.h"
#include "common/datapack.h"
<<<<<<< HEAD
#include "common/goal.h"
=======
#include "common/human_readable_format.h"
>>>>>>> dd5fe68c
#include "common/io_limits_config_loader.h"
#include "common/io_limits_database.h"
#include "common/lizardfs_statistics.h"
#include "common/lizardfs_version.h"
#include "common/main.h"
#include "common/massert.h"
#include "common/matocl_communication.h"
#include "common/md5.h"
#include "common/metadata.h"
#include "common/MFSCommunication.h"
#include "common/moosefs_vector.h"
#include "common/network_address.h"
#include "common/random.h"
#include "common/serialized_goal.h"
#include "common/slogger.h"
#include "common/sockets.h"
#include "master/changelog.h"
#include "master/chartsdata.h"
#include "master/chunks.h"
#include "master/datacachemgr.h"
#include "master/exports.h"
#include "master/filesystem.h"
#include "master/masterconn.h"
#include "master/matocsserv.h"
#include "master/matomlserv.h"
#include "master/personality.h"

#define MaxPacketSize 1000000

// matoclserventry.mode
enum {KILL,HEADER,DATA};
// chunklis.type
enum {
	FUSE_WRITE,          // reply to FUSE_WRITE_CHUNK is delayed
	FUSE_TRUNCATE,       // reply to FUSE_TRUNCATE which does not require writing is delayed
	FUSE_TRUNCATE_BEGIN, // reply to FUSE_TRUNCATE which does require writing is delayed
	FUSE_TRUNCATE_END    // reply to FUSE_TRUNCATE_END is delayed
};

#define SESSION_STATS 16

const uint32_t kMaxNumberOfChunkCopies = 100U;

/* CACHENOTIFY
// hash size should be at least 1.5 * 10000 * # of connected mounts
// it also should be the prime number
// const 10000 is defined in mount/dircache.c file as DIRS_REMOVE_THRESHOLD_MAX
// current const is calculated as nextprime(1.5 * 10000 * 500) and is enough for up to about 500 mounts
#define DIRINODE_HASH_SIZE 7500013
*/

struct matoclserventry;

/* CACHENOTIFY
// directories in external caches
typedef struct dirincache {
	struct matoclserventry *eptr;
	uint32_t dirinode;
	struct dirincache *nextnode,**prevnode;
	struct dirincache *nextcu,**prevcu;
} dirincache;

static dirincache **dirinodehash;
*/

// locked chunks
class PacketSerializer;
typedef struct chunklist {
	uint64_t chunkid;
	uint64_t fleng;     // file length
	uint32_t lockid;    // lock ID
	uint32_t qid;       // queryid for answer
	uint32_t inode;     // inode
	uint32_t uid;
	uint32_t gid;
	uint32_t auid;
	uint32_t agid;
	uint8_t type;
	const PacketSerializer* serializer;
	struct chunklist *next;
} chunklist;

// opened files
typedef struct filelist {
	uint32_t inode;
	struct filelist *next;
} filelist;

typedef struct session {
	uint32_t sessionid;
	char *info;
	uint32_t peerip;
	uint8_t newsession;
	uint8_t sesflags;
	uint8_t mingoal;
	uint8_t maxgoal;
	uint32_t mintrashtime;
	uint32_t maxtrashtime;
	uint32_t rootuid;
	uint32_t rootgid;
	uint32_t mapalluid;
	uint32_t mapallgid;
	uint32_t rootinode;
	uint32_t disconnected;  // 0 = connected ; other = disconnection timestamp
	uint32_t nsocks;        // >0 - connected (number of active connections) ; 0 - not connected
	uint32_t currentopstats[SESSION_STATS];
	uint32_t lasthouropstats[SESSION_STATS];
	filelist *openedfiles;
	struct session *next;
} session;

typedef struct packetstruct {
	struct packetstruct *next;
	uint8_t *startptr;
	uint32_t bytesleft;
	uint8_t *packet;
} packetstruct;

/** This looks to be the client type. This is set in matoclserv_serve and matoclserv_fuse_register, and there are 3 possible values:
 *
 *    0: new client (default, just after TCP accept)
 *       This is referred to as "unregistered clients".
 *    1: FUSE_REGISTER_BLOB_NOACL       or (FUSE_REGISTER_BLOB_ACL and (REGISTER_NEWSESSION or REGISTER_NEWMETASESSION or REGISTER_RECONNECT))
 *       This is referred to as "mounts and new tools" or "standard, registered clients".
 *  100: FUSE_REGISTER_BLOB_TOOLS_NOACL or (FUSE_REGISTER_BLOB_ACL and REGISTER_TOOLS)
 *       This is referred to as "old mfstools".
 *  665: lizardfs-admin after successful authentication
 */
enum class ClientState {
	kUnregistered = 0,
	kRegistered = 1,
	kOldTools = 100,
	kAdmin = 665
};

/// Values for matoclserventry.adminTask
/// Lists of tasks that admins can request.
enum class AdminTask {
	kNone,
	kTerminate,  ///< Admin successfully requested termination of the server
	kReload,  ///< Admin successfully requested reloading the configuration
	kSaveMetadata,  ///< Admin successfully requested saving metadata
	kRecalculateChecksums,  ///< Admin successfully requested recalculation of metadata checksum
};

/** Client entry in the server. */
struct matoclserventry {
	ClientState registered;
	uint8_t mode;                           //0 - not active, 1 - read header, 2 - read packet
	bool iolimits;
/* CACHENOTIFY
	uint8_t notifications;
*/
	int sock;                               //socket number
	int32_t pdescpos;
	uint32_t lastread,lastwrite;            //time of last activity
	uint32_t version;
	uint32_t peerip;
	uint8_t hdrbuff[8];
	packetstruct inputpacket;
	packetstruct *outputhead,**outputtail;

	uint8_t passwordrnd[32];
	session *sesdata;
	std::unique_ptr<LizMatoclAdminRegisterChallengeData> adminChallenge;
	AdminTask adminTask;                   // admin task requested by this client
	chunklist *chunkdelayedops;
/* CACHENOTIFY
	dirincache *cacheddirs;
*/

	struct matoclserventry *next;
};

static session *sessionshead=NULL;
static matoclserventry *matoclservhead=NULL;
static int lsock;
static int32_t lsockpdescpos;
static int exiting,starting;

// from config
static char *ListenHost;
static char *ListenPort;
static uint32_t RejectOld;
static uint32_t SessionSustainTime;

static uint32_t gIoLimitsAccumulate_ms;
static double gIoLimitsRefreshTime;
static uint32_t gIoLimitsConfigId;
static std::string gIoLimitsSubsystem;
static IoLimitsDatabase gIoLimitsDatabase;

static uint32_t stats_prcvd = 0;
static uint32_t stats_psent = 0;
static uint64_t stats_brcvd = 0;
static uint64_t stats_bsent = 0;

static void getStandardChunkCopies(const std::vector<ChunkTypeWithAddress>& allCopies,
		std::vector<NetworkAddress>& standardCopies);

class PacketSerializer {
public:
	static const PacketSerializer* getSerializer(PacketHeader::Type type);
	virtual ~PacketSerializer() {}

	virtual bool isLizardFsPacketSerializer() const = 0;

	virtual void serializeFuseReadChunk(std::vector<uint8_t>& packetBuffer,
			uint32_t messageId, uint8_t status) const = 0;
	virtual void serializeFuseReadChunk(std::vector<uint8_t>& packetBuffer,
			uint32_t messageId, uint64_t fileLength, uint64_t chunkId, uint32_t chunkVersion,
			const std::vector<ChunkTypeWithAddress>& chunkCopies) const = 0;
	virtual void deserializeFuseReadChunk(const std::vector<uint8_t>& packetBuffer,
			uint32_t& messageId, uint32_t& inode, uint32_t& chunkIndex) const = 0;

	virtual void serializeFuseWriteChunk(std::vector<uint8_t>& packetBuffer,
			uint32_t messageId, uint8_t status) const = 0;
	virtual void serializeFuseWriteChunk(std::vector<uint8_t>& packetBuffer,
			uint32_t messageId, uint64_t fileLength,
			uint64_t chunkId, uint32_t chunkVersion, uint32_t lockId,
			const std::vector<ChunkTypeWithAddress>& chunkCopies) const = 0;
	virtual void deserializeFuseWriteChunk(const std::vector<uint8_t>& packetBuffer,
			uint32_t& messageId, uint32_t& inode, uint32_t& chunkIndex, uint32_t& lockId) const = 0;

	virtual void serializeFuseWriteChunkEnd(std::vector<uint8_t>& packetBuffer,
			uint32_t messageId, uint8_t status) const = 0;
	virtual void deserializeFuseWriteChunkEnd(const std::vector<uint8_t>& packetBuffer,
			uint32_t& messageId, uint64_t& chunkId, uint32_t& lockId,
			uint32_t& inode, uint64_t& fileLength) const = 0;

	virtual void serializeFuseTruncate(std::vector<uint8_t>& packetBuffer,
			uint32_t type /* FUSE_TRUNCATE | FUSE_TRUNCATE_END*/,
			uint32_t messageId, uint8_t status) const = 0;
	virtual void serializeFuseTruncate(std::vector<uint8_t>& packetBuffer,
			uint32_t type /* FUSE_TRUNCATE | FUSE_TRUNCATE_END*/,
			uint32_t messageId, const Attributes& attributes) const = 0;
	virtual void deserializeFuseTruncate(std::vector<uint8_t>& packetBuffer,
			uint32_t& messageId, uint32_t& inode, bool& isOpened,
			uint32_t& uid, uint32_t& gid, uint64_t& length) const = 0;
};

class MooseFsPacketSerializer : public PacketSerializer {
public:
	virtual bool isLizardFsPacketSerializer() const {
		return false;
	}

	virtual void serializeFuseReadChunk(std::vector<uint8_t>& packetBuffer,
			uint32_t messageId, uint8_t status) const {
		serializeMooseFsPacket(packetBuffer, MATOCL_FUSE_READ_CHUNK, messageId, status);
	}

	virtual void serializeFuseReadChunk(std::vector<uint8_t>& packetBuffer,
			uint32_t messageId, uint64_t fileLength, uint64_t chunkId, uint32_t chunkVersion,
			const std::vector<ChunkTypeWithAddress>& chunkCopies) const {
		MooseFSVector<NetworkAddress> standardChunkCopies;
		getStandardChunkCopies(chunkCopies, standardChunkCopies);
		serializeMooseFsPacket(packetBuffer, MATOCL_FUSE_READ_CHUNK, messageId, fileLength,
				chunkId, chunkVersion, standardChunkCopies);
	}

	virtual void deserializeFuseReadChunk(const std::vector<uint8_t>& packetBuffer,
			uint32_t& messageId, uint32_t& inode, uint32_t& chunkIndex) const {
		deserializeAllMooseFsPacketDataNoHeader(packetBuffer, messageId, inode, chunkIndex);
	}

	virtual void serializeFuseWriteChunk(std::vector<uint8_t>& packetBuffer,
			uint32_t messageId, uint8_t status) const {
		serializeMooseFsPacket(packetBuffer, MATOCL_FUSE_WRITE_CHUNK, messageId, status);
	}

	virtual void serializeFuseWriteChunk(std::vector<uint8_t>& packetBuffer,
			uint32_t messageId, uint64_t fileLength,
			uint64_t chunkId, uint32_t chunkVersion, uint32_t lockId,
			const std::vector<ChunkTypeWithAddress>& chunkCopies) const {
		sassert(lockId == 1);
		MooseFSVector<NetworkAddress> standardChunkCopies;
		getStandardChunkCopies(chunkCopies, standardChunkCopies);
		serializeMooseFsPacket(packetBuffer, MATOCL_FUSE_WRITE_CHUNK, messageId, fileLength,
						chunkId, chunkVersion, standardChunkCopies);
	}

	virtual void deserializeFuseWriteChunk(const std::vector<uint8_t>& packetBuffer,
			uint32_t& messageId, uint32_t& inode, uint32_t& chunkIndex, uint32_t& lockId) const {
		deserializeAllMooseFsPacketDataNoHeader(packetBuffer, messageId, inode, chunkIndex);
		lockId = 1;
	}

	virtual void serializeFuseWriteChunkEnd(std::vector<uint8_t>& packetBuffer,
			uint32_t messageId, uint8_t status) const {
		serializeMooseFsPacket(packetBuffer, MATOCL_FUSE_WRITE_CHUNK_END, messageId, status);
	}

	virtual void deserializeFuseWriteChunkEnd(const std::vector<uint8_t>& packetBuffer,
			uint32_t& messageId, uint64_t& chunkId, uint32_t& lockId,
			uint32_t& inode, uint64_t& fileLength) const {
		deserializeAllMooseFsPacketDataNoHeader(packetBuffer,
				messageId, chunkId, inode, fileLength);
		lockId = 1;
	}

	virtual void serializeFuseTruncate(std::vector<uint8_t>& packetBuffer,
			uint32_t type, uint32_t messageId, uint8_t status) const {
		sassert(type == FUSE_TRUNCATE || type == FUSE_TRUNCATE_END);
		if (type == FUSE_TRUNCATE) {
			serializeMooseFsPacket(packetBuffer, MATOCL_FUSE_TRUNCATE, messageId, status);
		} else {
			// this should never happen, so do anything
			serializeMooseFsPacket(packetBuffer, MATOCL_FUSE_TRUNCATE,
					messageId, uint8_t(ERROR_ENOTSUP));
		}
	}

	virtual void serializeFuseTruncate(std::vector<uint8_t>& packetBuffer,
			uint32_t type, uint32_t messageId, const Attributes& attributes) const {
		sassert(type == FUSE_TRUNCATE || type == FUSE_TRUNCATE_END);
		if (type == FUSE_TRUNCATE) {
			serializeMooseFsPacket(packetBuffer, MATOCL_FUSE_TRUNCATE, messageId, attributes);
		} else {
			// this should never happen, so do anything
			serializeMooseFsPacket(packetBuffer, MATOCL_FUSE_TRUNCATE,
					messageId, uint8_t(ERROR_ENOTSUP));
		}

	}

	virtual void deserializeFuseTruncate(std::vector<uint8_t>& packetBuffer,
			uint32_t& messageId, uint32_t& inode, bool& isOpened,
			uint32_t& uid, uint32_t& gid, uint64_t& length) const {
		deserializeAllMooseFsPacketDataNoHeader(packetBuffer,
				messageId, inode, isOpened, uid, gid, length);

	}
};

class LizardFsPacketSerializer : public PacketSerializer {
public:
	virtual bool isLizardFsPacketSerializer() const {
		return true;
	}

	virtual void serializeFuseReadChunk(std::vector<uint8_t>& packetBuffer,
			uint32_t messageId, uint8_t status) const {
		matocl::fuseReadChunk::serialize(packetBuffer, messageId, status);
	}

	virtual void serializeFuseReadChunk(std::vector<uint8_t>& packetBuffer,
			uint32_t messageId, uint64_t fileLength, uint64_t chunkId, uint32_t chunkVersion,
			const std::vector<ChunkTypeWithAddress>& chunkCopies) const {
		matocl::fuseReadChunk::serialize(packetBuffer, messageId, fileLength, chunkId, chunkVersion,
				chunkCopies);
	}

	virtual void deserializeFuseReadChunk(const std::vector<uint8_t>& packetBuffer,
			uint32_t& messageId, uint32_t& inode, uint32_t& chunkIndex) const {
		cltoma::fuseReadChunk::deserialize(packetBuffer, messageId, inode, chunkIndex);
	}

	virtual void serializeFuseWriteChunk(std::vector<uint8_t>& packetBuffer,
			uint32_t messageId, uint8_t status) const {
		matocl::fuseWriteChunk::serialize(packetBuffer, messageId, status);
	}

	virtual void serializeFuseWriteChunk(std::vector<uint8_t>& packetBuffer,
			uint32_t messageId, uint64_t fileLength,
			uint64_t chunkId, uint32_t chunkVersion, uint32_t lockId,
			const std::vector<ChunkTypeWithAddress>& chunkCopies) const {
		matocl::fuseWriteChunk::serialize(packetBuffer, messageId,
				fileLength, chunkId, chunkVersion, lockId, chunkCopies);
	}

	virtual void deserializeFuseWriteChunk(const std::vector<uint8_t>& packetBuffer,
			uint32_t& messageId, uint32_t& inode, uint32_t& chunkIndex, uint32_t& lockId) const {
		cltoma::fuseWriteChunk::deserialize(packetBuffer, messageId, inode, chunkIndex, lockId);
	}

	virtual void serializeFuseWriteChunkEnd(std::vector<uint8_t>& packetBuffer,
			uint32_t messageId, uint8_t status) const {
		matocl::fuseWriteChunkEnd::serialize(packetBuffer, messageId, status);
	}

	virtual void deserializeFuseWriteChunkEnd(const std::vector<uint8_t>& packetBuffer,
			uint32_t& messageId, uint64_t& chunkId, uint32_t& lockId,
			uint32_t& inode, uint64_t& fileLength) const {
		cltoma::fuseWriteChunkEnd::deserialize(packetBuffer,
				messageId, chunkId, lockId, inode, fileLength);
	}

	virtual void serializeFuseTruncate(std::vector<uint8_t>& packetBuffer,
			uint32_t type, uint32_t messageId, uint8_t status) const {
		sassert(type == FUSE_TRUNCATE || type == FUSE_TRUNCATE_END);
		if (type == FUSE_TRUNCATE) {
			matocl::fuseTruncate::serialize(packetBuffer, messageId, status);
		} else {
			matocl::fuseTruncateEnd::serialize(packetBuffer, messageId, status);
		}
	}

	virtual void serializeFuseTruncate(std::vector<uint8_t>& packetBuffer,
			uint32_t type, uint32_t messageId, const Attributes& attributes) const {
		sassert(type == FUSE_TRUNCATE || type == FUSE_TRUNCATE_END);
		if (type == FUSE_TRUNCATE) {
			matocl::fuseTruncate::serialize(packetBuffer, messageId, attributes);
		} else {
			matocl::fuseTruncateEnd::serialize(packetBuffer, messageId, attributes);
		}

	}

	virtual void deserializeFuseTruncate(std::vector<uint8_t>& packetBuffer,
			uint32_t& messageId, uint32_t& inode, bool& isOpened,
			uint32_t& uid, uint32_t& gid, uint64_t& length) const {
		cltoma::fuseTruncate::deserialize(packetBuffer,
				messageId, inode, isOpened, uid, gid, length);
	}
};

const PacketSerializer* PacketSerializer::getSerializer(PacketHeader::Type type) {
	sassert((type >= PacketHeader::kMinLizPacketType && type <= PacketHeader::kMaxLizPacketType)
			|| type <= PacketHeader::kMaxOldPacketType);
	if (type <= PacketHeader::kMaxOldPacketType) {
		static MooseFsPacketSerializer singleton;
		return &singleton;
	} else {
		static LizardFsPacketSerializer singleton;
		return &singleton;
	}
}

void matoclserv_stats(uint64_t stats[5]) {
	stats[0] = stats_prcvd;
	stats[1] = stats_psent;
	stats[2] = stats_brcvd;
	stats[3] = stats_bsent;
	stats_prcvd = 0;
	stats_psent = 0;
	stats_brcvd = 0;
	stats_bsent = 0;
}

/* CACHENOTIFY
// cache notification routines

static inline void matoclserv_dircache_init(void) {
	dirinodehash = (dirincache**)malloc(sizeof(dirincache*)*DIRINODE_HASH_SIZE);
	passert(dirinodehash);
}

static inline void matoclserv_dircache_remove_entry(dirincache *dc) {
	*(dc->prevnode) = dc->nextnode;
	if (dc->nextnode) {
		dc->nextnode->prevnode = dc->prevnode;
	}
	*(dc->prevcu) = dc->nextcu;
	if (dc->nextcu) {
		dc->nextcu->prevcu = dc->prevcu;
	}
	free(dc);
}

static inline void matoclserv_notify_add_dir(matoclserventry *eptr,uint32_t inode) {
	uint32_t hash = (inode*0x5F2318BD)%DIRINODE_HASH_SIZE;
	dirincache *dc;

	dc = (dirincache*)malloc(sizeof(dirincache));
	passert(dc);
	dc->eptr = eptr;
	dc->dirinode = inode;
	// by inode
	dc->nextnode = dirinodehash[hash];
	dc->prevnode = (dirinodehash+hash);
	if (dirinodehash[hash]) {
		dirinodehash[hash]->prevnode = &(dc->nextnode);
	}
	dirinodehash[hash] = dc;
	// by eptr
	dc->nextcu = eptr->cacheddirs;
	dc->prevcu = &(eptr->cacheddirs);
	if (eptr->cacheddirs) {
		eptr->cacheddirs->prevcu = &(dc->nextcu);
	}
	eptr->cacheddirs = dc;

//      syslog(LOG_NOTICE,"rcvd from: '%s' ; add inode: %" PRIu32,eptr->sesdata->info,inode);
}

static inline void matoclserv_notify_remove_dir(matoclserventry *eptr,uint32_t inode) {
	uint32_t hash = (inode*0x5F2318BD)%DIRINODE_HASH_SIZE;
	dirincache *dc,*ndc;

	for (dc=dirinodehash[hash] ; dc ; dc=ndc) {
		ndc = dc->nextnode;
		if (dc->eptr==eptr && dc->dirinode==inode) {
			matoclserv_dircache_remove_entry(dc);
		}
	}
//      syslog(LOG_NOTICE,"rcvd from: '%s' ; remove inode: %" PRIu32,eptr->sesdata->info,inode);
}

static inline void matoclserv_notify_disconnected(matoclserventry *eptr) {
	while (eptr->cacheddirs) {
		matoclserv_dircache_remove_entry(eptr->cacheddirs);
	}
}

static inline void matoclserv_show_notification_dirs(void) {
	uint32_t hash;
	dirincache *dc;

	for (hash=0 ; hash<DIRINODE_HASH_SIZE ; hash++) {
		for (dc=dirinodehash[hash] ; dc ; dc=dc->nextnode) {
			syslog(LOG_NOTICE,"session: %u ; dir inode: %u",dc->eptr->sesdata->sessionid,dc->dirinode);
		}
	}
}
*/

/* new registration procedure */
session* matoclserv_new_session(uint8_t newsession,uint8_t nonewid) {
	session *asesdata;
	asesdata = (session*)malloc(sizeof(session));
	passert(asesdata);
	if (newsession==0 && nonewid) {
		asesdata->sessionid = 0;
	} else {
		asesdata->sessionid = fs_newsessionid();
	}
	asesdata->info = NULL;
	asesdata->peerip = 0;
	asesdata->sesflags = 0;
	asesdata->rootuid = 0;
	asesdata->rootgid = 0;
	asesdata->mapalluid = 0;
	asesdata->mapallgid = 0;
	asesdata->newsession = newsession;
	asesdata->rootinode = MFS_ROOT_ID;
	asesdata->openedfiles = NULL;
	asesdata->disconnected = 0;
	asesdata->nsocks = 1;
	memset(asesdata->currentopstats,0,4*SESSION_STATS);
	memset(asesdata->lasthouropstats,0,4*SESSION_STATS);
	asesdata->next = sessionshead;
	sessionshead = asesdata;
	return asesdata;
}

session* matoclserv_find_session(uint32_t sessionid) {
	session *asesdata;
	if (sessionid==0) {
		return NULL;
	}
	for (asesdata = sessionshead ; asesdata ; asesdata=asesdata->next) {
		if (asesdata->sessionid==sessionid) {
//                      syslog(LOG_NOTICE,"found: %u ; before ; nsocks: %u ; state: %u",sessionid,asesdata->nsocks,asesdata->newsession);
			if (asesdata->newsession>=2) {
				asesdata->newsession-=2;
			}
			asesdata->nsocks++;
//                      syslog(LOG_NOTICE,"found: %u ; after ; nsocks: %u ; state: %u",sessionid,asesdata->nsocks,asesdata->newsession);
			asesdata->disconnected = 0;
			return asesdata;
		}
	}
	return NULL;
}

void matoclserv_close_session(uint32_t sessionid) {
	session *asesdata;
	if (sessionid==0) {
		return;
	}
	for (asesdata = sessionshead ; asesdata ; asesdata=asesdata->next) {
		if (asesdata->sessionid==sessionid) {
//                      syslog(LOG_NOTICE,"close: %u ; before ; nsocks: %u ; state: %u",sessionid,asesdata->nsocks,asesdata->newsession);
			if (asesdata->nsocks==1 && asesdata->newsession<2) {
				asesdata->newsession+=2;
			}
//                      syslog(LOG_NOTICE,"close: %u ; after ; nsocks: %u ; state: %u",sessionid,asesdata->nsocks,asesdata->newsession);
		}
	}
	return;
}

void matoclserv_store_sessions() {
	session *asesdata;
	uint32_t ileng;
	uint8_t fsesrecord[43+SESSION_STATS*8]; // 4+4+4+4+1+1+1+4+4+4+4+4+4+SESSION_STATS*4+SESSION_STATS*4
	uint8_t *ptr;
	int i;
	FILE *fd;

	fd = fopen(kSessionsTmpFilename, "w");
	if (fd==NULL) {
		lzfs_silent_errlog(LOG_WARNING,"can't store sessions, open error");
		return;
	}
	memcpy(fsesrecord,MFSSIGNATURE "S \001\006\004",8);
	ptr = fsesrecord+8;
	put16bit(&ptr,SESSION_STATS);
	if (fwrite(fsesrecord,10,1,fd)!=1) {
		syslog(LOG_WARNING,"can't store sessions, fwrite error");
		fclose(fd);
		return;
	}
	for (asesdata = sessionshead ; asesdata ; asesdata=asesdata->next) {
		if (asesdata->newsession==1) {
			ptr = fsesrecord;
			if (asesdata->info) {
				ileng = strlen(asesdata->info);
			} else {
				ileng = 0;
			}
			put32bit(&ptr,asesdata->sessionid);
			put32bit(&ptr,ileng);
			put32bit(&ptr,asesdata->peerip);
			put32bit(&ptr,asesdata->rootinode);
			put8bit(&ptr,asesdata->sesflags);
			put8bit(&ptr,asesdata->mingoal);
			put8bit(&ptr,asesdata->maxgoal);
			put32bit(&ptr,asesdata->mintrashtime);
			put32bit(&ptr,asesdata->maxtrashtime);
			put32bit(&ptr,asesdata->rootuid);
			put32bit(&ptr,asesdata->rootgid);
			put32bit(&ptr,asesdata->mapalluid);
			put32bit(&ptr,asesdata->mapallgid);
			for (i=0 ; i<SESSION_STATS ; i++) {
				put32bit(&ptr,asesdata->currentopstats[i]);
			}
			for (i=0 ; i<SESSION_STATS ; i++) {
				put32bit(&ptr,asesdata->lasthouropstats[i]);
			}
			if (fwrite(fsesrecord,(43+SESSION_STATS*8),1,fd)!=1) {
				syslog(LOG_WARNING,"can't store sessions, fwrite error");
				fclose(fd);
				return;
			}
			if (ileng>0) {
				if (fwrite(asesdata->info,ileng,1,fd)!=1) {
					syslog(LOG_WARNING,"can't store sessions, fwrite error");
					fclose(fd);
					return;
				}
			}
		}
	}
	if (fclose(fd)!=0) {
		lzfs_silent_errlog(LOG_WARNING,"can't store sessions, fclose error");
		return;
	}
	if (rename(kSessionsTmpFilename, kSessionsFilename) < 0) {
		lzfs_silent_errlog(LOG_WARNING,"can't store sessions, rename error");
	}
}

int matoclserv_load_sessions() {
	session *asesdata;
	uint32_t ileng;
	uint8_t hdr[8];
	uint8_t *fsesrecord;
	const uint8_t *ptr;
	uint8_t mapalldata;
	uint8_t goaltrashdata;
	uint32_t i,statsinfile;
	int r;
	FILE *fd;

	fd = fopen(kSessionsFilename, "r");
	if (fd==NULL) {
		lzfs_silent_errlog(LOG_WARNING,"can't load sessions, fopen error");
		if (errno==ENOENT) {    // it's ok if file does not exist
			return 0;
		} else {
			return -1;
		}
	}
	if (fread(hdr,8,1,fd)!=1) {
		syslog(LOG_WARNING,"can't load sessions, fread error");
		fclose(fd);
		return -1;
	}
	if (memcmp(hdr,MFSSIGNATURE "S 1.5",8)==0) {
		mapalldata = 0;
		goaltrashdata = 0;
		statsinfile = 16;
	} else if (memcmp(hdr,MFSSIGNATURE "S \001\006\001",8)==0) {
		mapalldata = 1;
		goaltrashdata = 0;
		statsinfile = 16;
	} else if (memcmp(hdr,MFSSIGNATURE "S \001\006\002",8)==0) {
		mapalldata = 1;
		goaltrashdata = 0;
		statsinfile = 21;
	} else if (memcmp(hdr,MFSSIGNATURE "S \001\006\003",8)==0) {
		mapalldata = 1;
		goaltrashdata = 0;
		if (fread(hdr,2,1,fd)!=1) {
			syslog(LOG_WARNING,"can't load sessions, fread error");
			fclose(fd);
			return -1;
		}
		ptr = hdr;
		statsinfile = get16bit(&ptr);
	} else if (memcmp(hdr,MFSSIGNATURE "S \001\006\004",8)==0) {
		mapalldata = 1;
		goaltrashdata = 1;
		if (fread(hdr,2,1,fd)!=1) {
			syslog(LOG_WARNING,"can't load sessions, fread error");
			fclose(fd);
			return -1;
		}
		ptr = hdr;
		statsinfile = get16bit(&ptr);
	} else {
		syslog(LOG_WARNING,"can't load sessions, bad header");
		fclose(fd);
		return -1;
	}

	if (mapalldata==0) {
		fsesrecord = (uint8_t*) malloc(25+statsinfile*8);
	} else if (goaltrashdata==0) {
		fsesrecord = (uint8_t*) malloc(33+statsinfile*8);
	} else {
		fsesrecord = (uint8_t*) malloc(43+statsinfile*8);
	}
	passert(fsesrecord);

	while (!feof(fd)) {
		if (mapalldata==0) {
			r = fread(fsesrecord,25+statsinfile*8,1,fd);
		} else if (goaltrashdata==0) {
			r = fread(fsesrecord,33+statsinfile*8,1,fd);
		} else {
			r = fread(fsesrecord,43+statsinfile*8,1,fd);
		}
		if (r==1) {
			ptr = fsesrecord;
			asesdata = (session*)malloc(sizeof(session));
			passert(asesdata);
			asesdata->sessionid = get32bit(&ptr);
			ileng = get32bit(&ptr);
			asesdata->peerip = get32bit(&ptr);
			asesdata->rootinode = get32bit(&ptr);
			asesdata->sesflags = get8bit(&ptr);
			if (goaltrashdata) {
				asesdata->mingoal = get8bit(&ptr);
				asesdata->maxgoal = get8bit(&ptr);
				asesdata->mintrashtime = get32bit(&ptr);
				asesdata->maxtrashtime = get32bit(&ptr);
			} else { // set defaults (no limits)
				asesdata->mingoal = goal::kMinOrdinaryGoal;
				asesdata->maxgoal = goal::kMaxOrdinaryGoal;
				asesdata->mintrashtime = 0;
				asesdata->maxtrashtime = UINT32_C(0xFFFFFFFF);
			}
			asesdata->rootuid = get32bit(&ptr);
			asesdata->rootgid = get32bit(&ptr);
			if (mapalldata) {
				asesdata->mapalluid = get32bit(&ptr);
				asesdata->mapallgid = get32bit(&ptr);
			} else {
				asesdata->mapalluid = 0;
				asesdata->mapallgid = 0;
			}
			asesdata->info = NULL;
			asesdata->newsession = 1;
			asesdata->openedfiles = NULL;
			asesdata->disconnected = main_time();
			asesdata->nsocks = 0;
			for (i=0 ; i<SESSION_STATS ; i++) {
				asesdata->currentopstats[i] = (i<statsinfile)?get32bit(&ptr):0;
			}
			if (statsinfile>SESSION_STATS) {
				ptr+=4*(statsinfile-SESSION_STATS);
			}
			for (i=0 ; i<SESSION_STATS ; i++) {
				asesdata->lasthouropstats[i] = (i<statsinfile)?get32bit(&ptr):0;
			}
			if (ileng>0) {
				asesdata->info = (char*) malloc(ileng+1);
				passert(asesdata->info);
				if (fread(asesdata->info,ileng,1,fd)!=1) {
					free(asesdata->info);
					free(asesdata);
					free(fsesrecord);
					syslog(LOG_WARNING,"can't load sessions, fread error");
					fclose(fd);
					return -1;
				}
				asesdata->info[ileng]=0;
			}
			asesdata->next = sessionshead;
			sessionshead = asesdata;
		}
		if (ferror(fd)) {
			free(fsesrecord);
			syslog(LOG_WARNING,"can't load sessions, fread error");
			fclose(fd);
			return -1;
		}
	}
	free(fsesrecord);
	syslog(LOG_NOTICE,"sessions have been loaded");
	fclose(fd);
	return 1;
}

int matoclserv_insert_openfile(session* cr,uint32_t inode) {
	filelist *ofptr,**ofpptr;
	int status;

	ofpptr = &(cr->openedfiles);
	while ((ofptr=*ofpptr)) {
		if (ofptr->inode==inode) {
			return STATUS_OK;       // file already acquired - nothing to do
		}
		if (ofptr->inode>inode) {
			break;
		}
		ofpptr = &(ofptr->next);
	}
	status = fs_acquire(FsContext::getForMaster(main_time()), inode, cr->sessionid);
	if (status==STATUS_OK) {
		ofptr = (filelist*)malloc(sizeof(filelist));
		passert(ofptr);
		ofptr->inode = inode;
		ofptr->next = *ofpptr;
		*ofpptr = ofptr;
	}
	return status;
}

void matoclserv_add_open_file(uint32_t sessionid,uint32_t inode) {
	session *asesdata;
	filelist *ofptr,**ofpptr;

	for (asesdata = sessionshead ; asesdata && asesdata->sessionid!=sessionid; asesdata=asesdata->next) ;
	if (asesdata==NULL) {
		asesdata = (session*)malloc(sizeof(session));
		passert(asesdata);
		asesdata->sessionid = sessionid;
/* session created by filesystem - only for old clients (pre 1.5.13) */
		asesdata->info = NULL;
		asesdata->peerip = 0;
		asesdata->sesflags = 0;
		asesdata->mingoal = goal::kMinOrdinaryGoal;
		asesdata->maxgoal = goal::kMaxOrdinaryGoal;
		asesdata->mintrashtime = 0;
		asesdata->maxtrashtime = UINT32_C(0xFFFFFFFF);
		asesdata->rootuid = 0;
		asesdata->rootgid = 0;
		asesdata->mapalluid = 0;
		asesdata->mapallgid = 0;
		asesdata->newsession = 0;
		asesdata->rootinode = MFS_ROOT_ID;
		asesdata->openedfiles = NULL;
		asesdata->disconnected = main_time();
		asesdata->nsocks = 0;
		memset(asesdata->currentopstats,0,4*SESSION_STATS);
		memset(asesdata->lasthouropstats,0,4*SESSION_STATS);
		asesdata->next = sessionshead;
		sessionshead = asesdata;
	}

	ofpptr = &(asesdata->openedfiles);
	while ((ofptr=*ofpptr)) {
		if (ofptr->inode==inode) {
			return;
		}
		if (ofptr->inode>inode) {
			break;
		}
		ofpptr = &(ofptr->next);
	}
	ofptr = (filelist*)malloc(sizeof(filelist));
	passert(ofptr);
	ofptr->inode = inode;
	ofptr->next = *ofpptr;
	*ofpptr = ofptr;
}

void matoclserv_remove_open_file(uint32_t sessionid, uint32_t inode) {
	session *asesdata;

	for (asesdata = sessionshead; asesdata && asesdata->sessionid != sessionid; asesdata = asesdata->next) {
	}
	if (asesdata == NULL) {
		syslog(LOG_ERR, "sessions file is corrupted");
		return;
	}

	filelist *ofptr = NULL;
	filelist** ofpptr = &(asesdata->openedfiles);
	while ((ofptr = *ofpptr)) {
		if (ofptr->inode == inode) {
			*ofpptr = ofptr->next;
			free(ofptr);
			break;
		}
		ofpptr = &(ofptr->next);
	}
}

void matoclserv_reset_session_timeouts() {
	session *asesdata;
	uint32_t now = main_time();
	for (asesdata = sessionshead ; asesdata ; asesdata=asesdata->next) {
		asesdata->disconnected = now;
	}
}

uint8_t* matoclserv_createpacket(matoclserventry *eptr,uint32_t type,uint32_t size) {
	packetstruct *outpacket;
	uint8_t *ptr;
	uint32_t psize;

	outpacket=(packetstruct*)malloc(sizeof(packetstruct));
	passert(outpacket);
	psize = size+8;
	outpacket->packet= (uint8_t*) malloc(psize);
	passert(outpacket->packet);
	outpacket->bytesleft = psize;
	ptr = outpacket->packet;
	put32bit(&ptr,type);
	put32bit(&ptr,size);
	outpacket->startptr = (uint8_t*)(outpacket->packet);
	outpacket->next = NULL;
	*(eptr->outputtail) = outpacket;
	eptr->outputtail = &(outpacket->next);
	return ptr;
}

void matoclserv_createpacket(matoclserventry *eptr, const MessageBuffer& buffer) {
	packetstruct *outpacket = (packetstruct*)malloc(sizeof(packetstruct));
	passert(outpacket);
	outpacket->packet = (uint8_t*) malloc(buffer.size());
	passert(outpacket->packet);
	outpacket->bytesleft = buffer.size();
	// TODO unificate output packets and remove suboptimal memory copying
	memcpy(outpacket->packet, buffer.data(), buffer.size());
	outpacket->startptr = outpacket->packet;
	outpacket->next = NULL;
	*(eptr->outputtail) = outpacket;
	eptr->outputtail = &(outpacket->next);
}

static void getStandardChunkCopies(const std::vector<ChunkTypeWithAddress>& allCopies,
		std::vector<NetworkAddress>& standardCopies) {
	sassert(standardCopies.empty());
	for (auto& chunkCopy : allCopies) {
		if (chunkCopy.chunkType.isStandardChunkType()) {
			standardCopies.push_back(chunkCopy.address);
		}
	}
}

uint8_t matoclserv_fuse_write_chunk_respond(matoclserventry *eptr,
		const PacketSerializer* serializer, uint64_t chunkId, uint32_t messageId,
		uint64_t fileLength, uint32_t lockId) {
	uint32_t chunkVersion;
	std::vector<ChunkTypeWithAddress> allChunkCopies;
	uint8_t status = chunk_getversionandlocations(chunkId, eptr->peerip, chunkVersion,
			kMaxNumberOfChunkCopies, allChunkCopies);

	// don't allow old clients to modify standard copy of a xor chunk
	if (status == STATUS_OK && !serializer->isLizardFsPacketSerializer()) {
		for (const ChunkTypeWithAddress& chunkCopy : allChunkCopies) {
			if (!chunkCopy.chunkType.isStandardChunkType()) {
				status = ERROR_NOCHUNK;
				break;
			}
		}
	}

	std::vector<uint8_t> outMessage;
	if (status == STATUS_OK) {
		serializer->serializeFuseWriteChunk(outMessage, messageId, fileLength,
				chunkId, chunkVersion, lockId, allChunkCopies);
	} else {
		serializer->serializeFuseWriteChunk(outMessage, messageId, status);
	}
	matoclserv_createpacket(eptr, outMessage);
	return status;
}

void matoclserv_chunk_status(uint64_t chunkid,uint8_t status) {
	uint32_t lockid,qid,inode,uid,gid,auid,agid;
	uint64_t fleng;
	uint8_t type;
	chunklist *cl,**acl;
	matoclserventry *eptr,*eaptr;
	const PacketSerializer *serializer;

	eptr=NULL;
	lockid=0;
	qid=0;
	fleng=0;
	type=0;
	inode=0;
	uid=0;
	gid=0;
	auid=0;
	agid=0;
	serializer = nullptr;
	for (eaptr = matoclservhead ; eaptr && eptr==NULL ; eaptr=eaptr->next) {
		if (eaptr->mode!=KILL) {
			acl = &(eaptr->chunkdelayedops);
			while (*acl && eptr==NULL) {
				cl = *acl;
				if (cl->chunkid==chunkid) {
					eptr = eaptr;
					qid = cl->qid;
					fleng = cl->fleng;
					lockid = cl->lockid;
					type = cl->type;
					inode = cl->inode;
					uid = cl->uid;
					gid = cl->gid;
					auid = cl->auid;
					agid = cl->agid;
					serializer = cl->serializer;

					*acl = cl->next;
					free(cl);
				} else {
					acl = &(cl->next);
				}
			}
		}
	}

	if (!eptr) {
		syslog(LOG_WARNING,"got chunk status, but don't want it");
		return;
	}
	if (status==STATUS_OK) {
		dcm_modify(inode,eptr->sesdata->sessionid);
	}

	std::vector<uint8_t> reply;
	switch (type) {
	case FUSE_WRITE:
		if (status != STATUS_OK) {
			serializer->serializeFuseWriteChunk(reply, qid, status);
			matoclserv_createpacket(eptr, std::move(reply));
		} else {
			status = matoclserv_fuse_write_chunk_respond(eptr, serializer,
					chunkid, qid, fleng, lockid);
		}
		if (status != STATUS_OK) {
			fs_writeend(0, 0, chunkid, 0); // ignore status - just do it.
		}
		return;
	case FUSE_TRUNCATE_BEGIN:
		if (status != STATUS_OK) {
			matocl::fuseTruncate::serialize(reply, qid, status);
		} else {
			matocl::fuseTruncate::serialize(reply, qid, fleng, lockid);
		}
		matoclserv_createpacket(eptr, std::move(reply));
		return;
	case FUSE_TRUNCATE:
	case FUSE_TRUNCATE_END:
		fs_end_setlength(chunkid);
		if (status != STATUS_OK) {
			serializer->serializeFuseTruncate(reply, type, qid, status);
		} else {
			Attributes attr;
			fs_do_setlength(eptr->sesdata->rootinode, eptr->sesdata->sesflags,
					inode, uid, gid, auid, agid, fleng, attr);
			serializer->serializeFuseTruncate(reply, type, qid, attr);
		}
		matoclserv_createpacket(eptr, std::move(reply));
		return;
	default:
		syslog(LOG_WARNING,"got chunk status, but operation type is unknown");
	}
}

static inline void matoclserv_ugid_remap(matoclserventry *eptr,uint32_t *auid,uint32_t *agid) {
	if (*auid==0) {
		*auid = eptr->sesdata->rootuid;
		if (agid) {
			*agid = eptr->sesdata->rootgid;
		}
	} else if (eptr->sesdata->sesflags&SESFLAG_MAPALL) {
		*auid = eptr->sesdata->mapalluid;
		if (agid) {
			*agid = eptr->sesdata->mapallgid;
		}
	}
}

/**
 * Returns FsContext with session data but without uid/gid data
 */
static inline FsContext matoclserv_get_context(matoclserventry *eptr) {
	return FsContext::getForMaster(main_time(), eptr->sesdata->rootinode, eptr->sesdata->sesflags);
}

/**
 * Returns FsContext with session data and uid/gid data
 */
static inline FsContext matoclserv_get_context(matoclserventry *eptr, uint32_t uid, uint32_t gid) {
	uint32_t auid = uid;
	uint32_t agid = gid;
	matoclserv_ugid_remap(eptr, &uid, &gid);
	return FsContext::getForMasterWithSession(main_time(),
			eptr->sesdata->rootinode, eptr->sesdata->sesflags, uid, gid, auid, agid);
}

void matoclserv_cserv_list(matoclserventry *eptr, const uint8_t */*data*/, uint32_t length) {
	if (length!=0) {
		syslog(LOG_NOTICE,"CLTOMA_CSERV_LIST - wrong size (%" PRIu32 "/0)",length);
		eptr->mode = KILL;
		return;
	}
	auto listOfChunkservers = matocsserv_cservlist();
	uint8_t *ptr = matoclserv_createpacket(eptr, MATOCL_CSERV_LIST, 54 * listOfChunkservers.size());
	for (const auto& server : listOfChunkservers) {
		put32bit(&ptr, server.version);
		put32bit(&ptr, server.servip);
		put16bit(&ptr, server.servport);
		put64bit(&ptr, server.usedspace);
		put64bit(&ptr, server.totalspace);
		put32bit(&ptr, server.chunkscount);
		put64bit(&ptr, server.todelusedspace);
		put64bit(&ptr, server.todeltotalspace);
		put32bit(&ptr, server.todelchunkscount);
		put32bit(&ptr, server.errorcounter);
	}
}

void matoclserv_liz_cserv_list(matoclserventry *eptr) {
	MessageBuffer buffer;
	matocl::cservList::serialize(buffer, matocsserv_cservlist());
	matoclserv_createpacket(eptr, std::move(buffer));
}

void matoclserv_cserv_removeserv(matoclserventry *eptr,const uint8_t *data,uint32_t length) {
	uint32_t ip;
	uint16_t port;
	if (length!=6) {
		syslog(LOG_NOTICE,"CLTOMA_CSSERV_REMOVESERV - wrong size (%" PRIu32 "/6)",length);
		eptr->mode = KILL;
		return;
	}
	ip = get32bit(&data);
	port = get16bit(&data);
	matocsserv_csdb_remove_server(ip,port);
	matoclserv_createpacket(eptr,MATOCL_CSSERV_REMOVESERV,0);
}

void matoclserv_iolimits_status(matoclserventry* eptr, const uint8_t* data, uint32_t length) {
	uint32_t messageId;
	cltoma::iolimitsStatus::deserialize(data, length, messageId);

	MessageBuffer buffer;
	matocl::iolimitsStatus::serialize(buffer,
			messageId,
			gIoLimitsConfigId,
			gIoLimitsRefreshTime * 1000 * 1000,
			gIoLimitsAccumulate_ms,
			gIoLimitsSubsystem,
			gIoLimitsDatabase.getGroupsAndLimits());
	matoclserv_createpacket(eptr, std::move(buffer));
}

void matoclserv_metadataserver_status(matoclserventry* eptr, const uint8_t* data, uint32_t length) {
	uint32_t messageId;
	cltoma::metadataserverStatus::deserialize(data, length, messageId);

	uint64_t metadataVersion = 0;
	try {
		metadataVersion = fs_getversion();
	} catch (NoMetadataException&) {}
	uint8_t status = metadataserver::isMaster()
		? LIZ_METADATASERVER_STATUS_MASTER
		: (masterconn_is_connected()
			 ? LIZ_METADATASERVER_STATUS_SHADOW_CONNECTED
			 : LIZ_METADATASERVER_STATUS_SHADOW_DISCONNECTED);

	MessageBuffer buffer;
	matocl::metadataserverStatus::serialize(buffer,
			messageId,
			status,
			metadataVersion);
	matoclserv_createpacket(eptr, std::move(buffer));
}

void matoclserv_list_goals(matoclserventry* eptr) {
	std::vector<SerializedGoal> serializedGoals;
	const GoalMap<Goal>& goalMap = fs_get_goal_definitions();
	for (auto i : goal::allGoals()) {
		const Goal& goal = goalMap[i];
<<<<<<< HEAD
		std::string definition;
		if (goal.isXor()) {
			definition = "XOR format: " + std::to_string(goal.xorLevel())
					+ " data parts + 1 parity part";
		} else {
			std::stringstream ss;
			bool first = true;
			for (const Goal::Labels::value_type& labelCount : goal.labels()) {
				if (first) {
					first = false;
				} else {
					ss << ',';
				}
				ss << labelCount.second << "*" << labelCount.first;
=======
		std::stringstream ss;
		bool first = true;
		for (const Goal::Labels::value_type& labelCount : goal.chunkLabels()) {
			if (first) {
				first = false;
			} else {
				ss << ',';
>>>>>>> dd5fe68c
			}
			definition = ss.str();
		}
		serializedGoals.emplace_back(i, goal.name(), std::move(definition));
	}
	matoclserv_createpacket(eptr, matocl::listGoals::build(serializedGoals));
}

void matoclserv_chunks_health(matoclserventry *eptr, const uint8_t *data, uint32_t length) {
	bool regularChunksOnly;
	cltoma::chunksHealth::deserialize(data, length, regularChunksOnly);
	auto message = matocl::chunksHealth::build(regularChunksOnly,
			chunk_get_availability_state(regularChunksOnly),
			chunk_get_replication_state(regularChunksOnly));
	matoclserv_createpacket(eptr, std::move(message));
}

void matoclserv_session_list(matoclserventry *eptr,const uint8_t *data,uint32_t length) {
	uint8_t *ptr;
	matoclserventry *eaptr;
	uint32_t size,ileng,pleng,i;
	uint8_t vmode;
	(void)data;
	if (length!=0 && length!=1) {
		syslog(LOG_NOTICE,"CLTOMA_SESSION_LIST - wrong size (%" PRIu32 "/0)",length);
		eptr->mode = KILL;
		return;
	}
	if (length==0) {
		vmode = 0;
	} else {
		vmode = get8bit(&data);
	}
	size = 2;
	for (eaptr = matoclservhead ; eaptr ; eaptr=eaptr->next) {
		if (eaptr->mode!=KILL && eaptr->sesdata && eaptr->registered == ClientState::kRegistered) {
			size += 37+SESSION_STATS*8+(vmode?10:0);
			if (eaptr->sesdata->info) {
				size += strlen(eaptr->sesdata->info);
			}
			if (eaptr->sesdata->rootinode==0) {
				size += 1;
			} else {
				size += fs_getdirpath_size(eaptr->sesdata->rootinode);
			}
		}
	}
	ptr = matoclserv_createpacket(eptr,MATOCL_SESSION_LIST,size);
	put16bit(&ptr,SESSION_STATS);
	for (eaptr = matoclservhead ; eaptr ; eaptr=eaptr->next) {
		if (eaptr->mode!=KILL && eaptr->sesdata && eaptr->registered == ClientState::kRegistered) {
			put32bit(&ptr,eaptr->sesdata->sessionid);
			put32bit(&ptr,eaptr->peerip);
			put32bit(&ptr,eaptr->version);
			if (eaptr->sesdata->info) {
				ileng = strlen(eaptr->sesdata->info);
				put32bit(&ptr,ileng);
				memcpy(ptr,eaptr->sesdata->info,ileng);
				ptr+=ileng;
			} else {
				put32bit(&ptr,0);
			}
			if (eaptr->sesdata->rootinode==0) {
				put32bit(&ptr,1);
				put8bit(&ptr,'.');
			} else {
				pleng = fs_getdirpath_size(eaptr->sesdata->rootinode);
				put32bit(&ptr,pleng);
				if (pleng>0) {
					fs_getdirpath_data(eaptr->sesdata->rootinode,ptr,pleng);
					ptr+=pleng;
				}
			}
			put8bit(&ptr,eaptr->sesdata->sesflags);
			put32bit(&ptr,eaptr->sesdata->rootuid);
			put32bit(&ptr,eaptr->sesdata->rootgid);
			put32bit(&ptr,eaptr->sesdata->mapalluid);
			put32bit(&ptr,eaptr->sesdata->mapallgid);
			if (vmode) {
				put8bit(&ptr,eaptr->sesdata->mingoal);
				put8bit(&ptr,eaptr->sesdata->maxgoal);
				put32bit(&ptr,eaptr->sesdata->mintrashtime);
				put32bit(&ptr,eaptr->sesdata->maxtrashtime);
			}
			if (eaptr->sesdata) {
				for (i=0 ; i<SESSION_STATS ; i++) {
					put32bit(&ptr,eaptr->sesdata->currentopstats[i]);
				}
				for (i=0 ; i<SESSION_STATS ; i++) {
					put32bit(&ptr,eaptr->sesdata->lasthouropstats[i]);
				}
			} else {
				memset(ptr,0xFF,8*SESSION_STATS);
				ptr+=8*SESSION_STATS;
			}
		}
	}
}

void matoclserv_chart(matoclserventry *eptr,const uint8_t *data,uint32_t length) {
	uint32_t chartid;
	uint8_t *ptr;
	uint32_t l;

	if (length!=4) {
		syslog(LOG_NOTICE,"CLTOAN_CHART - wrong size (%" PRIu32 "/4)",length);
		eptr->mode = KILL;
		return;
	}
	chartid = get32bit(&data);

	if(chartid <= CHARTS_CSV_CHARTID_BASE){
		l = charts_make_png(chartid);
		ptr = matoclserv_createpacket(eptr,ANTOCL_CHART,l);
		if (l>0) {
			charts_get_png(ptr);
		}
	} else {
		l = charts_make_csv(chartid % CHARTS_CSV_CHARTID_BASE);
		ptr = matoclserv_createpacket(eptr,ANTOCL_CHART,l);
		if (l>0) {
			charts_get_csv(ptr);
		}
	}
}

void matoclserv_chart_data(matoclserventry *eptr,const uint8_t *data,uint32_t length) {
	uint32_t chartid;
	uint8_t *ptr;
	uint32_t l;

	if (length!=4) {
		syslog(LOG_NOTICE,"CLTOAN_CHART_DATA - wrong size (%" PRIu32 "/4)",length);
		eptr->mode = KILL;
		return;
	}
	chartid = get32bit(&data);
	l = charts_datasize(chartid);
	ptr = matoclserv_createpacket(eptr,ANTOCL_CHART_DATA,l);
	if (l>0) {
		charts_makedata(ptr,chartid);
	}
}

void matoclserv_info(matoclserventry *eptr,const uint8_t *data,uint32_t length) {
	LizardFsStatistics statistics;
	(void)data;
	if (length!=0) {
		syslog(LOG_NOTICE,"CLTOMA_INFO - wrong size (%" PRIu32 "/0)",length);
		eptr->mode = KILL;
		return;
	}
	statistics.version = lizardfsVersion(LIZARDFS_PACKAGE_VERSION_MAJOR,
			LIZARDFS_PACKAGE_VERSION_MINOR, LIZARDFS_PACKAGE_VERSION_MICRO);
	fs_info(&statistics.totalSpace, &statistics.availableSpace, &statistics.trashSpace,
			&statistics.trashNodes, &statistics.reservedSpace, &statistics.reservedNodes,
			&statistics.allNodes, &statistics.dirNodes, &statistics.fileNodes);
	chunk_info(&statistics.chunks, &statistics.chunkCopies, &statistics.regularCopies);
	statistics.memoryUsage = chartsdata_memusage();
	std::vector<uint8_t> response;
	serializeMooseFsPacket(response, MATOCL_INFO, statistics);
	matoclserv_createpacket(eptr, response);
}

void matoclserv_fstest_info(matoclserventry *eptr,const uint8_t *data,uint32_t length) {
	uint32_t loopstart,loopend,files,ugfiles,mfiles,chunks,ugchunks,mchunks,msgbuffleng;
	char *msgbuff;
	uint8_t *ptr;
	(void)data;
	if (length!=0) {
		syslog(LOG_NOTICE,"CLTOMA_FSTEST_INFO - wrong size (%" PRIu32 "/0)",length);
		eptr->mode = KILL;
		return;
	}
	fs_test_getdata(&loopstart,&loopend,&files,&ugfiles,&mfiles,&chunks,&ugchunks,&mchunks,&msgbuff,&msgbuffleng);
	ptr = matoclserv_createpacket(eptr,MATOCL_FSTEST_INFO,msgbuffleng+36);
	put32bit(&ptr,loopstart);
	put32bit(&ptr,loopend);
	put32bit(&ptr,files);
	put32bit(&ptr,ugfiles);
	put32bit(&ptr,mfiles);
	put32bit(&ptr,chunks);
	put32bit(&ptr,ugchunks);
	put32bit(&ptr,mchunks);
	put32bit(&ptr,msgbuffleng);
	if (msgbuffleng>0) {
		memcpy(ptr,msgbuff,msgbuffleng);
	}
}

void matoclserv_chunkstest_info(matoclserventry *eptr,const uint8_t *data,uint32_t length) {
	uint8_t *ptr;
	(void)data;
	if (length!=0) {
		syslog(LOG_NOTICE,"CLTOMA_CHUNKSTEST_INFO - wrong size (%" PRIu32 "/0)",length);
		eptr->mode = KILL;
		return;
	}
	ptr = matoclserv_createpacket(eptr,MATOCL_CHUNKSTEST_INFO,52);
	chunk_store_info(ptr);
}

void matoclserv_chunks_matrix(matoclserventry *eptr,const uint8_t *data,uint32_t length) {
	uint8_t *ptr;
	uint8_t matrixid;
	(void)data;
	if (length>1) {
		syslog(LOG_NOTICE,"CLTOMA_CHUNKS_MATRIX - wrong size (%" PRIu32 "/0|1)",length);
		eptr->mode = KILL;
		return;
	}
	if (length==1) {
		matrixid = get8bit(&data);
	} else {
		matrixid = 0;
	}
	ptr = matoclserv_createpacket(eptr, MATOCL_CHUNKS_MATRIX,
			CHUNK_MATRIX_SIZE * CHUNK_MATRIX_SIZE * sizeof(uint32_t));
	chunk_store_chunkcounters(ptr, matrixid);
}

void matoclserv_exports_info(matoclserventry *eptr,const uint8_t *data,uint32_t length) {
	uint8_t *ptr;
	uint8_t vmode;
	if (length!=0 && length!=1) {
		syslog(LOG_NOTICE,"CLTOMA_EXPORTS_INFO - wrong size (%" PRIu32 "/0|1)",length);
		eptr->mode = KILL;
		return;
	}
	if (length==0) {
		vmode = 0;
	} else {
		vmode = get8bit(&data);
	}
	ptr = matoclserv_createpacket(eptr,MATOCL_EXPORTS_INFO,exports_info_size(vmode));
	exports_info_data(vmode,ptr);
}

void matoclserv_mlog_list(matoclserventry *eptr,const uint8_t *data,uint32_t length) {
	uint8_t *ptr;
	(void)data;
	if (length!=0) {
		syslog(LOG_NOTICE,"CLTOMA_MLOG_LIST - wrong size (%" PRIu32 "/0)",length);
		eptr->mode = KILL;
		return;
	}
	ptr = matoclserv_createpacket(eptr,MATOCL_MLOG_LIST,matomlserv_mloglist_size());
	matomlserv_mloglist_data(ptr);
}

void matoclserv_metadataservers_list(matoclserventry* eptr, const uint8_t* data, uint32_t length) {
	cltoma::metadataserversList::deserialize(data, length);
	matoclserv_createpacket(eptr, matocl::metadataserversList::build(LIZARDFS_VERSHEX,
			matomlserv_shadows()));
}

void matoclserv_list_tapeservers(matoclserventry* eptr, const uint8_t* data, uint32_t length) {
	cltoma::listTapeservers::deserialize(data, length);
	matoclserv_createpacket(eptr, matocl::listTapeservers::build(matotsserv_get_tapeservers()));
}

/* CACHENOTIFY
void matoclserv_notify_attr(uint32_t dirinode,uint32_t inode,const Attributes& attr) {
	uint32_t hash = (dirinode*0x5F2318BD)%DIRINODE_HASH_SIZE;
	dirincache *dc;
	uint8_t *ptr;

	for (dc=dirinodehash[hash] ; dc ; dc=dc->nextnode) {
		if (dc->dirinode==dirinode) {
//                      syslog(LOG_NOTICE,"send to: '%s' ; attrs of inode: %" PRIu32,dc->eptr->sesdata->info,inode);
			ptr = matoclserv_createpacket(dc->eptr,MATOCL_FUSE_NOTIFY_ATTR,43);
			stats_notify++;
			put32bit(&ptr,0);
			put32bit(&ptr,inode);
			memcpy(ptr,attr,35);
			if (dc->eptr->sesdata) {
				dc->eptr->sesdata->currentopstats[16]++;
			}
			dc->eptr->notifications = 1;
		}
	}
}

void matoclserv_notify_link(uint32_t dirinode,uint8_t nleng,const uint8_t *name,uint32_t inode,const Attributes& attr,uint32_t ts) {
	uint32_t hash = (dirinode*0x5F2318BD)%DIRINODE_HASH_SIZE;
	dirincache *dc;
	uint8_t *ptr;

	for (dc=dirinodehash[hash] ; dc ; dc=dc->nextnode) {
		if (dc->dirinode==dirinode) {
//                      {
//                              char strname[256];
//                              memcpy(strname,name,nleng);
//                              strname[nleng]=0;
//                              syslog(LOG_NOTICE,"send to: '%s' ; new link (%" PRIu32 ",%s)->%" PRIu32,dc->eptr->sesdata->info,dirinode,strname,inode);
//                      }
			ptr = matoclserv_createpacket(dc->eptr,MATOCL_FUSE_NOTIFY_LINK,52+nleng);
			stats_notify++;
			put32bit(&ptr,0);
			put32bit(&ptr,ts);
			if (dirinode==dc->eptr->sesdata->rootinode) {
				put32bit(&ptr,MFS_ROOT_ID);
			} else {
				put32bit(&ptr,dirinode);
			}
			put8bit(&ptr,nleng);
			memcpy(ptr,name,nleng);
			ptr+=nleng;
			put32bit(&ptr,inode);
			memcpy(ptr,attr,35);
			if (dc->eptr->sesdata) {
				dc->eptr->sesdata->currentopstats[17]++;
			}
			dc->eptr->notifications = 1;
		}
	}
}

void matoclserv_notify_unlink(uint32_t dirinode,uint8_t nleng,const uint8_t *name,uint32_t ts) {
	uint32_t hash = (dirinode*0x5F2318BD)%DIRINODE_HASH_SIZE;
	dirincache *dc;
	uint8_t *ptr;

	for (dc=dirinodehash[hash] ; dc ; dc=dc->nextnode) {
		if (dc->dirinode==dirinode) {
//                      {
//                              char strname[256];
//                              memcpy(strname,name,nleng);
//                              strname[nleng]=0;
//                              syslog(LOG_NOTICE,"send to: '%s' ; remove link (%" PRIu32 ",%s)",dc->eptr->sesdata->info,dirinode,strname);
//                      }
			ptr = matoclserv_createpacket(dc->eptr,MATOCL_FUSE_NOTIFY_UNLINK,13+nleng);
			stats_notify++;
			put32bit(&ptr,0);
			put32bit(&ptr,ts);
			if (dirinode==dc->eptr->sesdata->rootinode) {
				put32bit(&ptr,MFS_ROOT_ID);
			} else {
				put32bit(&ptr,dirinode);
			}
			put8bit(&ptr,nleng);
			memcpy(ptr,name,nleng);
			if (dc->eptr->sesdata) {
				dc->eptr->sesdata->currentopstats[18]++;
			}
			dc->eptr->notifications = 1;
		}
	}
}

void matoclserv_notify_remove(uint32_t dirinode) {
	uint32_t hash = (dirinode*0x5F2318BD)%DIRINODE_HASH_SIZE;
	dirincache *dc;
	uint8_t *ptr;

	for (dc=dirinodehash[hash] ; dc ; dc=dc->nextnode) {
		if (dc->dirinode==dirinode) {
//                      syslog(LOG_NOTICE,"send to: '%s' ; removed inode: %" PRIu32,dc->eptr->sesdata->info,dirinode);
			ptr = matoclserv_createpacket(dc->eptr,MATOCL_FUSE_NOTIFY_REMOVE,8);
			stats_notify++;
			put32bit(&ptr,0);
			if (dirinode==dc->eptr->sesdata->rootinode) {
				put32bit(&ptr,MFS_ROOT_ID);
			} else {
				put32bit(&ptr,dirinode);
			}
			if (dc->eptr->sesdata) {
				dc->eptr->sesdata->currentopstats[19]++;
			}
			dc->eptr->notifications = 1;
		}
	}
}

void matoclserv_notify_parent(uint32_t dirinode,uint32_t parent) {
	uint32_t hash = (dirinode*0x5F2318BD)%DIRINODE_HASH_SIZE;
	dirincache *dc;
	uint8_t *ptr;

	for (dc=dirinodehash[hash] ; dc ; dc=dc->nextnode) {
		if (dc->dirinode==dirinode && dirinode!=dc->eptr->sesdata->rootinode) {
//                      syslog(LOG_NOTICE,"send to: '%s' ; new parent: %" PRIu32 "->%" PRIu32,dc->eptr->sesdata->info,dirinode,parent);
			ptr = matoclserv_createpacket(dc->eptr,MATOCL_FUSE_NOTIFY_PARENT,12);
			stats_notify++;
			put32bit(&ptr,0);
			put32bit(&ptr,dirinode);
			if (parent==dc->eptr->sesdata->rootinode) {
				put32bit(&ptr,MFS_ROOT_ID);
			} else {
				put32bit(&ptr,parent);
			}
			if (dc->eptr->sesdata) {
				dc->eptr->sesdata->currentopstats[20]++;
			}
			dc->eptr->notifications = 1;
		}
	}
}
*/

static void matoclserv_send_iolimits_cfg(matoclserventry *eptr) {
	MessageBuffer buffer;
	matocl::iolimitsConfig::serialize(buffer, gIoLimitsConfigId,
			gIoLimitsRefreshTime * 1000 * 1000, gIoLimitsSubsystem,
			gIoLimitsDatabase.getGroups());
	matoclserv_createpacket(eptr, buffer);
}

static void matoclserv_broadcast_iolimits_cfg() {
	for (matoclserventry *eptr = matoclservhead; eptr; eptr = eptr->next) {
		if (eptr->iolimits) {
			matoclserv_send_iolimits_cfg(eptr);
		}
	}
}

void matoclserv_ping(matoclserventry *eptr,const uint8_t *data,uint32_t length) {
	uint32_t size;
	deserializeAllMooseFsPacketDataNoHeader(data, length, size);
	matoclserv_createpacket(eptr, ANTOAN_PING_REPLY, size);
}

void matoclserv_fuse_register(matoclserventry *eptr,const uint8_t *data,uint32_t length) {
	const uint8_t *rptr;
	uint8_t *wptr;
	uint32_t sessionid;
	uint8_t status;
	uint8_t tools;

	if (starting) {
		eptr->mode = KILL;
		return;
	}
	if (length<64) {
		syslog(LOG_NOTICE,"CLTOMA_FUSE_REGISTER - wrong size (%" PRIu32 "/<64)",length);
		eptr->mode = KILL;
		return;
	}
	tools = (memcmp(data,FUSE_REGISTER_BLOB_TOOLS_NOACL,64)==0)?1:0;
	if (eptr->registered == ClientState::kUnregistered
			&& (memcmp(data,FUSE_REGISTER_BLOB_NOACL,64)==0 || tools)) {
		if (RejectOld) {
			syslog(LOG_NOTICE,"CLTOMA_FUSE_REGISTER/NOACL - rejected (option REJECT_OLD_CLIENTS is set)");
			eptr->mode = KILL;
			return;
		}
		if (tools) {
			if (length!=64 && length!=68) {
				syslog(LOG_NOTICE,"CLTOMA_FUSE_REGISTER/NOACL-TOOLS - wrong size (%" PRIu32 "/64|68)",length);
				eptr->mode = KILL;
				return;
			}
		} else {
			if (length!=68 && length!=72) {
				syslog(LOG_NOTICE,"CLTOMA_FUSE_REGISTER/NOACL-MOUNT - wrong size (%" PRIu32 "/68|72)",length);
				eptr->mode = KILL;
				return;
			}
		}
		rptr = data+64;
		if (tools) {
			sessionid = 0;
			if (length==68) {
				eptr->version = get32bit(&rptr);
			}
		} else {
			sessionid = get32bit(&rptr);
			if (length==72) {
				eptr->version = get32bit(&rptr);
			}
		}
		if (eptr->version<0x010500 && !tools) {
			syslog(LOG_NOTICE,"got register packet from mount older than 1.5 - rejecting");
			eptr->mode = KILL;
			return;
		}
		if (sessionid==0) {     // new session
			status = STATUS_OK; // exports_check(eptr->peerip,(const uint8_t*)"",NULL,NULL,&sesflags);      // check privileges for '/' w/o password
				eptr->sesdata = matoclserv_new_session(0,tools);
				if (eptr->sesdata==NULL) {
					syslog(LOG_NOTICE,"can't allocate session record");
					eptr->mode = KILL;
					return;
				}
				eptr->sesdata->rootinode = MFS_ROOT_ID;
				eptr->sesdata->sesflags = 0;
				eptr->sesdata->peerip = eptr->peerip;
		} else { // reconnect or tools
			eptr->sesdata = matoclserv_find_session(sessionid);
			if (eptr->sesdata==NULL) {      // in old model if session doesn't exist then create it
				eptr->sesdata = matoclserv_new_session(0,0);
				if (eptr->sesdata==NULL) {
					syslog(LOG_NOTICE,"can't allocate session record");
					eptr->mode = KILL;
					return;
				}
				eptr->sesdata->rootinode = MFS_ROOT_ID;
				eptr->sesdata->sesflags = 0;
				eptr->sesdata->peerip = eptr->peerip;
				status = STATUS_OK;
			} else if (eptr->sesdata->peerip==0) { // created by "filesystem"
				eptr->sesdata->peerip = eptr->peerip;
				status = STATUS_OK;
			} else if (eptr->sesdata->peerip==eptr->peerip) {
				status = STATUS_OK;
			} else {
				status = ERROR_EACCES;
			}
		}
		if (tools) {
			wptr = matoclserv_createpacket(eptr,MATOCL_FUSE_REGISTER,1);
		} else {
			wptr = matoclserv_createpacket(eptr,MATOCL_FUSE_REGISTER,(status!=STATUS_OK)?1:4);
		}
		if (status!=STATUS_OK) {
			put8bit(&wptr,status);
			return;
		}
		if (tools) {
			put8bit(&wptr,status);
		} else {
			sessionid = eptr->sesdata->sessionid;
			put32bit(&wptr,sessionid);
		}
		eptr->registered = (tools) ? ClientState::kOldTools : ClientState::kRegistered;
		return;
	} else if (memcmp(data,FUSE_REGISTER_BLOB_ACL,64)==0) {
		uint32_t rootinode;
		uint8_t sesflags;
		uint8_t mingoal,maxgoal;
		uint32_t mintrashtime,maxtrashtime;
		uint32_t rootuid,rootgid;
		uint32_t mapalluid,mapallgid;
		uint32_t ileng,pleng;
		uint8_t i,rcode;
		const uint8_t *path;
		const char *info;

		if (length<65) {
			syslog(LOG_NOTICE,"CLTOMA_FUSE_REGISTER/ACL - wrong size (%" PRIu32 "/<65)",length);
			eptr->mode = KILL;
			return;
		}

		rptr = data+64;
		rcode = get8bit(&rptr);

		if ((eptr->registered == ClientState::kUnregistered && rcode==REGISTER_CLOSESESSION)
				|| (eptr->registered != ClientState::kUnregistered
						&& rcode!=REGISTER_CLOSESESSION)) {
			syslog(LOG_NOTICE,"CLTOMA_FUSE_REGISTER/ACL - wrong rcode (%d) for registered status (%d)",rcode,eptr->registered);
			eptr->mode = KILL;
			return;
		}

		switch (rcode) {
		case REGISTER_GETRANDOM:
			if (length!=65) {
				syslog(LOG_NOTICE,"CLTOMA_FUSE_REGISTER/ACL.1 - wrong size (%" PRIu32 "/65)",length);
				eptr->mode = KILL;
				return;
			}
			wptr = matoclserv_createpacket(eptr,MATOCL_FUSE_REGISTER,32);
			for (i=0 ; i<32 ; i++) {
				eptr->passwordrnd[i]=rndu8();
			}
			memcpy(wptr,eptr->passwordrnd,32);
			return;
		case REGISTER_NEWSESSION:
			if (length<77) {
				syslog(LOG_NOTICE,"CLTOMA_FUSE_REGISTER/ACL.2 - wrong size (%" PRIu32 "/>=77)",length);
				eptr->mode = KILL;
				return;
			}
			eptr->version = get32bit(&rptr);
			ileng = get32bit(&rptr);
			if (length<77+ileng) {
				syslog(LOG_NOTICE,"CLTOMA_FUSE_REGISTER/ACL.2 - wrong size (%" PRIu32 "/>=77+ileng(%" PRIu32 "))",length,ileng);
				eptr->mode = KILL;
				return;
			}
			info = (const char*)rptr;
			rptr+=ileng;
			pleng = get32bit(&rptr);
			if (length!=77+ileng+pleng && length!=77+16+ileng+pleng) {
				syslog(LOG_NOTICE,"CLTOMA_FUSE_REGISTER/ACL.2 - wrong size (%" PRIu32 "/77+ileng(%" PRIu32 ")+pleng(%" PRIu32 ")[+16])",length,ileng,pleng);
				eptr->mode = KILL;
				return;
			}
			path = rptr;
			rptr+=pleng;
			if (pleng>0 && rptr[-1]!=0) {
				syslog(LOG_NOTICE,"CLTOMA_FUSE_REGISTER/ACL.2 - received path without ending zero");
				eptr->mode = KILL;
				return;
			}
			if (pleng==0) {
				path = (const uint8_t*)"";
			}
			if (length==77+16+ileng+pleng) {
				status = exports_check(eptr->peerip,eptr->version,0,path,eptr->passwordrnd,rptr,&sesflags,&rootuid,&rootgid,&mapalluid,&mapallgid,&mingoal,&maxgoal,&mintrashtime,&maxtrashtime);
			} else {
				status = exports_check(eptr->peerip,eptr->version,0,path,NULL,NULL,&sesflags,&rootuid,&rootgid,&mapalluid,&mapallgid,&mingoal,&maxgoal,&mintrashtime,&maxtrashtime);
			}
			if (status==STATUS_OK) {
				status = fs_getrootinode(&rootinode,path);
			}
			if (status==STATUS_OK) {
				eptr->sesdata = matoclserv_new_session(1,0);
				if (eptr->sesdata==NULL) {
					syslog(LOG_NOTICE,"can't allocate session record");
					eptr->mode = KILL;
					return;
				}
				eptr->sesdata->rootinode = rootinode;
				eptr->sesdata->sesflags = sesflags;
				eptr->sesdata->rootuid = rootuid;
				eptr->sesdata->rootgid = rootgid;
				eptr->sesdata->mapalluid = mapalluid;
				eptr->sesdata->mapallgid = mapallgid;
				eptr->sesdata->mingoal = mingoal;
				eptr->sesdata->maxgoal = maxgoal;
				eptr->sesdata->mintrashtime = mintrashtime;
				eptr->sesdata->maxtrashtime = maxtrashtime;
				eptr->sesdata->peerip = eptr->peerip;
				if (ileng>0) {
					if (info[ileng-1]==0) {
						eptr->sesdata->info = strdup(info);
						passert(eptr->sesdata->info);
					} else {
						eptr->sesdata->info = (char*) malloc(ileng+1);
						passert(eptr->sesdata->info);
						memcpy(eptr->sesdata->info,info,ileng);
						eptr->sesdata->info[ileng]=0;
					}
				}
				matoclserv_store_sessions();
			}
			wptr = matoclserv_createpacket(eptr,MATOCL_FUSE_REGISTER,(status==STATUS_OK)?((eptr->version>=0x01061A)?35:(eptr->version>=0x010615)?25:(eptr->version>=0x010601)?21:13):1);
			if (status!=STATUS_OK) {
				put8bit(&wptr,status);
				return;
			}
			sessionid = eptr->sesdata->sessionid;
			if (eptr->version==0x010615) {
				put32bit(&wptr,0);
			} else if (eptr->version>=0x010616) {
				put16bit(&wptr,LIZARDFS_PACKAGE_VERSION_MAJOR);
				put8bit(&wptr,LIZARDFS_PACKAGE_VERSION_MINOR);
				put8bit(&wptr,LIZARDFS_PACKAGE_VERSION_MICRO);
			}
			put32bit(&wptr,sessionid);
			put8bit(&wptr,sesflags);
			put32bit(&wptr,rootuid);
			put32bit(&wptr,rootgid);
			if (eptr->version>=0x010601) {
				put32bit(&wptr,mapalluid);
				put32bit(&wptr,mapallgid);
			}
			if (eptr->version>=0x01061A) {
				put8bit(&wptr,mingoal);
				put8bit(&wptr,maxgoal);
				put32bit(&wptr,mintrashtime);
				put32bit(&wptr,maxtrashtime);
			}
			if (eptr->version >= lizardfsVersion(1, 6, 30)) {
				eptr->iolimits = true;
				matoclserv_send_iolimits_cfg(eptr);
			}
			eptr->registered = ClientState::kRegistered;
			return;
		case REGISTER_NEWMETASESSION:
			if (length<73) {
				syslog(LOG_NOTICE,"CLTOMA_FUSE_REGISTER/ACL.5 - wrong size (%" PRIu32 "/>=73)",length);
				eptr->mode = KILL;
				return;
			}
			eptr->version = get32bit(&rptr);
			ileng = get32bit(&rptr);
			if (length!=73+ileng && length!=73+16+ileng) {
				syslog(LOG_NOTICE,"CLTOMA_FUSE_REGISTER/ACL.5 - wrong size (%" PRIu32 "/73+ileng(%" PRIu32 ")[+16])",length,ileng);
				eptr->mode = KILL;
				return;
			}
			info = (const char*)rptr;
			rptr+=ileng;
			if (length==73+16+ileng) {
				status = exports_check(eptr->peerip,eptr->version,1,NULL,eptr->passwordrnd,rptr,&sesflags,&rootuid,&rootgid,&mapalluid,&mapallgid,&mingoal,&maxgoal,&mintrashtime,&maxtrashtime);
			} else {
				status = exports_check(eptr->peerip,eptr->version,1,NULL,NULL,NULL,&sesflags,&rootuid,&rootgid,&mapalluid,&mapallgid,&mingoal,&maxgoal,&mintrashtime,&maxtrashtime);
			}
			if (status==STATUS_OK) {
				eptr->sesdata = matoclserv_new_session(1,0);
				if (eptr->sesdata==NULL) {
					syslog(LOG_NOTICE,"can't allocate session record");
					eptr->mode = KILL;
					return;
				}
				eptr->sesdata->rootinode = 0;
				eptr->sesdata->sesflags = sesflags;
				eptr->sesdata->rootuid = 0;
				eptr->sesdata->rootgid = 0;
				eptr->sesdata->mapalluid = 0;
				eptr->sesdata->mapallgid = 0;
				eptr->sesdata->mingoal = mingoal;
				eptr->sesdata->maxgoal = maxgoal;
				eptr->sesdata->mintrashtime = mintrashtime;
				eptr->sesdata->maxtrashtime = maxtrashtime;
				eptr->sesdata->peerip = eptr->peerip;
				if (ileng>0) {
					if (info[ileng-1]==0) {
						eptr->sesdata->info = strdup(info);
						passert(eptr->sesdata->info);
					} else {
						eptr->sesdata->info = (char*) malloc(ileng+1);
						passert(eptr->sesdata->info);
						memcpy(eptr->sesdata->info,info,ileng);
						eptr->sesdata->info[ileng]=0;
					}
				}
				matoclserv_store_sessions();
			}
			wptr = matoclserv_createpacket(eptr,MATOCL_FUSE_REGISTER,(status==STATUS_OK)?((eptr->version>=0x01061A)?19:(eptr->version>=0x010615)?9:5):1);
			if (status!=STATUS_OK) {
				put8bit(&wptr,status);
				return;
			}
			sessionid = eptr->sesdata->sessionid;
			if (eptr->version>=0x010615) {
				put16bit(&wptr,LIZARDFS_PACKAGE_VERSION_MAJOR);
				put8bit(&wptr,LIZARDFS_PACKAGE_VERSION_MINOR);
				put8bit(&wptr,LIZARDFS_PACKAGE_VERSION_MICRO);
			}
			put32bit(&wptr,sessionid);
			put8bit(&wptr,sesflags);
			if (eptr->version>=0x01061A) {
				put8bit(&wptr,mingoal);
				put8bit(&wptr,maxgoal);
				put32bit(&wptr,mintrashtime);
				put32bit(&wptr,maxtrashtime);
			}
			eptr->registered = ClientState::kRegistered;
			return;
		case REGISTER_RECONNECT:
		case REGISTER_TOOLS:
			if (length<73) {
				syslog(LOG_NOTICE,"CLTOMA_FUSE_REGISTER/ACL.%" PRIu8 " - wrong size (%" PRIu32 "/73)",rcode,length);
				eptr->mode = KILL;
				return;
			}
			sessionid = get32bit(&rptr);
			eptr->version = get32bit(&rptr);
			eptr->sesdata = matoclserv_find_session(sessionid);
			if (eptr->sesdata == NULL || eptr->sesdata->peerip == 0) {
				status = ERROR_BADSESSIONID;
			} else {
				if ((eptr->sesdata->sesflags&SESFLAG_DYNAMICIP)==0 && eptr->peerip!=eptr->sesdata->peerip) {
					status = ERROR_EACCES;
				} else {
					status = STATUS_OK;
				}
			}
			wptr = matoclserv_createpacket(eptr,MATOCL_FUSE_REGISTER,1);
			put8bit(&wptr,status);
			if (status!=STATUS_OK) {
				return;
			}
			if (rcode == REGISTER_RECONNECT) {
				if (eptr->version >= lizardfsVersion(1, 6, 30) && eptr->sesdata->rootinode != 0) {
					eptr->iolimits = true;
					matoclserv_send_iolimits_cfg(eptr);
				}
				eptr->registered = ClientState::kRegistered;
			} else {
				eptr->registered = ClientState::kOldTools;
			}
			return;
		case REGISTER_CLOSESESSION:
			if (length<69) {
				syslog(LOG_NOTICE,"CLTOMA_FUSE_REGISTER/ACL.6 - wrong size (%" PRIu32 "/69)",length);
				eptr->mode = KILL;
				return;
			}
			sessionid = get32bit(&rptr);
			matoclserv_close_session(sessionid);
			eptr->mode = KILL;
			return;
		}
		syslog(LOG_NOTICE,"CLTOMA_FUSE_REGISTER/ACL - wrong rcode (%" PRIu8 ")",rcode);
		eptr->mode = KILL;
		return;
	} else {
		syslog(LOG_NOTICE,"CLTOMA_FUSE_REGISTER - wrong register blob");
		eptr->mode = KILL;
		return;
	}
}

void matoclserv_fuse_reserved_inodes(matoclserventry *eptr,const uint8_t *data,uint32_t length) {
	const uint8_t *ptr;
	filelist *ofptr,**ofpptr;
	uint32_t inode;

	if ((length&0x3)!=0) {
		syslog(LOG_NOTICE,"CLTOMA_FUSE_RESERVED_INODES - wrong size (%" PRIu32 "/N*4)",length);
		eptr->mode = KILL;
		return;
	}

	ptr = data;
	ofpptr = &(eptr->sesdata->openedfiles);
	length >>= 2;
	if (length) {
		length--;
		inode = get32bit(&ptr);
	} else {
		inode=0;
	}

	FsContext context = FsContext::getForMaster(main_time());
	changelog_disable_flush();
	while ((ofptr=*ofpptr) && inode>0) {
		if (ofptr->inode<inode) {
			fs_release(context, ofptr->inode, eptr->sesdata->sessionid);
			*ofpptr = ofptr->next;
			free(ofptr);
		} else if (ofptr->inode>inode) {
			if (fs_acquire(context, inode, eptr->sesdata->sessionid) == STATUS_OK) {
				ofptr = (filelist*)malloc(sizeof(filelist));
				passert(ofptr);
				ofptr->next = *ofpptr;
				ofptr->inode = inode;
				*ofpptr = ofptr;
				ofpptr = &(ofptr->next);
			}
			if (length) {
				length--;
				inode = get32bit(&ptr);
			} else {
				inode=0;
			}
		} else {
			ofpptr = &(ofptr->next);
			if (length) {
				length--;
				inode = get32bit(&ptr);
			} else {
				inode=0;
			}
		}
	}
	while (inode>0) {
		if (fs_acquire(context, inode, eptr->sesdata->sessionid) == STATUS_OK) {
			ofptr = (filelist*)malloc(sizeof(filelist));
			passert(ofptr);
			ofptr->next = *ofpptr;
			ofptr->inode = inode;
			*ofpptr = ofptr;
			ofpptr = &(ofptr->next);
		}
		if (length) {
			length--;
			inode = get32bit(&ptr);
		} else {
			inode=0;
		}
	}
	while ((ofptr=*ofpptr)) {
		fs_release(context, ofptr->inode, eptr->sesdata->sessionid);
		*ofpptr = ofptr->next;
		free(ofptr);
	}
	changelog_enable_flush();
}

void matoclserv_fuse_statfs(matoclserventry *eptr,const uint8_t *data,uint32_t length) {
	uint64_t totalspace,availspace,trashspace,reservedspace;
	uint32_t msgid,inodes;
	uint8_t *ptr;
	if (length!=4) {
		syslog(LOG_NOTICE,"CLTOMA_FUSE_STATFS - wrong size (%" PRIu32 "/4)",length);
		eptr->mode = KILL;
		return;
	}
	msgid = get32bit(&data);
	fs_statfs(eptr->sesdata->rootinode,eptr->sesdata->sesflags,&totalspace,&availspace,&trashspace,&reservedspace,&inodes);
	ptr = matoclserv_createpacket(eptr,MATOCL_FUSE_STATFS,40);
	put32bit(&ptr,msgid);
	put64bit(&ptr,totalspace);
	put64bit(&ptr,availspace);
	put64bit(&ptr,trashspace);
	put64bit(&ptr,reservedspace);
	put32bit(&ptr,inodes);
	if (eptr->sesdata) {
		eptr->sesdata->currentopstats[0]++;
	}
}

void matoclserv_fuse_access(matoclserventry *eptr,const uint8_t *data,uint32_t length) {
	uint32_t inode,uid,gid;
	uint8_t modemask;
	uint32_t msgid;
	uint8_t *ptr;
	uint8_t status;
	if (length!=17) {
		syslog(LOG_NOTICE,"CLTOMA_FUSE_ACCESS - wrong size (%" PRIu32 "/17)",length);
		eptr->mode = KILL;
		return;
	}
	msgid = get32bit(&data);
	inode = get32bit(&data);
	uid = get32bit(&data);
	gid = get32bit(&data);
	matoclserv_ugid_remap(eptr,&uid,&gid);
	modemask = get8bit(&data);
	status = fs_access(eptr->sesdata->rootinode,eptr->sesdata->sesflags,inode,uid,gid,modemask);
	ptr = matoclserv_createpacket(eptr,MATOCL_FUSE_ACCESS,5);
	put32bit(&ptr,msgid);
	put8bit(&ptr,status);
}

void matoclserv_fuse_lookup(matoclserventry *eptr,const uint8_t *data,uint32_t length) {
	uint32_t inode,uid,gid,auid,agid;
	uint8_t nleng;
	const uint8_t *name;
	uint32_t newinode;
	Attributes attr;
	uint32_t msgid;
	uint8_t *ptr;
	uint8_t status;
	if (length<17) {
		syslog(LOG_NOTICE,"CLTOMA_FUSE_LOOKUP - wrong size (%" PRIu32 ")",length);
		eptr->mode = KILL;
		return;
	}
	msgid = get32bit(&data);
	inode = get32bit(&data);
	nleng = get8bit(&data);
	if (length!=17U+nleng) {
		syslog(LOG_NOTICE,"CLTOMA_FUSE_LOOKUP - wrong size (%" PRIu32 ":nleng=%" PRIu8 ")",length,nleng);
		eptr->mode = KILL;
		return;
	}
	name = data;
	data += nleng;
	auid = uid = get32bit(&data);
	agid = gid = get32bit(&data);
	matoclserv_ugid_remap(eptr,&uid,&gid);
	status = fs_lookup(eptr->sesdata->rootinode,eptr->sesdata->sesflags,inode,nleng,name,uid,gid,auid,agid,&newinode,attr);
	ptr = matoclserv_createpacket(eptr,MATOCL_FUSE_LOOKUP,(status!=STATUS_OK)?5:43);
	put32bit(&ptr,msgid);
	if (status!=STATUS_OK) {
		put8bit(&ptr,status);
	} else {
		put32bit(&ptr,newinode);
		memcpy(ptr,attr,35);
	}
	if (eptr->sesdata) {
		eptr->sesdata->currentopstats[3]++;
	}
}

void matoclserv_fuse_getattr(matoclserventry *eptr,const uint8_t *data,uint32_t length) {
	uint32_t inode,uid,gid,auid,agid;
	Attributes attr;
	uint32_t msgid;
	uint8_t *ptr;
	uint8_t status;
	if (length!=8 && length!=16) {
		syslog(LOG_NOTICE,"CLTOMA_FUSE_GETATTR - wrong size (%" PRIu32 "/8,16)",length);
		eptr->mode = KILL;
		return;
	}
	msgid = get32bit(&data);
	inode = get32bit(&data);
	if (length==16) {
		auid = uid = get32bit(&data);
		agid = gid = get32bit(&data);
		matoclserv_ugid_remap(eptr,&uid,&gid);
	} else {
		auid = uid = 12345;
		agid = gid = 12345;
	}
	status = fs_getattr(eptr->sesdata->rootinode,eptr->sesdata->sesflags,inode,uid,gid,auid,agid,attr);
	ptr = matoclserv_createpacket(eptr,MATOCL_FUSE_GETATTR,(status!=STATUS_OK)?5:39);
	put32bit(&ptr,msgid);
	if (status!=STATUS_OK) {
		put8bit(&ptr,status);
	} else {
		memcpy(ptr,attr,35);
	}
	if (eptr->sesdata) {
		eptr->sesdata->currentopstats[1]++;
	}
}

void matoclserv_fuse_setattr(matoclserventry *eptr,const uint8_t *data,uint32_t length) {
	uint32_t inode,uid,gid,auid,agid;
	uint16_t setmask;
	Attributes attr;
	uint32_t msgid;
	uint8_t *ptr;
	uint8_t status;
	SugidClearMode sugidclearmode;
	uint16_t attrmode;
	uint32_t attruid,attrgid,attratime,attrmtime;
	if (length!=35 && length!=36) {
		syslog(LOG_NOTICE,"CLTOMA_FUSE_SETATTR - wrong size (%" PRIu32 "/35|36)",length);
		eptr->mode = KILL;
		return;
	}
	msgid = get32bit(&data);
	inode = get32bit(&data);
	auid = uid = get32bit(&data);
	agid = gid = get32bit(&data);
	matoclserv_ugid_remap(eptr,&uid,&gid);
	setmask = get8bit(&data);
	attrmode = get16bit(&data);
	attruid = get32bit(&data);
	attrgid = get32bit(&data);
	attratime = get32bit(&data);
	attrmtime = get32bit(&data);
	if (length==36) {
		sugidclearmode = static_cast<SugidClearMode>(get8bit(&data));
	} else {
		sugidclearmode = SugidClearMode::kAlways; // this is safest option
	}
	status = fs_setattr(eptr->sesdata->rootinode, eptr->sesdata->sesflags,
			inode, uid, gid, auid, agid,
			setmask, attrmode, attruid, attrgid, attratime, attrmtime, sugidclearmode, attr);
	ptr = matoclserv_createpacket(eptr,MATOCL_FUSE_SETATTR,(status!=STATUS_OK)?5:39);
	put32bit(&ptr,msgid);
	if (status!=STATUS_OK) {
		put8bit(&ptr,status);
	} else {
		memcpy(ptr,attr,35);
	}
	if (eptr->sesdata) {
		eptr->sesdata->currentopstats[2]++;
	}
}

void matoclserv_fuse_truncate(matoclserventry *eptr, PacketHeader header, const uint8_t *data) {
	sassert(header.type == CLTOMA_FUSE_TRUNCATE
			|| header.type == LIZ_CLTOMA_FUSE_TRUNCATE
			|| header.type == LIZ_CLTOMA_FUSE_TRUNCATE_END);

	// Deserialize the request
	std::vector<uint8_t> request(data, data + header.length);
	uint8_t status = STATUS_OK;
	uint32_t messageId, inode, uid, gid, type;
	uint32_t lockId = 0;
	bool opened;
	uint64_t chunkId, length;
	const PacketSerializer *serializer = PacketSerializer::getSerializer(header.type);
	if (header.type == LIZ_CLTOMA_FUSE_TRUNCATE_END) {
		cltoma::fuseTruncateEnd::deserialize(request,
				messageId, inode, uid, gid, length, lockId);
		opened = true; // permissions have already been checked on LIZ_CLTOMA_TRUNCATE
		type = FUSE_TRUNCATE_END;
		// We have to verify lockid in this request
		if (lockId == 0) { // unlocking with lockid == 0 means "force unlock", this is not allowed
			status = ERROR_WRONGLOCKID;
		} else {
			// let's check if chunk is still locked by us
			status = fs_get_chunkid(matoclserv_get_context(eptr), inode, length / MFSCHUNKSIZE, &chunkId);
			if (status == STATUS_OK) {
				status = chunk_can_unlock(chunkId, lockId);
			}
			fs_end_setlength(chunkId);
		}
	} else {
		serializer->deserializeFuseTruncate(request, messageId, inode, opened, uid, gid, length);
		type = FUSE_TRUNCATE;
	}
	uint32_t auid = uid;
	uint32_t agid = gid;
	matoclserv_ugid_remap(eptr, &uid, &gid);

	// Try to do the truncate
	Attributes attr;
	if (status == STATUS_OK) {
		status = fs_try_setlength(eptr->sesdata->rootinode, eptr->sesdata->sesflags, inode, opened,
				uid, gid, auid, agid, length, (type != FUSE_TRUNCATE_END), lockId, attr, &chunkId);
	}

	// In case of ERROR_NOTPOSSIBLE we have to tell the client to write the chunk before truncating
	if (status == ERROR_NOTPOSSIBLE && header.type == CLTOMA_FUSE_TRUNCATE) {
		// Old client requested to truncate xor chunk. We can't do this!
		status = ERROR_ENOTSUP;
	} else if (status == ERROR_NOTPOSSIBLE && header.type == LIZ_CLTOMA_FUSE_TRUNCATE) {
		// New client requested to truncate xor chunk. He has to do it himself.
		uint64_t fileLength;
		uint8_t opflag;
		fs_writechunk(matoclserv_get_context(eptr), inode, length / MFSCHUNKSIZE, false,
				&lockId, &chunkId, &opflag, &fileLength);
		if (opflag) {
			// But first we have to duplicate chunk :)
			type = FUSE_TRUNCATE_BEGIN;
			length = fileLength;
			status = ERROR_DELAYED;
		} else {
			// No duplication is needed
			std::vector<uint8_t> reply;
			matocl::fuseTruncate::serialize(reply, messageId, fileLength, lockId);
			matoclserv_createpacket(eptr, std::move(reply));
			if (eptr->sesdata) {
				eptr->sesdata->currentopstats[2]++;
			}
			return;
		}
	}

	if (status == ERROR_DELAYED) {
		// Duplicate or truncate request has been sent to chunkservers, delay the reply
		chunklist *cl = (chunklist*)malloc(sizeof(chunklist));
		passert(cl);
		cl->chunkid = chunkId;
		cl->qid = messageId;
		cl->inode = inode;
		cl->uid = uid;
		cl->gid = gid;
		cl->auid = auid;
		cl->agid = agid;
		cl->fleng = length;
		cl->lockid = lockId;
		cl->type = type;
		cl->serializer = serializer;
		cl->next = eptr->chunkdelayedops;
		eptr->chunkdelayedops = cl;
		if (eptr->sesdata) {
			eptr->sesdata->currentopstats[2]++;
		}
		return;
	}
	if (status == STATUS_OK) {
		status = fs_do_setlength(eptr->sesdata->rootinode, eptr->sesdata->sesflags,
				inode, uid, gid, auid, agid, length, attr);
	}
	if (status == STATUS_OK) {
		dcm_modify(inode, eptr->sesdata->sessionid);
	}

	std::vector<uint8_t> reply;
	if (status == STATUS_OK) {
		serializer->serializeFuseTruncate(reply, type, messageId, attr);
	} else {
		serializer->serializeFuseTruncate(reply, type, messageId, status);
	}
	matoclserv_createpacket(eptr, std::move(reply));
	if (eptr->sesdata) {
		eptr->sesdata->currentopstats[2]++;
	}
}

void matoclserv_fuse_readlink(matoclserventry *eptr,const uint8_t *data,uint32_t length) {
	uint32_t inode;
	uint32_t pleng;
	uint8_t *path;
	uint32_t msgid;
	uint8_t *ptr;
	uint8_t status;
	if (length!=8) {
		syslog(LOG_NOTICE,"CLTOMA_FUSE_READLINK - wrong size (%" PRIu32 "/8)",length);
		eptr->mode = KILL;
		return;
	}
	msgid = get32bit(&data);
	inode = get32bit(&data);
	status = fs_readlink(eptr->sesdata->rootinode,eptr->sesdata->sesflags,inode,&pleng,&path);
	ptr = matoclserv_createpacket(eptr,MATOCL_FUSE_READLINK,(status!=STATUS_OK)?5:8+pleng+1);
	put32bit(&ptr,msgid);
	if (status!=STATUS_OK) {
		put8bit(&ptr,status);
	} else {
		put32bit(&ptr,pleng+1);
		if (pleng>0) {
			memcpy(ptr,path,pleng);
		}
		ptr[pleng]=0;
	}
	if (eptr->sesdata) {
		eptr->sesdata->currentopstats[7]++;
	}
}

void matoclserv_fuse_symlink(matoclserventry *eptr,const uint8_t *data,uint32_t length) {
	uint32_t inode;
	uint8_t nleng;
	const uint8_t *name,*path;
	uint32_t uid,gid;
	uint32_t pleng;
	uint32_t newinode;
	Attributes attr;
	uint32_t msgid;
	uint8_t status;
	uint8_t *ptr;
	if (length<21) {
		syslog(LOG_NOTICE,"CLTOMA_FUSE_SYMLINK - wrong size (%" PRIu32 ")",length);
		eptr->mode = KILL;
		return;
	}
	msgid = get32bit(&data);
	inode = get32bit(&data);
	nleng = get8bit(&data);
	if (length<21U+nleng) {
		syslog(LOG_NOTICE,"CLTOMA_FUSE_SYMLINK - wrong size (%" PRIu32 ":nleng=%" PRIu8 ")",length,nleng);
		eptr->mode = KILL;
		return;
	}
	name = data;
	data += nleng;
	pleng = get32bit(&data);
	if (length!=21U+nleng+pleng) {
		syslog(LOG_NOTICE,"CLTOMA_FUSE_SYMLINK - wrong size (%" PRIu32 ":nleng=%" PRIu8 ":pleng=%" PRIu32 ")",length,nleng,pleng);
		eptr->mode = KILL;
		return;
	}
	path = data;
	data += pleng;
	uid = get32bit(&data);
	gid = get32bit(&data);
	while (pleng>0 && path[pleng-1]==0) {
		pleng--;
	}
	status = fs_symlink(matoclserv_get_context(eptr, uid, gid),inode,nleng,name,pleng,path,&newinode,&attr);
	ptr = matoclserv_createpacket(eptr,MATOCL_FUSE_SYMLINK,(status!=STATUS_OK)?5:43);
	put32bit(&ptr,msgid);
	if (status!=STATUS_OK) {
		put8bit(&ptr,status);
	} else {
		put32bit(&ptr,newinode);
		memcpy(ptr,attr,35);
	}
	if (eptr->sesdata) {
		eptr->sesdata->currentopstats[6]++;
	}
}

void matoclserv_fuse_mknod(matoclserventry *eptr, PacketHeader header, const uint8_t *data) {
	uint32_t messageId, inode, uid, gid, rdev;
	MooseFsString<uint8_t> name;
	uint8_t type;
	uint16_t mode, umask;

	if (header.type == CLTOMA_FUSE_MKNOD) {
		deserializeAllMooseFsPacketDataNoHeader(data, header.length,
				messageId, inode, name, type, mode, uid, gid, rdev);
		umask = 0;
	} else if (header.type == LIZ_CLTOMA_FUSE_MKNOD) {
		cltoma::fuseMknod::deserialize(data, header.length,
				messageId, inode, name, type, mode, umask, uid, gid, rdev);
	} else {
		throw IncorrectDeserializationException(
				"Unknown packet type for matoclserv_fuse_mknod: " + std::to_string(header.type));
	}
	uint32_t auid = uid;
	uint32_t agid = gid;
	matoclserv_ugid_remap(eptr, &uid, &gid);

	uint32_t newinode;
	Attributes attr;
	uint8_t status = fs_mknod(eptr->sesdata->rootinode, eptr->sesdata->sesflags,
			inode, name.size(), reinterpret_cast<const uint8_t*>(name.data()),
			type, mode, umask, uid, gid, auid, agid, rdev, &newinode, attr);

	MessageBuffer reply;
	if (status == STATUS_OK && header.type == CLTOMA_FUSE_MKNOD) {
		serializeMooseFsPacket(reply, MATOCL_FUSE_MKNOD, messageId, newinode, attr);
	} else if (status == STATUS_OK && header.type == LIZ_CLTOMA_FUSE_MKNOD) {
		matocl::fuseMknod::serialize(reply, messageId, newinode, attr);
	} else if (header.type == LIZ_CLTOMA_FUSE_MKNOD) {
		matocl::fuseMknod::serialize(reply, messageId, status);
	} else {
		serializeMooseFsPacket(reply, MATOCL_FUSE_MKNOD, messageId, status);
	}
	matoclserv_createpacket(eptr, std::move(reply));
	if (eptr->sesdata) {
		eptr->sesdata->currentopstats[8]++;
	}
}

void matoclserv_fuse_mkdir(matoclserventry *eptr, PacketHeader header, const uint8_t *data) {
	uint32_t messageId, inode, uid, gid;
	MooseFsString<uint8_t> name;
	bool copysgid;
	uint16_t mode, umask;

	if (header.type == CLTOMA_FUSE_MKDIR) {
		if (eptr->version >= lizardfsVersion(1, 6, 25)) {
			deserializeAllMooseFsPacketDataNoHeader(data, header.length,
					messageId, inode, name, mode, uid, gid, copysgid);
		} else {
			deserializeAllMooseFsPacketDataNoHeader(data, header.length,
					messageId, inode, name, mode, uid, gid);
			copysgid = false;
		}
		umask = 0;
	} else if (header.type == LIZ_CLTOMA_FUSE_MKDIR) {
		cltoma::fuseMkdir::deserialize(data, header.length, messageId,
				inode, name, mode, umask, uid, gid, copysgid);
	} else {
		throw IncorrectDeserializationException(
				"Unknown packet type for matoclserv_fuse_mkdir: " + std::to_string(header.type));
	}
	uint32_t auid = uid;
	uint32_t agid = gid;
	matoclserv_ugid_remap(eptr, &uid, &gid);

	uint32_t newinode;
	Attributes attr;
	uint8_t status = fs_mkdir(eptr->sesdata->rootinode, eptr->sesdata->sesflags,
			inode, name.size(), reinterpret_cast<const uint8_t*>(name.data()),
			mode, umask, uid, gid, auid, agid, copysgid, &newinode, attr);

	MessageBuffer reply;
	if (status == STATUS_OK && header.type == CLTOMA_FUSE_MKDIR) {
		serializeMooseFsPacket(reply, MATOCL_FUSE_MKDIR, messageId, newinode, attr);
	} else if (status == STATUS_OK && header.type == LIZ_CLTOMA_FUSE_MKDIR) {
		matocl::fuseMkdir::serialize(reply, messageId, newinode, attr);
	} else if (header.type == LIZ_CLTOMA_FUSE_MKDIR) {
		matocl::fuseMkdir::serialize(reply, messageId, status);
	} else {
		serializeMooseFsPacket(reply, MATOCL_FUSE_MKDIR, messageId, status);
	}
	matoclserv_createpacket(eptr, std::move(reply));
	if (eptr->sesdata) {
		eptr->sesdata->currentopstats[4]++;
	}
}

void matoclserv_fuse_unlink(matoclserventry *eptr,const uint8_t *data,uint32_t length) {
	uint32_t inode,uid,gid;
	uint8_t nleng;
	const uint8_t *name;
	uint32_t msgid;
	uint8_t *ptr;
	uint8_t status;
	if (length<17) {
		syslog(LOG_NOTICE,"CLTOMA_FUSE_UNLINK - wrong size (%" PRIu32 ")",length);
		eptr->mode = KILL;
		return;
	}
	msgid = get32bit(&data);
	inode = get32bit(&data);
	nleng = get8bit(&data);
	if (length!=17U+nleng) {
		syslog(LOG_NOTICE,"CLTOMA_FUSE_UNLINK - wrong size (%" PRIu32 ":nleng=%" PRIu8 ")",length,nleng);
		eptr->mode = KILL;
		return;
	}
	name = data;
	data += nleng;
	uid = get32bit(&data);
	gid = get32bit(&data);
	matoclserv_ugid_remap(eptr,&uid,&gid);
	status = fs_unlink(eptr->sesdata->rootinode,eptr->sesdata->sesflags,inode,nleng,name,uid,gid);
	ptr = matoclserv_createpacket(eptr,MATOCL_FUSE_UNLINK,5);
	put32bit(&ptr,msgid);
	put8bit(&ptr,status);
	if (eptr->sesdata) {
		eptr->sesdata->currentopstats[9]++;
	}
}

void matoclserv_fuse_rmdir(matoclserventry *eptr,const uint8_t *data,uint32_t length) {
	uint32_t inode,uid,gid;
	uint8_t nleng;
	const uint8_t *name;
	uint32_t msgid;
	uint8_t *ptr;
	uint8_t status;
	if (length<17) {
		syslog(LOG_NOTICE,"CLTOMA_FUSE_RMDIR - wrong size (%" PRIu32 ")",length);
		eptr->mode = KILL;
		return;
	}
	msgid = get32bit(&data);
	inode = get32bit(&data);
	nleng = get8bit(&data);
	if (length!=17U+nleng) {
		syslog(LOG_NOTICE,"CLTOMA_FUSE_RMDIR - wrong size (%" PRIu32 ":nleng=%" PRIu8 ")",length,nleng);
		eptr->mode = KILL;
		return;
	}
	name = data;
	data += nleng;
	uid = get32bit(&data);
	gid = get32bit(&data);
	matoclserv_ugid_remap(eptr,&uid,&gid);
	status = fs_rmdir(eptr->sesdata->rootinode,eptr->sesdata->sesflags,inode,nleng,name,uid,gid);
	ptr = matoclserv_createpacket(eptr,MATOCL_FUSE_RMDIR,5);
	put32bit(&ptr,msgid);
	put8bit(&ptr,status);
	if (eptr->sesdata) {
		eptr->sesdata->currentopstats[5]++;
	}
}

void matoclserv_fuse_rename(matoclserventry *eptr,const uint8_t *data,uint32_t length) {
	uint32_t inode,inode_src,inode_dst;
	uint8_t nleng_src,nleng_dst;
	const uint8_t *name_src,*name_dst;
	uint32_t uid,gid;
	Attributes attr;
	uint32_t msgid;
	uint8_t status;
	uint8_t *ptr;
	if (length<22) {
		syslog(LOG_NOTICE,"CLTOMA_FUSE_RENAME - wrong size (%" PRIu32 ")",length);
		eptr->mode = KILL;
		return;
	}
	msgid = get32bit(&data);
	inode_src = get32bit(&data);
	nleng_src = get8bit(&data);
	if (length<22U+nleng_src) {
		syslog(LOG_NOTICE,"CLTOMA_FUSE_RENAME - wrong size (%" PRIu32 ":nleng_src=%" PRIu8 ")",length,nleng_src);
		eptr->mode = KILL;
		return;
	}
	name_src = data;
	data += nleng_src;
	inode_dst = get32bit(&data);
	nleng_dst = get8bit(&data);
	if (length!=22U+nleng_src+nleng_dst) {
		syslog(LOG_NOTICE,"CLTOMA_FUSE_RENAME - wrong size (%" PRIu32 ":nleng_src=%" PRIu8 ":nleng_dst=%" PRIu8 ")",length,nleng_src,nleng_dst);
		eptr->mode = KILL;
		return;
	}
	name_dst = data;
	data += nleng_dst;
	uid = get32bit(&data);
	gid = get32bit(&data);
	status = fs_rename(matoclserv_get_context(eptr, uid, gid),
			inode_src, nleng_src, name_src, inode_dst, nleng_dst, name_dst, &inode, &attr);
	if (eptr->version>=0x010615 && status==STATUS_OK) {
		ptr = matoclserv_createpacket(eptr,MATOCL_FUSE_RENAME,43);
	} else {
		ptr = matoclserv_createpacket(eptr,MATOCL_FUSE_RENAME,5);
	}
	put32bit(&ptr,msgid);
	if (eptr->version>=0x010615 && status==STATUS_OK) {
		put32bit(&ptr,inode);
		memcpy(ptr,attr,35);
	} else {
		put8bit(&ptr,status);
	}
	if (eptr->sesdata) {
		eptr->sesdata->currentopstats[10]++;
	}
}

void matoclserv_fuse_link(matoclserventry *eptr,const uint8_t *data,uint32_t length) {
	uint32_t inode,inode_dst;
	uint8_t nleng_dst;
	const uint8_t *name_dst;
	uint32_t uid,gid;
	uint32_t newinode;
	Attributes attr;
	uint32_t msgid;
	uint8_t *ptr;
	uint8_t status;
	if (length<21) {
		syslog(LOG_NOTICE,"CLTOMA_FUSE_LINK - wrong size (%" PRIu32 ")",length);
		eptr->mode = KILL;
		return;
	}
	msgid = get32bit(&data);
	inode = get32bit(&data);
	inode_dst = get32bit(&data);
	nleng_dst = get8bit(&data);
	if (length!=21U+nleng_dst) {
		syslog(LOG_NOTICE,"CLTOMA_FUSE_LINK - wrong size (%" PRIu32 ":nleng_dst=%" PRIu8 ")",length,nleng_dst);
		eptr->mode = KILL;
		return;
	}
	name_dst = data;
	data += nleng_dst;
	uid = get32bit(&data);
	gid = get32bit(&data);
	status = fs_link(matoclserv_get_context(eptr, uid, gid),
			inode, inode_dst, nleng_dst, name_dst, &newinode, &attr);
	ptr = matoclserv_createpacket(eptr,MATOCL_FUSE_LINK,(status!=STATUS_OK)?5:43);
	put32bit(&ptr,msgid);
	if (status!=STATUS_OK) {
		put8bit(&ptr,status);
	} else {
		put32bit(&ptr,newinode);
		memcpy(ptr,attr,35);
	}
	if (eptr->sesdata) {
		eptr->sesdata->currentopstats[11]++;
	}
}

void matoclserv_fuse_getdir(matoclserventry *eptr,const uint8_t *data,uint32_t length) {
	uint32_t inode,uid,gid,auid,agid;
	uint8_t flags;
	uint32_t msgid;
	uint8_t *ptr;
	uint8_t status;
	uint32_t dleng;
	void *custom;
	if (length!=16 && length!=17) {
		syslog(LOG_NOTICE,"CLTOMA_FUSE_GETDIR - wrong size (%" PRIu32 "/16|17)",length);
		eptr->mode = KILL;
		return;
	}
	msgid = get32bit(&data);
	inode = get32bit(&data);
	auid = uid = get32bit(&data);
	agid = gid = get32bit(&data);
	matoclserv_ugid_remap(eptr,&uid,&gid);
	if (length==17) {
		flags = get8bit(&data);
	} else {
		flags = 0;
	}
	status = fs_readdir_size(eptr->sesdata->rootinode,eptr->sesdata->sesflags,inode,uid,gid,flags,&custom,&dleng);
	ptr = matoclserv_createpacket(eptr,MATOCL_FUSE_GETDIR,(status!=STATUS_OK)?5:4+dleng);
	put32bit(&ptr,msgid);
	if (status!=STATUS_OK) {
		put8bit(&ptr,status);
	} else {
		fs_readdir_data(eptr->sesdata->rootinode,eptr->sesdata->sesflags,uid,gid,auid,agid,flags,custom,ptr);
/* CACHENOTIFY
		if (flags&GETDIR_FLAG_ADDTOCACHE) {
			if (inode==MFS_ROOT_ID) {
				matoclserv_notify_add_dir(eptr,eptr->sesdata->rootinode);
			} else {
				matoclserv_notify_add_dir(eptr,inode);
			}
		}
*/
	}
	if (eptr->sesdata) {
		eptr->sesdata->currentopstats[12]++;
	}
}

/* CACHENOTIFY
void matoclserv_fuse_dir_removed(matoclserventry *eptr,const uint8_t *data,uint32_t length) {
	uint32_t inode;
	if (length%4!=0) {
		syslog(LOG_NOTICE,"CLTOMA_FUSE_DIR_REMOVED - wrong size (%" PRIu32 "/N*4)",length);
		eptr->mode = KILL;
		return;
	}
	if (get32bit(&data)) {
		syslog(LOG_NOTICE,"CLTOMA_FUSE_DIR_REMOVED - wrong msgid");
		eptr->mode = KILL;
		return;
	}
	length-=4;
	while (length) {
		inode = get32bit(&data);
		length-=4;
		if (inode==MFS_ROOT_ID) {
			matoclserv_notify_remove_dir(eptr,eptr->sesdata->rootinode);
		} else {
			matoclserv_notify_remove_dir(eptr,inode);
		}
	}
}
*/

void matoclserv_fuse_open(matoclserventry *eptr,const uint8_t *data,uint32_t length) {
	uint32_t inode,uid,gid,auid,agid;
	uint8_t flags;
	Attributes attr;
	uint32_t msgid;
	uint8_t *ptr;
	uint8_t status;
	int allowcache;
	if (length!=17) {
		syslog(LOG_NOTICE,"CLTOMA_FUSE_OPEN - wrong size (%" PRIu32 "/17)",length);
		eptr->mode = KILL;
		return;
	}
	msgid = get32bit(&data);
	inode = get32bit(&data);
	auid = uid = get32bit(&data);
	agid = gid = get32bit(&data);
	matoclserv_ugid_remap(eptr,&uid,&gid);
	flags = get8bit(&data);
	status = matoclserv_insert_openfile(eptr->sesdata,inode);
	if (status==STATUS_OK) {
		status = fs_opencheck(eptr->sesdata->rootinode,eptr->sesdata->sesflags,inode,uid,gid,auid,agid,flags,attr);
	}
	if (eptr->version>=0x010609 && status==STATUS_OK) {
		allowcache = dcm_open(inode,eptr->sesdata->sessionid);
		if (allowcache==0) {
			attr[1]&=(0xFF^(MATTR_ALLOWDATACACHE<<4));
		}
		ptr = matoclserv_createpacket(eptr,MATOCL_FUSE_OPEN,39);
	} else {
		ptr = matoclserv_createpacket(eptr,MATOCL_FUSE_OPEN,5);
	}
	put32bit(&ptr,msgid);
	if (eptr->version>=0x010609 && status==STATUS_OK) {
		memcpy(ptr,attr,35);
	} else {
		put8bit(&ptr,status);
	}
	if (eptr->sesdata) {
		eptr->sesdata->currentopstats[13]++;
	}
}

void matoclserv_fuse_read_chunk(matoclserventry *eptr, PacketHeader header, const uint8_t *data) {
	sassert(header.type == CLTOMA_FUSE_READ_CHUNK || header.type == LIZ_CLTOMA_FUSE_READ_CHUNK);
	uint8_t status;
	uint64_t chunkid;
	uint64_t fleng;
	uint32_t version;
	uint32_t messageId;
	uint32_t inode;
	uint32_t index;
	std::vector<uint8_t> outMessage;
	const PacketSerializer* serializer = PacketSerializer::getSerializer(header.type);

	std::vector<uint8_t> receivedData(data, data + header.length);
	serializer->deserializeFuseReadChunk(receivedData, messageId, inode, index);

	status = fs_readchunk(inode, index, &chunkid, &fleng);
	std::vector<ChunkTypeWithAddress> allChunkCopies;
	if (status == STATUS_OK) {
		if (chunkid > 0) {
			status = chunk_getversionandlocations(chunkid, eptr->peerip, version,
					kMaxNumberOfChunkCopies, allChunkCopies);
		} else {
			version = 0;
		}
	}

	if (status != STATUS_OK) {
		serializer->serializeFuseReadChunk(outMessage, messageId, status);
		matoclserv_createpacket(eptr, outMessage);
		return;
	}

	dcm_access(inode, eptr->sesdata->sessionid);
	serializer->serializeFuseReadChunk(outMessage, messageId, fleng, chunkid, version,
			allChunkCopies);
	matoclserv_createpacket(eptr, outMessage);

	if (eptr->sesdata) {
		eptr->sesdata->currentopstats[14]++;
	}
}

void matoclserv_chunk_info(matoclserventry *eptr, const uint8_t *data, uint32_t length) {
	uint8_t status;
	uint64_t chunkid;
	uint64_t fleng;
	uint32_t version;
	uint32_t messageId;
	uint32_t inode;
	uint32_t index;
	std::vector<uint8_t> outMessage;

	cltoma::chunkInfo::deserialize(data, length, messageId, inode, index);

	status = fs_readchunk(inode, index, &chunkid, &fleng);
	std::vector<ChunkWithAddressAndLabel> allChunkCopies;
	if (status == STATUS_OK) {
		if (chunkid > 0) {
			status = chunk_getversionandlocations(chunkid, eptr->peerip, version,
					kMaxNumberOfChunkCopies, allChunkCopies);
		} else {
			version = 0;
		}
	}

	if (status != STATUS_OK) {
		matocl::chunkInfo::serialize(outMessage, messageId, status);
		matoclserv_createpacket(eptr, outMessage);
		return;
	}

	dcm_access(inode, eptr->sesdata->sessionid);
	matocl::chunkInfo::serialize(outMessage, messageId, fleng, chunkid, version, allChunkCopies);
	matoclserv_createpacket(eptr, outMessage);

	if (eptr->sesdata) {
		eptr->sesdata->currentopstats[14]++;
	}
}

<<<<<<< HEAD
void matoclserv_fuse_write_chunk(matoclserventry *eptr, PacketHeader header, const uint8_t *data) {
	sassert(header.type == CLTOMA_FUSE_WRITE_CHUNK || header.type == LIZ_CLTOMA_FUSE_WRITE_CHUNK);
=======
void matoclserv_tape_info(matoclserventry *eptr, const uint8_t *data, uint32_t length) {
	uint32_t messageId;
	uint32_t inode;
	cltoma::tapeInfo::deserialize(data, length, messageId, inode);

	std::vector<TapeCopyLocationInfo> tapeLocations;
	uint8_t status = fs_get_tape_copy_locations(inode, tapeLocations);
	if (status != STATUS_OK) {
		matoclserv_createpacket(eptr, matocl::tapeInfo::build(messageId, status));
	} else {
		matoclserv_createpacket(eptr, matocl::tapeInfo::build(messageId, tapeLocations));
	}
}

void matoclserv_fuse_write_chunk(matoclserventry *eptr,const uint8_t *data,uint32_t length) {
	uint8_t *ptr;
>>>>>>> dd5fe68c
	uint8_t status;
	uint32_t inode;
	uint32_t chunkIndex;
	uint64_t fileLength;
	uint64_t chunkId;
	uint32_t lockId;
	uint32_t messageId;
	uint8_t opflag;
	chunklist *cl;
	std::vector<uint8_t> outMessage;
	const PacketSerializer* serializer = PacketSerializer::getSerializer(header.type);

	std::vector<uint8_t> receivedData(data, data + header.length);
	serializer->deserializeFuseWriteChunk(receivedData, messageId, inode, chunkIndex, lockId);

	// Original MooseFS (1.6.27) does not use lock ID's
	bool useDummyLockId = (header.type == CLTOMA_FUSE_WRITE_CHUNK);
	status = fs_writechunk(matoclserv_get_context(eptr), inode, chunkIndex, useDummyLockId,
			&lockId, &chunkId, &opflag, &fileLength);

	if (status != STATUS_OK) {
		serializer->serializeFuseWriteChunk(outMessage, messageId, status);
		matoclserv_createpacket(eptr, outMessage);
		return;
	}

	if (opflag) {   // wait for operation end
		cl = (chunklist*)malloc(sizeof(chunklist));
		passert(cl);
		cl->inode = inode;
		cl->chunkid = chunkId;
		cl->qid = messageId;
		cl->fleng = fileLength;
		cl->lockid = lockId;
		cl->type = FUSE_WRITE;
		cl->next = eptr->chunkdelayedops;
		cl->serializer = serializer;
		eptr->chunkdelayedops = cl;
	} else {        // return status immediately
		dcm_modify(inode,eptr->sesdata->sessionid);
		status = matoclserv_fuse_write_chunk_respond(eptr, serializer,
				chunkId, messageId, fileLength, lockId);
		if (status != STATUS_OK) {
			fs_writeend(0, 0, chunkId, 0);  // ignore status - just do it.
		}
	}

	if (eptr->sesdata) {
		eptr->sesdata->currentopstats[15]++;
	}
}

void matoclserv_fuse_write_chunk_end(matoclserventry *eptr,
		PacketHeader header, const uint8_t *data) {
	sassert(header.type == CLTOMA_FUSE_WRITE_CHUNK_END
			|| header.type == LIZ_CLTOMA_FUSE_WRITE_CHUNK_END);
	uint32_t messageId;
	uint64_t chunkId;
	uint32_t lockId;
	uint32_t inode;
	uint64_t fileLength;
	uint8_t status;
	std::vector<uint8_t> outMessage;

	std::vector<uint8_t> request(data, data + header.length);
	const PacketSerializer* serializer = PacketSerializer::getSerializer(header.type);
	serializer->deserializeFuseWriteChunkEnd(request, messageId, chunkId, lockId, inode, fileLength);
	if (lockId == 0) {
		// this lock id passed to chunk_unlock would force chunk unlock
		status = ERROR_WRONGLOCKID;
	} else if (eptr->sesdata->sesflags & SESFLAG_READONLY) {
		status = ERROR_EROFS;
	} else {
		status = fs_writeend(inode, fileLength, chunkId, lockId);
	}
	dcm_modify(inode,eptr->sesdata->sessionid);
	serializer->serializeFuseWriteChunkEnd(outMessage, messageId, status);
	matoclserv_createpacket(eptr, outMessage);
}

void matoclserv_fuse_repair(matoclserventry *eptr,const uint8_t *data,uint32_t length) {
	uint32_t inode,uid,gid;
	uint32_t msgid;
	uint32_t chunksnotchanged,chunkserased,chunksrepaired;
	uint8_t *ptr;
	uint8_t status;
	if (length!=16) {
		syslog(LOG_NOTICE,"CLTOMA_FUSE_REPAIR - wrong size (%" PRIu32 "/16)",length);
		eptr->mode = KILL;
		return;
	}
	msgid = get32bit(&data);
	inode = get32bit(&data);
	uid = get32bit(&data);
	gid = get32bit(&data);
	matoclserv_ugid_remap(eptr,&uid,&gid);
	status = fs_repair(eptr->sesdata->rootinode,eptr->sesdata->sesflags,inode,uid,gid,&chunksnotchanged,&chunkserased,&chunksrepaired);
	ptr = matoclserv_createpacket(eptr,MATOCL_FUSE_REPAIR,(status!=STATUS_OK)?5:16);
	put32bit(&ptr,msgid);
	if (status!=0) {
		put8bit(&ptr,status);
	} else {
		put32bit(&ptr,chunksnotchanged);
		put32bit(&ptr,chunkserased);
		put32bit(&ptr,chunksrepaired);
	}
}

void matoclserv_fuse_check(matoclserventry *eptr,const uint8_t *data,uint32_t length) {
	uint32_t inode;
	uint32_t chunkcount[CHUNK_MATRIX_SIZE];
	uint32_t msgid;
	uint8_t *ptr;
	uint8_t status;
	if (length!=8) {
		syslog(LOG_NOTICE,"CLTOMA_FUSE_CHECK - wrong size (%" PRIu32 "/8)",length);
		eptr->mode = KILL;
		return;
	}
	msgid = get32bit(&data);
	inode = get32bit(&data);
	status = fs_checkfile(eptr->sesdata->rootinode,eptr->sesdata->sesflags,inode,chunkcount);
	if (status!=STATUS_OK) {
		ptr = matoclserv_createpacket(eptr,MATOCL_FUSE_CHECK,5);
		put32bit(&ptr,msgid);
		put8bit(&ptr,status);
	} else {
		if (eptr->version>=0x010617) {
			ptr = matoclserv_createpacket(eptr,MATOCL_FUSE_CHECK,4 + CHUNK_MATRIX_SIZE * 4);
			put32bit(&ptr,msgid);
			for (uint32_t i = 0; i < CHUNK_MATRIX_SIZE; i++) {
				put32bit(&ptr,chunkcount[i]);
			}
		} else {
			uint8_t j;
			j=0;
			for (uint32_t i = 0; i < CHUNK_MATRIX_SIZE; i++) {
				if (chunkcount[i]>0) {
					j++;
				}
			}
			ptr = matoclserv_createpacket(eptr,MATOCL_FUSE_CHECK,4+3*j);
			put32bit(&ptr,msgid);
			for (uint32_t i = 0; i < CHUNK_MATRIX_SIZE; i++) {
				if (chunkcount[i]>0) {
					put8bit(&ptr,i);
					if (chunkcount[i]<=65535) {
						put16bit(&ptr,chunkcount[i]);
					} else {
						put16bit(&ptr,65535);
					}
				}
			}
		}
	}
}


void matoclserv_fuse_gettrashtime(matoclserventry *eptr,const uint8_t *data,uint32_t length) {
	uint32_t inode;
	uint8_t gmode;
	void *fptr,*dptr;
	uint32_t fnodes,dnodes;
	uint32_t msgid;
	uint8_t *ptr;
	uint8_t status;
	if (length!=9) {
		syslog(LOG_NOTICE,"CLTOMA_FUSE_GETTRASHTIME - wrong size (%" PRIu32 "/9)",length);
		eptr->mode = KILL;
		return;
	}
	msgid = get32bit(&data);
	inode = get32bit(&data);
	gmode = get8bit(&data);
	status = fs_gettrashtime_prepare(eptr->sesdata->rootinode,eptr->sesdata->sesflags,inode,gmode,&fptr,&dptr,&fnodes,&dnodes);
	ptr = matoclserv_createpacket(eptr,MATOCL_FUSE_GETTRASHTIME,(status!=STATUS_OK)?5:12+8*(fnodes+dnodes));
	put32bit(&ptr,msgid);
	if (status!=STATUS_OK) {
		put8bit(&ptr,status);
	} else {
		put32bit(&ptr,fnodes);
		put32bit(&ptr,dnodes);
		fs_gettrashtime_store(fptr,dptr,ptr);
	}
}

void matoclserv_fuse_settrashtime(matoclserventry *eptr,const uint8_t *data,uint32_t length) {
	uint32_t inode,uid,trashtime;
	uint32_t msgid;
	uint8_t smode;
	uint32_t changed,notchanged,notpermitted;
	uint8_t *ptr;
	uint8_t status;
	if (length!=17) {
		syslog(LOG_NOTICE,"CLTOMA_FUSE_SETTRASHTIME - wrong size (%" PRIu32 "/17)",length);
		eptr->mode = KILL;
		return;
	}
	msgid = get32bit(&data);
	inode = get32bit(&data);
	uid = get32bit(&data);
	trashtime = get32bit(&data);
	smode = get8bit(&data);
// limits check
	status = STATUS_OK;
	switch (smode&SMODE_TMASK) {
	case SMODE_SET:
		if (trashtime<eptr->sesdata->mintrashtime || trashtime>eptr->sesdata->maxtrashtime) {
			status = ERROR_EPERM;
		}
		break;
	case SMODE_INCREASE:
		if (trashtime>eptr->sesdata->maxtrashtime) {
			status = ERROR_EPERM;
		}
		break;
	case SMODE_DECREASE:
		if (trashtime<eptr->sesdata->mintrashtime) {
			status = ERROR_EPERM;
		}
		break;
	}

	if (status==STATUS_OK) {
		status = fs_settrashtime(matoclserv_get_context(eptr, uid, 0), inode, trashtime, smode, &changed, &notchanged, &notpermitted);
	}
	ptr = matoclserv_createpacket(eptr,MATOCL_FUSE_SETTRASHTIME,(status!=STATUS_OK)?5:16);
	put32bit(&ptr,msgid);
	if (status!=STATUS_OK) {
		put8bit(&ptr,status);
	} else {
		put32bit(&ptr,changed);
		put32bit(&ptr,notchanged);
		put32bit(&ptr,notpermitted);
	}
}

void matoclserv_fuse_getgoal(matoclserventry *eptr, PacketHeader header, const uint8_t *data) {
	uint32_t inode;
	uint32_t msgid;
	uint8_t gmode;

	if (header.type == CLTOMA_FUSE_GETGOAL) {
		deserializeAllMooseFsPacketDataNoHeader(data, header.length, msgid, inode, gmode);
	} else if (header.type == LIZ_CLTOMA_FUSE_GETGOAL) {
		cltoma::fuseGetGoal::deserialize(data, header.length, msgid, inode, gmode);
	} else {
		throw IncorrectDeserializationException(
				"Unknown packet type for matoclserv_fuse_getgoal: " + std::to_string(header.type));
	}

	GoalMap<uint32_t> fgtab, dgtab;
	uint8_t status = fs_getgoal(eptr->sesdata->rootinode, eptr->sesdata->sesflags,
			inode, gmode, fgtab, dgtab);

	MessageBuffer reply;
	if (status == STATUS_OK) {
		GoalMap<Goal> goalDefinitions = fs_get_goal_definitions();
		std::vector<FuseGetGoalStats> lizReply;
		MooseFSVector<std::pair<uint8_t, uint32_t>> mooseFsReplyFiles, mooseFsReplyDirectories;
		for (uint8_t goal : goal::allGoals()) {
			if (fgtab[goal] || dgtab[goal]) {
				lizReply.emplace_back(goalDefinitions[goal].name(), fgtab[goal], dgtab[goal]);
			}
			if (goal::isXorGoal(goal)) {
				continue;
			}
			if (fgtab[goal] > 0) {
				mooseFsReplyFiles.emplace_back(goal, fgtab[goal]);
			}
			if (dgtab[goal] > 0) {
				mooseFsReplyDirectories.emplace_back(goal, dgtab[goal]);
			}
		}
		if (header.type == LIZ_CLTOMA_FUSE_GETGOAL) {
			matocl::fuseGetGoal::serialize(reply, msgid, lizReply);
		} else {
			serializeMooseFsPacket(reply, MATOCL_FUSE_GETGOAL,
					msgid,
					uint8_t(mooseFsReplyFiles.size()),
					uint8_t(mooseFsReplyDirectories.size()),
					mooseFsReplyFiles,
					mooseFsReplyDirectories);
		}
	} else {
		if (header.type == LIZ_CLTOMA_FUSE_GETGOAL) {
			matocl::fuseGetGoal::serialize(reply, msgid, status);
		} else {
			serializeMooseFsPacket(reply, MATOCL_FUSE_GETGOAL, msgid, status);
		}
	}
	matoclserv_createpacket(eptr, std::move(reply));
}

void matoclserv_fuse_setgoal(matoclserventry *eptr, PacketHeader header, const uint8_t *data) {
	uint32_t inode, uid, msgid;
	uint8_t goalId = 0, smode;
	uint8_t status = STATUS_OK;

	if (header.type == CLTOMA_FUSE_SETGOAL) {
		deserializeAllMooseFsPacketDataNoHeader(data, header.length,
				msgid, inode, uid, goalId, smode);
	} else if (header.type == LIZ_CLTOMA_FUSE_SETGOAL) {
		std::string goalName;
		cltoma::fuseSetGoal::deserialize(data, header.length,
				msgid, inode, uid, goalName, smode);
		// find a proper goalId,
		GoalMap<Goal> goalDefinitions = fs_get_goal_definitions();
		bool goalFound = false;
		for (auto goalIdCandidate : goal::allGoals()) {
			if (goalDefinitions[goalIdCandidate].name() == goalName) {
				goalId = goalIdCandidate;
				goalFound = true;
				break;
			}
		}
		if (!goalFound) {
			status = ERROR_EINVAL;
		}
	} else {
		throw IncorrectDeserializationException(
				"Unknown packet type for matoclserv_fuse_getgoal: " + std::to_string(header.type));
	}

	uint8_t smodeType = smode & SMODE_TMASK;
	if (status == STATUS_OK && !goal::isGoalValid(goalId)) {
		status = ERROR_EINVAL;
	}
	if (status == STATUS_OK && goal::isOrdinaryGoal(goalId)) {
		if (status == STATUS_OK && smodeType != SMODE_INCREASE && goalId < eptr->sesdata->mingoal) {
			status = ERROR_EPERM;
		}
		if (status == STATUS_OK && smodeType != SMODE_DECREASE && goalId > eptr->sesdata->maxgoal) {
			status = ERROR_EPERM;
		}
	} else if (status == STATUS_OK) {
		sassert(goal::isXorGoal(goalId));
		if (status == STATUS_OK && smodeType != SMODE_SET) {
			status = ERROR_EINVAL;
		}
	}

	uint32_t changed,notchanged,notpermitted;
	if (status == STATUS_OK) {
		status = fs_setgoal(matoclserv_get_context(eptr, uid, 0), inode, goalId, smode,
				&changed, &notchanged, &notpermitted);
	}

	MessageBuffer reply;
	if (status == STATUS_OK) {
		if (header.type == LIZ_CLTOMA_FUSE_SETGOAL) {
			matocl::fuseSetGoal::serialize(reply, msgid, changed, notchanged, notpermitted);
		} else {
			serializeMooseFsPacket(reply, MATOCL_FUSE_SETGOAL,
					msgid, changed, notchanged, notpermitted);
		}
	} else {
		if (header.type == LIZ_CLTOMA_FUSE_SETGOAL) {
			matocl::fuseSetGoal::serialize(reply, msgid, status);
		} else {
			serializeMooseFsPacket(reply, MATOCL_FUSE_SETGOAL, msgid, status);
		}
	}
	matoclserv_createpacket(eptr, std::move(reply));
}

void matoclserv_fuse_geteattr(matoclserventry *eptr,const uint8_t *data,uint32_t length) {
	uint32_t inode;
	uint32_t msgid;
	uint32_t feattrtab[16],deattrtab[16];
	uint8_t i,fn,dn,gmode;
	uint8_t *ptr;
	uint8_t status;
	if (length!=9) {
		syslog(LOG_NOTICE,"CLTOMA_FUSE_GETEATTR - wrong size (%" PRIu32 "/9)",length);
		eptr->mode = KILL;
		return;
	}
	msgid = get32bit(&data);
	inode = get32bit(&data);
	gmode = get8bit(&data);
	status = fs_geteattr(eptr->sesdata->rootinode,eptr->sesdata->sesflags,inode,gmode,feattrtab,deattrtab);
	fn=0;
	dn=0;
	if (status==STATUS_OK) {
		for (i=0 ; i<16 ; i++) {
			if (feattrtab[i]) {
				fn++;
			}
			if (deattrtab[i]) {
				dn++;
			}
		}
	}
	ptr = matoclserv_createpacket(eptr,MATOCL_FUSE_GETEATTR,(status!=STATUS_OK)?5:6+5*(fn+dn));
	put32bit(&ptr,msgid);
	if (status!=STATUS_OK) {
		put8bit(&ptr,status);
	} else {
		put8bit(&ptr,fn);
		put8bit(&ptr,dn);
		for (i=0 ; i<16 ; i++) {
			if (feattrtab[i]) {
				put8bit(&ptr,i);
				put32bit(&ptr,feattrtab[i]);
			}
		}
		for (i=0 ; i<16 ; i++) {
			if (deattrtab[i]) {
				put8bit(&ptr,i);
				put32bit(&ptr,deattrtab[i]);
			}
		}
	}
}

void matoclserv_fuse_seteattr(matoclserventry *eptr,const uint8_t *data,uint32_t length) {
	uint32_t inode,uid;
	uint32_t msgid;
	uint8_t eattr,smode;
	uint32_t changed,notchanged,notpermitted;
	uint8_t *ptr;
	uint8_t status;
	if (length!=14) {
		syslog(LOG_NOTICE,"CLTOMA_FUSE_SETEATTR - wrong size (%" PRIu32 "/14)",length);
		eptr->mode = KILL;
		return;
	}
	msgid = get32bit(&data);
	inode = get32bit(&data);
	uid = get32bit(&data);
	eattr = get8bit(&data);
	smode = get8bit(&data);
	status = fs_seteattr(matoclserv_get_context(eptr, uid, 0), inode, eattr, smode, &changed, &notchanged, &notpermitted);
	ptr = matoclserv_createpacket(eptr,MATOCL_FUSE_SETEATTR,(status!=STATUS_OK)?5:16);
	put32bit(&ptr,msgid);
	if (status!=STATUS_OK) {
		put8bit(&ptr,status);
	} else {
		put32bit(&ptr,changed);
		put32bit(&ptr,notchanged);
		put32bit(&ptr,notpermitted);
	}
}

void matoclserv_fuse_getxattr(matoclserventry *eptr,const uint8_t *data,uint32_t length) {
	uint32_t inode,uid,gid;
	uint32_t msgid;
	uint8_t opened;
	uint8_t mode;
	uint8_t *ptr;
	uint8_t status;
	uint8_t anleng;
	const uint8_t *attrname;
	if (length<19) {
		syslog(LOG_NOTICE,"CLTOMA_FUSE_GETXATTR - wrong size (%" PRIu32 ")",length);
		eptr->mode = KILL;
		return;
	}
	msgid = get32bit(&data);
	inode = get32bit(&data);
	opened = get8bit(&data);
	uid = get32bit(&data);
	gid = get32bit(&data);
	matoclserv_ugid_remap(eptr,&uid,&gid);
	anleng = get8bit(&data);
	attrname = data;
	data+=anleng;
	if (length!=19U+anleng) {
		syslog(LOG_NOTICE,"CLTOMA_FUSE_GETXATTR - wrong size (%" PRIu32 ":anleng=%" PRIu8 ")",length,anleng);
		eptr->mode = KILL;
		return;
	}
	mode = get8bit(&data);
	if (mode!=XATTR_GMODE_GET_DATA && mode!=XATTR_GMODE_LENGTH_ONLY) {
		ptr = matoclserv_createpacket(eptr,MATOCL_FUSE_GETXATTR,5);
		put32bit(&ptr,msgid);
		put8bit(&ptr,ERROR_EINVAL);
	} else if (anleng==0) {
		void *xanode;
		uint32_t xasize;
		status = fs_listxattr_leng(eptr->sesdata->rootinode,eptr->sesdata->sesflags,inode,opened,uid,gid,&xanode,&xasize);
		ptr = matoclserv_createpacket(eptr,MATOCL_FUSE_GETXATTR,(status!=STATUS_OK)?5:8+((mode==XATTR_GMODE_GET_DATA)?xasize:0));
		put32bit(&ptr,msgid);
		if (status!=STATUS_OK) {
			put8bit(&ptr,status);
		} else {
			put32bit(&ptr,xasize);
			if (mode==XATTR_GMODE_GET_DATA && xasize>0) {
				fs_listxattr_data(xanode,ptr);
			}
		}
	} else {
		uint8_t *attrvalue;
		uint32_t avleng;
		status = fs_getxattr(eptr->sesdata->rootinode,eptr->sesdata->sesflags,inode,opened,uid,gid,anleng,attrname,&avleng,&attrvalue);
		ptr = matoclserv_createpacket(eptr,MATOCL_FUSE_GETXATTR,(status!=STATUS_OK)?5:8+((mode==XATTR_GMODE_GET_DATA)?avleng:0));
		put32bit(&ptr,msgid);
		if (status!=STATUS_OK) {
			put8bit(&ptr,status);
		} else {
			put32bit(&ptr,avleng);
			if (mode==XATTR_GMODE_GET_DATA && avleng>0) {
				memcpy(ptr,attrvalue,avleng);
			}
		}
	}
}

void matoclserv_fuse_setxattr(matoclserventry *eptr,const uint8_t *data,uint32_t length) {
	uint32_t inode,uid,gid;
	uint32_t msgid;
	const uint8_t *attrname,*attrvalue;
	uint8_t opened;
	uint8_t anleng;
	uint32_t avleng;
	uint8_t mode;
	uint8_t *ptr;
	uint8_t status;
	if (length<23) {
		syslog(LOG_NOTICE,"CLTOMA_FUSE_SETXATTR - wrong size (%" PRIu32 ")",length);
		eptr->mode = KILL;
		return;
	}
	msgid = get32bit(&data);
	inode = get32bit(&data);
	opened = get8bit(&data);
	uid = get32bit(&data);
	gid = get32bit(&data);
	matoclserv_ugid_remap(eptr,&uid,&gid);
	anleng = get8bit(&data);
	if (length<23U+anleng) {
		syslog(LOG_NOTICE,"CLTOMA_FUSE_SETXATTR - wrong size (%" PRIu32 ":anleng=%" PRIu8 ")",length,anleng);
		eptr->mode = KILL;
		return;
	}
	attrname = data;
	data += anleng;
	avleng = get32bit(&data);
	if (length!=23U+anleng+avleng) {
		syslog(LOG_NOTICE,"CLTOMA_FUSE_SETXATTR - wrong size (%" PRIu32 ":anleng=%" PRIu8 ":avleng=%" PRIu32 ")",length,anleng,avleng);
		eptr->mode = KILL;
		return;
	}
	attrvalue = data;
	data += avleng;
	mode = get8bit(&data);
	status = fs_setxattr(eptr->sesdata->rootinode,eptr->sesdata->sesflags,inode,opened,uid,gid,anleng,attrname,avleng,attrvalue,mode);
	ptr = matoclserv_createpacket(eptr,MATOCL_FUSE_SETXATTR,5);
	put32bit(&ptr,msgid);
	put8bit(&ptr,status);
}

void matoclserv_fuse_append(matoclserventry *eptr, const uint8_t *data, uint32_t length) {
	uint32_t inode,inode_src,uid,gid;
	uint32_t msgid;
	uint8_t *ptr;
	uint8_t status;
	if (length!=20) {
		syslog(LOG_NOTICE,"CLTOMA_FUSE_APPEND - wrong size (%" PRIu32 "/20)",length);
		eptr->mode = KILL;
		return;
	}
	msgid = get32bit(&data);
	inode = get32bit(&data);
	inode_src = get32bit(&data);
	uid = get32bit(&data);
	gid = get32bit(&data);
	status = fs_append(matoclserv_get_context(eptr, uid, gid), inode, inode_src);
	ptr = matoclserv_createpacket(eptr,MATOCL_FUSE_APPEND,5);
	put32bit(&ptr,msgid);
	put8bit(&ptr,status);
}

void matoclserv_fuse_snapshot(matoclserventry *eptr,const uint8_t *data,uint32_t length) {
	uint32_t inode,inode_dst;
	uint8_t nleng_dst;
	const uint8_t *name_dst;
	uint32_t uid,gid;
	uint8_t canoverwrite;
	uint32_t msgid;
	uint8_t *ptr;
	uint8_t status;
	if (length<22) {
		syslog(LOG_NOTICE,"CLTOMA_FUSE_SNAPSHOT - wrong size (%" PRIu32 ")",length);
		eptr->mode = KILL;
		return;
	}
	msgid = get32bit(&data);
	inode = get32bit(&data);
	inode_dst = get32bit(&data);
	nleng_dst = get8bit(&data);
	if (length!=22U+nleng_dst) {
		syslog(LOG_NOTICE,"CLTOMA_FUSE_SNAPSHOT - wrong size (%" PRIu32 ":nleng_dst=%" PRIu8 ")",length,nleng_dst);
		eptr->mode = KILL;
		return;
	}
	name_dst = data;
	data += nleng_dst;
	uid = get32bit(&data);
	gid = get32bit(&data);
	canoverwrite = get8bit(&data);
	status = fs_snapshot(matoclserv_get_context(eptr, uid, gid),
			inode, inode_dst, nleng_dst, name_dst, canoverwrite);
	ptr = matoclserv_createpacket(eptr,MATOCL_FUSE_SNAPSHOT,5);
	put32bit(&ptr,msgid);
	put8bit(&ptr,status);
}

void matoclserv_fuse_getdirstats_old(matoclserventry *eptr,const uint8_t *data,uint32_t length) {
	uint32_t inode,inodes,files,dirs,chunks;
	uint64_t leng,size,rsize;
	uint32_t msgid;
	uint8_t *ptr;
	uint8_t status;
	if (length!=8) {
		syslog(LOG_NOTICE,"CLTOMA_FUSE_GETDIRSTATS - wrong size (%" PRIu32 "/8)",length);
		eptr->mode = KILL;
		return;
	}
	msgid = get32bit(&data);
	inode = get32bit(&data);
	status = fs_get_dir_stats(eptr->sesdata->rootinode,eptr->sesdata->sesflags,inode,&inodes,&dirs,&files,&chunks,&leng,&size,&rsize);
	ptr = matoclserv_createpacket(eptr,MATOCL_FUSE_GETDIRSTATS,(status!=STATUS_OK)?5:60);
	put32bit(&ptr,msgid);
	if (status!=STATUS_OK) {
		put8bit(&ptr,status);
	} else {
		put32bit(&ptr,inodes);
		put32bit(&ptr,dirs);
		put32bit(&ptr,files);
		put32bit(&ptr,0);
		put32bit(&ptr,0);
		put32bit(&ptr,chunks);
		put32bit(&ptr,0);
		put32bit(&ptr,0);
		put64bit(&ptr,leng);
		put64bit(&ptr,size);
		put64bit(&ptr,rsize);
	}
}

void matoclserv_fuse_getdirstats(matoclserventry *eptr,const uint8_t *data,uint32_t length) {
	uint32_t inode,inodes,files,dirs,chunks;
	uint64_t leng,size,rsize;
	uint32_t msgid;
	uint8_t *ptr;
	uint8_t status;
	if (length!=8) {
		syslog(LOG_NOTICE,"CLTOMA_FUSE_GETDIRSTATS - wrong size (%" PRIu32 "/8)",length);
		eptr->mode = KILL;
		return;
	}
	msgid = get32bit(&data);
	inode = get32bit(&data);
	status = fs_get_dir_stats(eptr->sesdata->rootinode,eptr->sesdata->sesflags,inode,&inodes,&dirs,&files,&chunks,&leng,&size,&rsize);
	ptr = matoclserv_createpacket(eptr,MATOCL_FUSE_GETDIRSTATS,(status!=STATUS_OK)?5:44);
	put32bit(&ptr,msgid);
	if (status!=STATUS_OK) {
		put8bit(&ptr,status);
	} else {
		put32bit(&ptr,inodes);
		put32bit(&ptr,dirs);
		put32bit(&ptr,files);
		put32bit(&ptr,chunks);
		put64bit(&ptr,leng);
		put64bit(&ptr,size);
		put64bit(&ptr,rsize);
	}
}

void matoclserv_fuse_gettrash(matoclserventry *eptr,const uint8_t *data,uint32_t length) {
	uint32_t msgid;
	uint8_t *ptr;
	uint8_t status;
	uint32_t dleng;
	if (length!=4) {
		syslog(LOG_NOTICE,"CLTOMA_FUSE_GETTRASH - wrong size (%" PRIu32 "/4)",length);
		eptr->mode = KILL;
		return;
	}
	msgid = get32bit(&data);
	status = fs_readtrash_size(eptr->sesdata->rootinode,eptr->sesdata->sesflags,&dleng);
	ptr = matoclserv_createpacket(eptr,MATOCL_FUSE_GETTRASH,(status!=STATUS_OK)?5:(4+dleng));
	put32bit(&ptr,msgid);
	if (status!=STATUS_OK) {
		put8bit(&ptr,status);
	} else {
		fs_readtrash_data(eptr->sesdata->rootinode,eptr->sesdata->sesflags,ptr);
	}
}

void matoclserv_fuse_getdetachedattr(matoclserventry *eptr,const uint8_t *data,uint32_t length) {
	uint32_t inode;
	Attributes attr;
	uint32_t msgid;
	uint8_t dtype;
	uint8_t *ptr;
	uint8_t status;
	if (length<8 || length>9) {
		syslog(LOG_NOTICE,"CLTOMA_FUSE_GETDETACHEDATTR - wrong size (%" PRIu32 "/8,9)",length);
		eptr->mode = KILL;
		return;
	}
	msgid = get32bit(&data);
	inode = get32bit(&data);
	if (length==9) {
		dtype = get8bit(&data);
	} else {
		dtype = DTYPE_UNKNOWN;
	}
	status = fs_getdetachedattr(eptr->sesdata->rootinode,eptr->sesdata->sesflags,inode,attr,dtype);
	ptr = matoclserv_createpacket(eptr,MATOCL_FUSE_GETDETACHEDATTR,(status!=STATUS_OK)?5:39);
	put32bit(&ptr,msgid);
	if (status!=STATUS_OK) {
		put8bit(&ptr,status);
	} else {
		memcpy(ptr,attr,35);
	}
}

void matoclserv_fuse_gettrashpath(matoclserventry *eptr,const uint8_t *data,uint32_t length) {
	uint32_t inode;
	uint32_t pleng;
	uint8_t *path;
	uint32_t msgid;
	uint8_t *ptr;
	uint8_t status;
	if (length!=8) {
		syslog(LOG_NOTICE,"CLTOMA_FUSE_GETTRASHPATH - wrong size (%" PRIu32 "/8)",length);
		eptr->mode = KILL;
		return;
	}
	msgid = get32bit(&data);
	inode = get32bit(&data);
	status = fs_gettrashpath(eptr->sesdata->rootinode,eptr->sesdata->sesflags,inode,&pleng,&path);
	ptr = matoclserv_createpacket(eptr,MATOCL_FUSE_GETTRASHPATH,(status!=STATUS_OK)?5:8+pleng+1);
	put32bit(&ptr,msgid);
	if (status!=STATUS_OK) {
		put8bit(&ptr,status);
	} else {
		put32bit(&ptr,pleng+1);
		if (pleng>0) {
			memcpy(ptr,path,pleng);
		}
		ptr[pleng]=0;
	}
}

void matoclserv_fuse_settrashpath(matoclserventry *eptr,const uint8_t *data,uint32_t length) {
	uint32_t inode;
	const uint8_t *path;
	uint32_t pleng;
	uint32_t msgid;
	uint8_t status;
	uint8_t *ptr;
	if (length<12) {
		syslog(LOG_NOTICE,"CLTOMA_FUSE_SETTRASHPATH - wrong size (%" PRIu32 "/>=12)",length);
		eptr->mode = KILL;
		return;
	}
	msgid = get32bit(&data);
	inode = get32bit(&data);
	pleng = get32bit(&data);
	if (length!=12+pleng) {
		syslog(LOG_NOTICE,"CLTOMA_FUSE_SETTRASHPATH - wrong size (%" PRIu32 "/%" PRIu32 ")",length,12+pleng);
		eptr->mode = KILL;
		return;
	}
	path = data;
	data += pleng;
	while (pleng>0 && path[pleng-1]==0) {
		pleng--;
	}
	status = fs_settrashpath(matoclserv_get_context(eptr), inode, pleng, path);
	ptr = matoclserv_createpacket(eptr,MATOCL_FUSE_SETTRASHPATH,5);
	put32bit(&ptr,msgid);
	put8bit(&ptr,status);
}

void matoclserv_fuse_undel(matoclserventry *eptr,const uint8_t *data,uint32_t length) {
	uint32_t inode;
	uint32_t msgid;
	uint8_t status;
	uint8_t *ptr;
	if (length!=8) {
		syslog(LOG_NOTICE,"CLTOMA_FUSE_UNDEL - wrong size (%" PRIu32 "/8)",length);
		eptr->mode = KILL;
		return;
	}
	msgid = get32bit(&data);
	inode = get32bit(&data);
	status = fs_undel(matoclserv_get_context(eptr), inode);
	ptr = matoclserv_createpacket(eptr,MATOCL_FUSE_UNDEL,5);
	put32bit(&ptr,msgid);
	put8bit(&ptr,status);
}

void matoclserv_fuse_purge(matoclserventry *eptr,const uint8_t *data,uint32_t length) {
	uint32_t inode;
	uint32_t msgid;
	uint8_t *ptr;
	uint8_t status;
	if (length!=8) {
		syslog(LOG_NOTICE,"CLTOMA_FUSE_PURGE - wrong size (%" PRIu32 "/8)",length);
		eptr->mode = KILL;
		return;
	}
	msgid = get32bit(&data);
	inode = get32bit(&data);
	status = fs_purge(matoclserv_get_context(eptr), inode);
	ptr = matoclserv_createpacket(eptr,MATOCL_FUSE_PURGE,5);
	put32bit(&ptr,msgid);
	put8bit(&ptr,status);
}


void matoclserv_fuse_getreserved(matoclserventry *eptr,const uint8_t *data,uint32_t length) {
	uint32_t msgid;
	uint8_t *ptr;
	uint8_t status;
	uint32_t dleng;
	if (length!=4) {
		syslog(LOG_NOTICE,"CLTOMA_FUSE_GETRESERVED - wrong size (%" PRIu32 "/4)",length);
		eptr->mode = KILL;
		return;
	}
	msgid = get32bit(&data);
	status = fs_readreserved_size(eptr->sesdata->rootinode,eptr->sesdata->sesflags,&dleng);
	ptr = matoclserv_createpacket(eptr,MATOCL_FUSE_GETRESERVED,(status!=STATUS_OK)?5:(4+dleng));
	put32bit(&ptr,msgid);
	if (status!=STATUS_OK) {
		put8bit(&ptr,status);
	} else {
		fs_readreserved_data(eptr->sesdata->rootinode,eptr->sesdata->sesflags,ptr);
	}
}

void matoclserv_fuse_deleteacl(matoclserventry *eptr, const uint8_t *data, uint32_t length) {
	uint32_t messageId, inode, uid, gid;
	AclType type;
	cltoma::fuseDeleteAcl::deserialize(data, length, messageId, inode, uid, gid, type);

	MessageBuffer reply;
	uint8_t status = fs_deleteacl(matoclserv_get_context(eptr, uid, gid), inode, type);
	matocl::fuseDeleteAcl::serialize(reply, messageId, status);
	matoclserv_createpacket(eptr, std::move(reply));
}

void matoclserv_fuse_getacl(matoclserventry *eptr, const uint8_t *data, uint32_t length) {
	uint32_t messageId, inode, uid, gid;
	AclType type;
	cltoma::fuseGetAcl::deserialize(data, length, messageId, inode, uid, gid, type);
	DEBUG_LOG("master.cltoma_fuse_getacl") << inode;

	MessageBuffer reply;
	AccessControlList acl;
	uint8_t status = fs_getacl(matoclserv_get_context(eptr, uid, gid), inode, type, acl);
	if (status == STATUS_OK) {
		matocl::fuseGetAcl::serialize(reply, messageId, acl);
	} else {
		matocl::fuseGetAcl::serialize(reply, messageId, status);
	}
	matoclserv_createpacket(eptr, std::move(reply));
}

void matoclserv_fuse_setacl(matoclserventry *eptr, const uint8_t *data, uint32_t length) {
	uint32_t messageId, inode, uid, gid;
	AclType type;
	AccessControlList acl;
	cltoma::fuseSetAcl::deserialize(data, length, messageId, inode, uid, gid, type, acl);

	MessageBuffer reply;
	uint8_t status = fs_setacl(matoclserv_get_context(eptr, uid, gid), inode, type, std::move(acl));
	matocl::fuseSetAcl::serialize(reply, messageId, status);
	matoclserv_createpacket(eptr, std::move(reply));
}

void matoclserv_fuse_setquota(matoclserventry *eptr, const uint8_t *data, uint32_t length) {
	uint32_t messageId, uid, gid;
	std::vector<QuotaEntry> entries;
	cltoma::fuseSetQuota::deserialize(data, length, messageId, uid, gid, entries);
	matoclserv_ugid_remap(eptr, &uid, NULL);
	uint8_t status = fs_quota_set(eptr->sesdata->sesflags, uid, entries);
	MessageBuffer reply;
	matocl::fuseSetQuota::serialize(reply, messageId, status);
	matoclserv_createpacket(eptr, std::move(reply));
}

void matoclserv_fuse_getquota(matoclserventry *eptr, const uint8_t *data, uint32_t length) {
	uint32_t version, messageId, uid, gid;
	std::vector<QuotaOwnerAndLimits> results;
	uint8_t status;
	deserializePacketVersionNoHeader(data, length, version);
	if (version == cltoma::fuseGetQuota::kAllLimits) {
		cltoma::fuseGetQuota::deserialize(data, length, messageId, uid, gid);
		matoclserv_ugid_remap(eptr, &uid, &gid);
		status = fs_quota_get_all(eptr->sesdata->sesflags, uid, results);
	} else if (version == cltoma::fuseGetQuota::kSelectedLimits) {
		std::vector<QuotaOwner> owners;
		cltoma::fuseGetQuota::deserialize(data, length, messageId, uid, gid, owners);
		matoclserv_ugid_remap(eptr, &uid, &gid);
		status = fs_quota_get(eptr->sesdata->sesflags, uid, gid, owners, results);
	} else {
		throw IncorrectDeserializationException(
				"Unknown LIZ_CLTOMA_FUSE_GET_QUOTA version: " + std::to_string(version));
	}
	MessageBuffer reply;
	if (status == STATUS_OK) {
		matocl::fuseGetQuota::serialize(reply, messageId, results);
	} else {
		matocl::fuseGetQuota::serialize(reply, messageId, status);
	}
	matoclserv_createpacket(eptr, std::move(reply));
}

void matoclserv_iolimit(matoclserventry *eptr, const uint8_t *data, uint32_t length) {
	uint32_t msgid;
	uint32_t configVersion;
	std::string groupId;
	uint64_t requestedBytes;
	cltoma::iolimit::deserialize(data, length, msgid, configVersion, groupId, requestedBytes);
	uint64_t grantedBytes;
	if (configVersion != gIoLimitsConfigId) {
		grantedBytes = 0;
	} else {
		try {
			grantedBytes = gIoLimitsDatabase.request(
					SteadyClock::now(), groupId, requestedBytes);
		} catch (IoLimitsDatabase::InvalidGroupIdException&) {
			syslog(LOG_NOTICE, "LIZ_CLTOMA_IOLIMIT: Invalid group: %s", groupId.c_str());
			grantedBytes = 0;
		}
	}
	MessageBuffer reply;
	matocl::iolimit::serialize(reply, msgid, configVersion, groupId, grantedBytes);
	matoclserv_createpacket(eptr, std::move(reply));
}

void matoclserv_hostname(matoclserventry* eptr, const uint8_t* data, uint32_t length) {
	cltoma::hostname::deserialize(data, length);
	char hostname[257];
	memset(hostname, 0, 257);
	// Use 1 byte less then the array has in order to ensure that the name is null terminated:
	gethostname(hostname, 256);
	matoclserv_createpacket(eptr, matocl::hostname::build(std::string(hostname)));
}

void matoclserv_admin_register(matoclserventry* eptr, const uint8_t* data, uint32_t length) {
	cltoma::adminRegister::deserialize(data, length);
	if (!eptr->adminChallenge) {
		eptr->adminChallenge.reset(new LizMatoclAdminRegisterChallengeData());
		auto& array = *eptr->adminChallenge;
		for (uint32_t i = 0; i < array.size(); ++i) {
			array[i] = rndu8();
		}
		matoclserv_createpacket(eptr, matocl::adminRegisterChallenge::build(array));
	} else {
		syslog(LOG_NOTICE, "LIZ_CLTOMA_ADMIN_REGISTER_CHALLENGE: retry not allowed");
		eptr->mode = KILL;
	}
}

void matoclserv_admin_register_response(matoclserventry* eptr, const uint8_t* data,
		uint32_t length) {
	LizCltomaAdminRegisterResponseData receivedDigest;
	cltoma::adminRegisterResponse::deserialize(data, length, receivedDigest);
	if (eptr->adminChallenge) {
		std::string password = cfg_getstring("ADMIN_PASSWORD", "");
		if (password == "") {
			matoclserv_createpacket(eptr, matocl::adminRegisterResponse::build(ERROR_EPERM));
			syslog(LOG_WARNING, "admin access disabled");
			return;
		}
		auto digest = md5_challenge_response(*eptr->adminChallenge, password);
		if (receivedDigest == digest) {
			matoclserv_createpacket(eptr, matocl::adminRegisterResponse::build(STATUS_OK));
			eptr->registered = ClientState::kAdmin;
		} else {
			matoclserv_createpacket(eptr, matocl::adminRegisterResponse::build(ERROR_BADPASSWORD));
			syslog(LOG_WARNING, "admin authentication error");
		}
		eptr->adminChallenge.reset();
	} else {
		syslog(LOG_NOTICE,
				"LIZ_CLTOMA_ADMIN_REGISTER_RESPONSE: response without previous challenge");
		eptr->mode = KILL;
	}
}

void matoclserv_admin_become_master(matoclserventry* eptr, const uint8_t* data, uint32_t length) {
	cltoma::adminBecomeMaster::deserialize(data, length);
	if (eptr->registered == ClientState::kAdmin) {
		bool succ = metadataserver::promoteAutoToMaster();
		uint8_t status = succ ? STATUS_OK : ERROR_NOTPOSSIBLE;
		matoclserv_createpacket(eptr, matocl::adminBecomeMaster::build(status));
	} else {
		syslog(LOG_NOTICE,
				"LIZ_CLTOMA_ADMIN_BECOME_MASTER: available only for registered admins");
		eptr->mode = KILL;
	}
}

void matoclserv_admin_stop_without_metadata_dump(
			matoclserventry* eptr, const uint8_t* data, uint32_t length) {
	cltoma::adminStopWithoutMetadataDump::deserialize(data, length);
	if (eptr->registered == ClientState::kAdmin) {
		if (metadataserver::isMaster()) {
			if (matomlserv_shadows_count() == 0){
				syslog(LOG_WARNING, "LIZ_CLTOMA_ADMIN_STOP_WITHOUT_METADATA_DUMP: Trying to stop"
						" master server with disabled metadata dump when no shadow servers are "
						"connected.");
				matoclserv_createpacket(eptr, matocl::adminStopWithoutMetadataDump::build(EPERM));
			} else {
				fs_disable_metadata_dump_on_exit();
				uint8_t status = main_want_to_terminate();
				if (status == STATUS_OK) {
					eptr->adminTask = AdminTask::kTerminate;
				} else {
					matoclserv_createpacket(
							eptr, matocl::adminStopWithoutMetadataDump::build(status));
				}
			}
		} else { // not Master
			fs_disable_metadata_dump_on_exit();
			uint8_t status = main_want_to_terminate();
			matoclserv_createpacket(eptr, matocl::adminStopWithoutMetadataDump::build(status));
		}
	} else {
		syslog(LOG_NOTICE,
				"LIZ_CLTOMA_ADMIN_STOP_WITHOUT_METADATA_DUMP:"
				" available only for registered admins");
		eptr->mode = KILL;
	}
}

void matoclserv_admin_reload(matoclserventry* eptr, const uint8_t* data, uint32_t length) {
	cltoma::adminReload::deserialize(data, length);
	if (eptr->registered == ClientState::kAdmin) {
		eptr->adminTask = AdminTask::kReload; // mark, that this admin waits for response
		main_want_to_reload();
		syslog(LOG_NOTICE, "reload of the config file requested using lizardfs-admin by %s",
				ipToString(eptr->peerip).c_str());
	} else {
		syslog(LOG_NOTICE, "LIZ_CLTOMA_ADMIN_RELOAD: available only for registered admins");
		eptr->mode = KILL;
	}
}

void matoclserv_admin_save_metadata(matoclserventry* eptr, const uint8_t* data, uint32_t length) {
	bool asynchronous;
	cltoma::adminSaveMetadata::deserialize(data, length, asynchronous);
	if (eptr->registered == ClientState::kAdmin) {
		syslog(LOG_NOTICE, "saving metadata image requested using lizardfs-admin by %s",
				ipToString(eptr->peerip).c_str());
		uint8_t status = fs_storeall(MetadataDumper::DumpType::kBackgroundDump);
		if (status != STATUS_OK || asynchronous) {
			matoclserv_createpacket(eptr, matocl::adminSaveMetadata::build(status));
		} else {
			// Mark the client; we will reply after metadata save process is finished
			eptr->adminTask = AdminTask::kSaveMetadata;
		}
	} else {
		syslog(LOG_NOTICE, "LIZ_CLTOMA_ADMIN_SAVE_METADATA: available only for registered admins");
		eptr->mode = KILL;
	}
}

void matoclserv_broadcast_metadata_saved(uint8_t status) {
	if (exiting) {
		return;
	}
	for (matoclserventry* eptr = matoclservhead; eptr != nullptr; eptr = eptr->next) {
		if (eptr->adminTask == AdminTask::kSaveMetadata) {
			matoclserv_createpacket(eptr, matocl::adminSaveMetadata::build(status));
			eptr->adminTask = AdminTask::kNone;
		}
	}
}

void matoclserv_admin_recalculate_metadata_checksum(matoclserventry* eptr,
		const uint8_t* data, uint32_t length) {
	bool asynchronous;
	cltoma::adminRecalculateMetadataChecksum::deserialize(data, length, asynchronous);
	if (eptr->registered == ClientState::kAdmin) {
		syslog(LOG_NOTICE, "metadata checksum recalculation requested using lizardfs-admin by %s",
					ipToString(eptr->peerip).c_str());
		uint8_t status = fs_start_checksum_recalculation();
		if (status != STATUS_OK || asynchronous) {
			matoclserv_createpacket(eptr, matocl::adminRecalculateMetadataChecksum::build(status));
		} else {
			// Mark the client; we will reply after checksum of metadata is recalculated
			eptr->adminTask = AdminTask::kRecalculateChecksums;
		}
	} else {
		syslog(LOG_NOTICE, "LIZ_CLTOMA_ADMIN_RECALCULATE_METADATA_CHECKSUM: "
				"available only for registered admins");
		eptr->mode = KILL;
	}
}

void matoclserv_broadcast_metadata_checksum_recalculated(uint8_t status) {
	if (exiting) {
		return;
	}
	for (matoclserventry* eptr = matoclservhead; eptr != nullptr; eptr = eptr->next) {
		if (eptr->adminTask == AdminTask::kRecalculateChecksums) {
			matoclserv_createpacket(eptr, matocl::adminRecalculateMetadataChecksum::build(status));
			eptr->adminTask = AdminTask::kNone;
		}
	}
}

void matocl_session_timedout(session *sesdata) {
	filelist *fl,*afl;
	fl=sesdata->openedfiles;
	FsContext context = FsContext::getForMaster(main_time());
	while (fl) {
		afl = fl;
		fl=fl->next;
		fs_release(context, afl->inode, sesdata->sessionid);
		free(afl);
	}
	sesdata->openedfiles=NULL;
	if (sesdata->info) {
		free(sesdata->info);
	}
}

void matocl_session_check(void) {
	session **sesdata,*asesdata;
	uint32_t now;

	now = main_time();
	sesdata = &(sessionshead);
	while ((asesdata=*sesdata)) {
//              syslog(LOG_NOTICE,"session: %u ; nsocks: %u ; state: %u ; disconnected: %u",asesdata->sessionid,asesdata->nsocks,asesdata->newsession,asesdata->disconnected);
		if (asesdata->nsocks==0 && ((asesdata->newsession>1 && asesdata->disconnected<now) || (asesdata->newsession==1 && asesdata->disconnected+SessionSustainTime<now) || (asesdata->newsession==0 && asesdata->disconnected+7200<now))) {
//                      syslog(LOG_NOTICE,"remove session: %u",asesdata->sessionid);
			matocl_session_timedout(asesdata);
			*sesdata = asesdata->next;
			free(asesdata);
		} else {
			sesdata = &(asesdata->next);
		}
	}
}

void matocl_session_statsmove(void) {
	session *sesdata;
	for (sesdata = sessionshead ; sesdata ; sesdata=sesdata->next) {
		memcpy(sesdata->lasthouropstats,sesdata->currentopstats,4*SESSION_STATS);
		memset(sesdata->currentopstats,0,4*SESSION_STATS);
	}
	matoclserv_store_sessions();
}

void matocl_beforedisconnect(matoclserventry *eptr) {
	chunklist *cl,*acl;
// unlock locked chunks
	cl=eptr->chunkdelayedops;
	while (cl) {
		acl = cl;
		cl=cl->next;
		if (acl->type == FUSE_TRUNCATE) {
			fs_end_setlength(acl->chunkid);
		}
		free(acl);
	}
	eptr->chunkdelayedops=NULL;
	if (eptr->sesdata) {
		if (eptr->sesdata->nsocks>0) {
			eptr->sesdata->nsocks--;
		}
		if (eptr->sesdata->nsocks==0) {
			eptr->sesdata->disconnected = main_time();
		}
	}
/* CACHENOTIFY
	matoclserv_notify_disconnected(eptr);
*/
}

void matoclserv_gotpacket(matoclserventry *eptr,uint32_t type,const uint8_t *data,uint32_t length) {
	if (type==ANTOAN_NOP) {
		return;
	}
	if (type==ANTOAN_UNKNOWN_COMMAND) { // for future use
		return;
	}
	if (type==ANTOAN_BAD_COMMAND_SIZE) { // for future use
		return;
	}
	if (type==ANTOAN_PING) {
		matoclserv_ping(eptr,data,length);
		return;
	}
	try {
		if (!metadataserver::isMaster()) {     // shadow
			switch (type) {
				case LIZ_CLTOMA_METADATASERVER_STATUS:
					matoclserv_metadataserver_status(eptr, data, length);
					break;
				case LIZ_CLTOMA_HOSTNAME:
					matoclserv_hostname(eptr, data, length);
					break;
				case LIZ_CLTOMA_ADMIN_REGISTER_CHALLENGE:
					matoclserv_admin_register(eptr, data, length);
					break;
				case LIZ_CLTOMA_ADMIN_REGISTER_RESPONSE:
					matoclserv_admin_register_response(eptr, data, length);
					break;
				case LIZ_CLTOMA_ADMIN_BECOME_MASTER:
					matoclserv_admin_become_master(eptr, data, length);
					break;
				case LIZ_CLTOMA_ADMIN_STOP_WITHOUT_METADATA_DUMP:
					matoclserv_admin_stop_without_metadata_dump(eptr, data, length);
					break;
				case LIZ_CLTOMA_ADMIN_RELOAD:
					matoclserv_admin_reload(eptr, data, length);
					break;
				case LIZ_CLTOMA_ADMIN_SAVE_METADATA:
					matoclserv_admin_save_metadata(eptr, data, length);
					break;
				default:
					syslog(LOG_NOTICE,"main master server module: got invalid message in shadow state (type:%" PRIu32 ")",type);
					eptr->mode = KILL;
			}
		} else if (eptr->registered == ClientState::kUnregistered
				|| eptr->registered == ClientState::kAdmin) { // beware that in this context sesdata is NULL
			switch (type) {
				case CLTOMA_FUSE_REGISTER:
					matoclserv_fuse_register(eptr,data,length);
					break;
				case CLTOMA_CSERV_LIST:
					matoclserv_cserv_list(eptr,data,length);
					break;
				case LIZ_CLTOMA_CSERV_LIST:
					matoclserv_liz_cserv_list(eptr);
					break;
				case CLTOMA_SESSION_LIST:
					matoclserv_session_list(eptr,data,length);
					break;
				case CLTOAN_CHART:
					matoclserv_chart(eptr,data,length);
					break;
				case CLTOAN_CHART_DATA:
					matoclserv_chart_data(eptr,data,length);
					break;
				case CLTOMA_INFO:
					matoclserv_info(eptr,data,length);
					break;
				case CLTOMA_FSTEST_INFO:
					matoclserv_fstest_info(eptr,data,length);
					break;
				case CLTOMA_CHUNKSTEST_INFO:
					matoclserv_chunkstest_info(eptr,data,length);
					break;
				case CLTOMA_CHUNKS_MATRIX:
					matoclserv_chunks_matrix(eptr,data,length);
					break;
				case CLTOMA_EXPORTS_INFO:
					matoclserv_exports_info(eptr,data,length);
					break;
				case CLTOMA_MLOG_LIST:
					matoclserv_mlog_list(eptr,data,length);
					break;
				case CLTOMA_CSSERV_REMOVESERV:
					matoclserv_cserv_removeserv(eptr,data,length);
					break;
				case LIZ_CLTOMA_IOLIMITS_STATUS:
					matoclserv_iolimits_status(eptr, data, length);
					break;
				case LIZ_CLTOMA_METADATASERVERS_LIST:
					matoclserv_metadataservers_list(eptr, data, length);
					break;
				case LIZ_CLTOMA_METADATASERVER_STATUS:
					matoclserv_metadataserver_status(eptr, data, length);
					break;
				case LIZ_CLTOMA_LIST_GOALS:
					matoclserv_list_goals(eptr);
					break;
				case LIZ_CLTOMA_CHUNKS_HEALTH:
					matoclserv_chunks_health(eptr, data, length);
					break;
				case LIZ_CLTOMA_HOSTNAME:
					matoclserv_hostname(eptr, data, length);
					break;
				case LIZ_CLTOMA_ADMIN_REGISTER_CHALLENGE:
					matoclserv_admin_register(eptr, data, length);
					break;
				case LIZ_CLTOMA_ADMIN_REGISTER_RESPONSE:
					matoclserv_admin_register_response(eptr, data, length);
					break;
				case LIZ_CLTOMA_ADMIN_STOP_WITHOUT_METADATA_DUMP:
					matoclserv_admin_stop_without_metadata_dump(eptr, data, length);
					break;
				case LIZ_CLTOMA_ADMIN_RELOAD:
					matoclserv_admin_reload(eptr, data, length);
					break;
				case LIZ_CLTOMA_ADMIN_SAVE_METADATA:
					matoclserv_admin_save_metadata(eptr, data, length);
					break;
				case LIZ_CLTOMA_ADMIN_RECALCULATE_METADATA_CHECKSUM:
					matoclserv_admin_recalculate_metadata_checksum(eptr, data, length);
					break;
				case LIZ_CLTOMA_LIST_TAPESERVERS:
					matoclserv_list_tapeservers(eptr, data, length);
					break;
				default:
					syslog(LOG_NOTICE,"main master server module: got unknown message from unregistered (type:%" PRIu32 ")",type);
					eptr->mode=KILL;
			}
		} else if (eptr->registered == ClientState::kRegistered) {      // mounts and new tools
			if (eptr->sesdata==NULL) {
				syslog(LOG_ERR,"registered connection without sesdata !!!");
				eptr->mode=KILL;
				return;
			}
			switch (type) {
				case CLTOMA_FUSE_REGISTER:
					matoclserv_fuse_register(eptr,data,length);
					break;
				case CLTOMA_FUSE_RESERVED_INODES:
					matoclserv_fuse_reserved_inodes(eptr,data,length);
					break;
				case CLTOMA_FUSE_STATFS:
					matoclserv_fuse_statfs(eptr,data,length);
					break;
				case CLTOMA_FUSE_ACCESS:
					matoclserv_fuse_access(eptr,data,length);
					break;
				case CLTOMA_FUSE_LOOKUP:
					matoclserv_fuse_lookup(eptr,data,length);
					break;
				case CLTOMA_FUSE_GETATTR:
					matoclserv_fuse_getattr(eptr,data,length);
					break;
				case CLTOMA_FUSE_SETATTR:
					matoclserv_fuse_setattr(eptr,data,length);
					break;
				case CLTOMA_FUSE_READLINK:
					matoclserv_fuse_readlink(eptr,data,length);
					break;
				case CLTOMA_FUSE_SYMLINK:
					matoclserv_fuse_symlink(eptr,data,length);
					break;
				case CLTOMA_FUSE_MKNOD:
				case LIZ_CLTOMA_FUSE_MKNOD:
					matoclserv_fuse_mknod(eptr, PacketHeader(type, length), data);
					break;
				case CLTOMA_FUSE_MKDIR:
				case LIZ_CLTOMA_FUSE_MKDIR:
					matoclserv_fuse_mkdir(eptr, PacketHeader(type, length), data);
					break;
				case CLTOMA_FUSE_UNLINK:
					matoclserv_fuse_unlink(eptr,data,length);
					break;
				case CLTOMA_FUSE_RMDIR:
					matoclserv_fuse_rmdir(eptr,data,length);
					break;
				case CLTOMA_FUSE_RENAME:
					matoclserv_fuse_rename(eptr,data,length);
					break;
				case CLTOMA_FUSE_LINK:
					matoclserv_fuse_link(eptr,data,length);
					break;
				case CLTOMA_FUSE_GETDIR:
					matoclserv_fuse_getdir(eptr,data,length);
					break;
					/* CACHENOTIFY
					   case CLTOMA_FUSE_DIR_REMOVED:
					   matoclserv_fuse_dir_removed(eptr,data,length);
					   break;
					   */
				case CLTOMA_FUSE_OPEN:
					matoclserv_fuse_open(eptr,data,length);
					break;
				case LIZ_CLTOMA_FUSE_READ_CHUNK:
				case CLTOMA_FUSE_READ_CHUNK:
					matoclserv_fuse_read_chunk(eptr, PacketHeader(type, length), data);
					break;
				case LIZ_CLTOMA_CHUNK_INFO:
					matoclserv_chunk_info(eptr, data, length);
					break;
<<<<<<< HEAD
				case LIZ_CLTOMA_FUSE_WRITE_CHUNK:
=======
				case LIZ_CLTOMA_TAPE_INFO:
					matoclserv_tape_info(eptr, data, length);
					break;
>>>>>>> dd5fe68c
				case CLTOMA_FUSE_WRITE_CHUNK:
					matoclserv_fuse_write_chunk(eptr, PacketHeader(type, length), data);
					break;
				case LIZ_CLTOMA_FUSE_WRITE_CHUNK_END:
				case CLTOMA_FUSE_WRITE_CHUNK_END:
					matoclserv_fuse_write_chunk_end(eptr, PacketHeader(type, length), data);
					break;
					// fuse - meta
				case CLTOMA_FUSE_GETTRASH:
					matoclserv_fuse_gettrash(eptr,data,length);
					break;
				case CLTOMA_FUSE_GETDETACHEDATTR:
					matoclserv_fuse_getdetachedattr(eptr,data,length);
					break;
				case CLTOMA_FUSE_GETTRASHPATH:
					matoclserv_fuse_gettrashpath(eptr,data,length);
					break;
				case CLTOMA_FUSE_SETTRASHPATH:
					matoclserv_fuse_settrashpath(eptr,data,length);
					break;
				case CLTOMA_FUSE_UNDEL:
					matoclserv_fuse_undel(eptr,data,length);
					break;
				case CLTOMA_FUSE_PURGE:
					matoclserv_fuse_purge(eptr,data,length);
					break;
				case CLTOMA_FUSE_GETRESERVED:
					matoclserv_fuse_getreserved(eptr,data,length);
					break;
				case CLTOMA_FUSE_CHECK:
					matoclserv_fuse_check(eptr,data,length);
					break;
				case CLTOMA_FUSE_GETTRASHTIME:
					matoclserv_fuse_gettrashtime(eptr,data,length);
					break;
				case CLTOMA_FUSE_SETTRASHTIME:
					matoclserv_fuse_settrashtime(eptr,data,length);
					break;
				case CLTOMA_FUSE_GETGOAL:
				case LIZ_CLTOMA_FUSE_GETGOAL:
					matoclserv_fuse_getgoal(eptr, PacketHeader(type, length), data);
					break;
				case CLTOMA_FUSE_SETGOAL:
				case LIZ_CLTOMA_FUSE_SETGOAL:
					matoclserv_fuse_setgoal(eptr, PacketHeader(type, length), data);
					break;
				case CLTOMA_FUSE_APPEND:
					matoclserv_fuse_append(eptr,data,length);
					break;
				case CLTOMA_FUSE_GETDIRSTATS:
					matoclserv_fuse_getdirstats_old(eptr,data,length);
					break;
				case LIZ_CLTOMA_FUSE_TRUNCATE_END:
				case LIZ_CLTOMA_FUSE_TRUNCATE:
				case CLTOMA_FUSE_TRUNCATE:
					matoclserv_fuse_truncate(eptr, PacketHeader(type, length), data);
					break;
				case CLTOMA_FUSE_REPAIR:
					matoclserv_fuse_repair(eptr,data,length);
					break;
				case CLTOMA_FUSE_SNAPSHOT:
					matoclserv_fuse_snapshot(eptr,data,length);
					break;
				case CLTOMA_FUSE_GETEATTR:
					matoclserv_fuse_geteattr(eptr,data,length);
					break;
				case CLTOMA_FUSE_SETEATTR:
					matoclserv_fuse_seteattr(eptr,data,length);
					break;
				case LIZ_CLTOMA_FUSE_DELETE_ACL:
					matoclserv_fuse_deleteacl(eptr, data, length);
					break;
				case LIZ_CLTOMA_FUSE_GET_ACL:
					matoclserv_fuse_getacl(eptr, data, length);
					break;
				case LIZ_CLTOMA_FUSE_SET_ACL:
					matoclserv_fuse_setacl(eptr, data, length);
					break;
				case LIZ_CLTOMA_FUSE_SET_QUOTA:
					matoclserv_fuse_setquota(eptr, data, length);
					break;
				case LIZ_CLTOMA_FUSE_GET_QUOTA:
					matoclserv_fuse_getquota(eptr, data, length);
					break;
					/* do not use in version before 1.7.x */
				case CLTOMA_FUSE_GETXATTR:
					matoclserv_fuse_getxattr(eptr,data,length);
					break;
				case CLTOMA_FUSE_SETXATTR:
					matoclserv_fuse_setxattr(eptr,data,length);
					break;
					/* for tools - also should be available for registered clients */
				case CLTOMA_CSERV_LIST:
					matoclserv_cserv_list(eptr,data,length);
					break;
				case CLTOMA_SESSION_LIST:
					matoclserv_session_list(eptr,data,length);
					break;
				case CLTOAN_CHART:
					matoclserv_chart(eptr,data,length);
					break;
				case CLTOAN_CHART_DATA:
					matoclserv_chart_data(eptr,data,length);
					break;
				case CLTOMA_INFO:
					matoclserv_info(eptr,data,length);
					break;
				case CLTOMA_FSTEST_INFO:
					matoclserv_fstest_info(eptr,data,length);
					break;
				case CLTOMA_CHUNKSTEST_INFO:
					matoclserv_chunkstest_info(eptr,data,length);
					break;
				case CLTOMA_CHUNKS_MATRIX:
					matoclserv_chunks_matrix(eptr,data,length);
					break;
				case CLTOMA_EXPORTS_INFO:
					matoclserv_exports_info(eptr,data,length);
					break;
				case CLTOMA_MLOG_LIST:
					matoclserv_mlog_list(eptr,data,length);
					break;
				case CLTOMA_CSSERV_REMOVESERV:
					matoclserv_cserv_removeserv(eptr,data,length);
					break;
				case LIZ_CLTOMA_IOLIMIT:
					matoclserv_iolimit(eptr,data,length);
					break;
				default:
					syslog(LOG_NOTICE,"main master server module: got unknown message from mfsmount (type:%" PRIu32 ")",type);
					eptr->mode=KILL;
			}
		} else if (eptr->registered == ClientState::kOldTools) {        // old mfstools
			if (eptr->sesdata==NULL) {
				syslog(LOG_ERR,"registered connection (tools) without sesdata !!!");
				eptr->mode=KILL;
				return;
			}
			switch (type) {
				// extra (external tools)
				case CLTOMA_FUSE_REGISTER:
					matoclserv_fuse_register(eptr,data,length);
					break;
				case CLTOMA_FUSE_READ_CHUNK: // used in mfsfileinfo
					matoclserv_fuse_read_chunk(eptr, PacketHeader(type, length), data);
					break;
				case CLTOMA_FUSE_CHECK:
					matoclserv_fuse_check(eptr,data,length);
					break;
				case CLTOMA_FUSE_GETTRASHTIME:
					matoclserv_fuse_gettrashtime(eptr,data,length);
					break;
				case CLTOMA_FUSE_SETTRASHTIME:
					matoclserv_fuse_settrashtime(eptr,data,length);
					break;
				case CLTOMA_FUSE_GETGOAL:
					matoclserv_fuse_getgoal(eptr, PacketHeader(type, length), data);
					break;
				case CLTOMA_FUSE_SETGOAL:
					matoclserv_fuse_setgoal(eptr, PacketHeader(type, length), data);
					break;
				case CLTOMA_FUSE_APPEND:
					matoclserv_fuse_append(eptr,data,length);
					break;
				case CLTOMA_FUSE_GETDIRSTATS:
					matoclserv_fuse_getdirstats(eptr,data,length);
					break;
				case CLTOMA_FUSE_TRUNCATE:
					matoclserv_fuse_truncate(eptr, PacketHeader(type, length), data);
					break;
				case CLTOMA_FUSE_REPAIR:
					matoclserv_fuse_repair(eptr,data,length);
					break;
				case CLTOMA_FUSE_SNAPSHOT:
					matoclserv_fuse_snapshot(eptr,data,length);
					break;
				case CLTOMA_FUSE_GETEATTR:
					matoclserv_fuse_geteattr(eptr,data,length);
					break;
				case CLTOMA_FUSE_SETEATTR:
					matoclserv_fuse_seteattr(eptr,data,length);
					break;
				default:
					syslog(LOG_NOTICE,"main master server module: got unknown message from mfstools (type:%" PRIu32 ")",type);
					eptr->mode=KILL;
			}
		}
	} catch (IncorrectDeserializationException& e) {
		syslog(LOG_NOTICE,
				"main master server module: got inconsistent message from mount "
				"(type:%" PRIu32 ", length:%" PRIu32"), %s", type, length, e.what());
		eptr->mode = KILL;
	}
}

void matoclserv_term(void) {
	matoclserventry *eptr,*eptrn;
	packetstruct *pptr,*pptrn;
	chunklist *cl,*cln;

	syslog(LOG_NOTICE,"main master server module: closing %s:%s",ListenHost,ListenPort);
	tcpclose(lsock);

	for (eptr = matoclservhead ; eptr ; eptr = eptrn) {
		eptrn = eptr->next;
		if (eptr->inputpacket.packet) {
			free(eptr->inputpacket.packet);
		}
		for (pptr = eptr->outputhead ; pptr ; pptr = pptrn) {
			pptrn = pptr->next;
			if (pptr->packet) {
				free(pptr->packet);
			}
			free(pptr);
		}
		for (cl = eptr->chunkdelayedops ; cl ; cl = cln) {
			cln = cl->next;
			free(cl);
		}
		delete eptr;
	}
	matoclserv_session_unload();

	free(ListenHost);
	free(ListenPort);
}

void matoclserv_read(matoclserventry *eptr) {
	int32_t i;
	uint32_t type,size;
	const uint8_t *ptr;
	for (;;) {
		i=read(eptr->sock,eptr->inputpacket.startptr,eptr->inputpacket.bytesleft);
		if (i==0) {
			if (eptr->registered == ClientState::kRegistered) {       // show this message only for standard, registered clients
				syslog(LOG_NOTICE,"connection with client(ip:%u.%u.%u.%u) has been closed by peer",(eptr->peerip>>24)&0xFF,(eptr->peerip>>16)&0xFF,(eptr->peerip>>8)&0xFF,eptr->peerip&0xFF);
			}
			eptr->mode = KILL;
			return;
		}
		if (i<0) {
			if (errno!=EAGAIN) {
#ifdef ECONNRESET
				if (errno!=ECONNRESET) {
#endif
					lzfs_silent_errlog(LOG_NOTICE,"main master server module: (ip:%u.%u.%u.%u) read error",(eptr->peerip>>24)&0xFF,(eptr->peerip>>16)&0xFF,(eptr->peerip>>8)&0xFF,eptr->peerip&0xFF);
#ifdef ECONNRESET
				}
#endif
				eptr->mode = KILL;
			}
			return;
		}
		eptr->inputpacket.startptr+=i;
		eptr->inputpacket.bytesleft-=i;
		stats_brcvd+=i;

		if (eptr->inputpacket.bytesleft>0) {
			return;
		}

		if (eptr->mode==HEADER) {
			ptr = eptr->hdrbuff+4;
			size = get32bit(&ptr);

			if (size>0) {
				if (size>MaxPacketSize) {
					syslog(LOG_WARNING,"main master server module: packet too long (%" PRIu32 "/%u)",size,MaxPacketSize);
					eptr->mode = KILL;
					return;
				}
				eptr->inputpacket.packet = (uint8_t*) malloc(size);
				passert(eptr->inputpacket.packet);
				eptr->inputpacket.bytesleft = size;
				eptr->inputpacket.startptr = eptr->inputpacket.packet;
				eptr->mode = DATA;
				continue;
			}
			eptr->mode = DATA;
		}

		if (eptr->mode==DATA) {
			ptr = eptr->hdrbuff;
			type = get32bit(&ptr);
			size = get32bit(&ptr);

			eptr->mode=HEADER;
			eptr->inputpacket.bytesleft = 8;
			eptr->inputpacket.startptr = eptr->hdrbuff;

			matoclserv_gotpacket(eptr,type,eptr->inputpacket.packet,size);
			stats_prcvd++;

			if (eptr->inputpacket.packet) {
				free(eptr->inputpacket.packet);
			}
			eptr->inputpacket.packet=NULL;
			break;
		}
	}
}

void matoclserv_write(matoclserventry *eptr) {
	packetstruct *pack;
	int32_t i;
	for (;;) {
		pack = eptr->outputhead;
		if (pack==NULL) {
			return;
		}
		i=write(eptr->sock,pack->startptr,pack->bytesleft);
		if (i<0) {
			if (errno!=EAGAIN) {
				lzfs_silent_errlog(LOG_NOTICE,"main master server module: (ip:%u.%u.%u.%u) write error",(eptr->peerip>>24)&0xFF,(eptr->peerip>>16)&0xFF,(eptr->peerip>>8)&0xFF,eptr->peerip&0xFF);
				eptr->mode = KILL;
			}
			return;
		}
		pack->startptr+=i;
		pack->bytesleft-=i;
		stats_bsent+=i;
		if (pack->bytesleft>0) {
			return;
		}
		free(pack->packet);
		stats_psent++;
		eptr->outputhead = pack->next;
		if (eptr->outputhead==NULL) {
			eptr->outputtail = &(eptr->outputhead);
		}
		free(pack);
	}
}

void matoclserv_wantexit(void) {
	exiting=1;
}

int matoclserv_canexit(void) {
	matoclserventry *adminTerminator = NULL;
	static bool terminatorPacketSent = false;
	for (matoclserventry* eptr = matoclservhead; eptr != nullptr; eptr = eptr->next) {
		if (eptr->outputhead!=NULL) {
			return 0;
		}
		if (eptr->chunkdelayedops!=NULL) {
			return 0;
		}
		if (eptr->adminTask == AdminTask::kTerminate) {
			adminTerminator = eptr;
		}
	}
	if (adminTerminator != NULL && !terminatorPacketSent) {
		// Are we replying to termination request?
		if (!matomlserv_canexit()){  // make sure there are no ml connected
			syslog(LOG_INFO, "Waiting for ml connections to close...");
			return 0;
		} else {  // Reply to admin
			matoclserv_createpacket(adminTerminator,
					matocl::adminStopWithoutMetadataDump::build(STATUS_OK));
			terminatorPacketSent = true;
		}
	}
	// Wait for the admin which requested termination (if exists) to disconnect.
	// This ensures that he received the response (or died and is no longer interested).
	for (matoclserventry* eptr = matoclservhead; eptr != nullptr; eptr = eptr->next) {
		if (eptr->adminTask == AdminTask::kTerminate) {
			return 0;
		}
	}
	return 1;
}

void matoclserv_desc(struct pollfd *pdesc,uint32_t *ndesc) {
	uint32_t pos = *ndesc;
	matoclserventry *eptr;

	if (exiting==0) {
		pdesc[pos].fd = lsock;
		pdesc[pos].events = POLLIN;
		lsockpdescpos = pos;
		pos++;
	} else {
		lsockpdescpos = -1;
	}
	for (eptr=matoclservhead ; eptr ; eptr=eptr->next) {
		pdesc[pos].fd = eptr->sock;
		pdesc[pos].events = 0;
		eptr->pdescpos = pos;
		if (exiting==0) {
			pdesc[pos].events |= POLLIN;
		}
		if (eptr->outputhead!=NULL) {
			pdesc[pos].events |= POLLOUT;
		}
		pos++;
	}
	*ndesc = pos;
}


void matoclserv_serve(struct pollfd *pdesc) {
	uint32_t now=main_time();
	matoclserventry *eptr,**kptr;
	packetstruct *pptr,*paptr;
	int ns;

	if (lsockpdescpos>=0 && (pdesc[lsockpdescpos].revents & POLLIN)) {
		ns=tcpaccept(lsock);
		if (ns<0) {
			lzfs_silent_errlog(LOG_NOTICE,"main master server module: accept error");
		} else {
			tcpnonblock(ns);
			tcpnodelay(ns);
			eptr = new matoclserventry;
			eptr->next = matoclservhead;
			matoclservhead = eptr;
			eptr->sock = ns;
			eptr->pdescpos = -1;
			tcpgetpeer(ns,&(eptr->peerip),NULL);
			eptr->registered = ClientState::kUnregistered;
			eptr->iolimits = false;
/* CACHENOTIFY
			eptr->notifications = 0;
*/
			eptr->version = 0;
			eptr->mode = HEADER;
			eptr->lastread = now;
			eptr->lastwrite = now;
			eptr->inputpacket.next = NULL;
			eptr->inputpacket.bytesleft = 8;
			eptr->inputpacket.startptr = eptr->hdrbuff;
			eptr->inputpacket.packet = NULL;
			eptr->adminTask = AdminTask::kNone;
			eptr->outputhead = NULL;
			eptr->outputtail = &(eptr->outputhead);

			eptr->chunkdelayedops = NULL;
			eptr->sesdata = NULL;
/* CACHENOTIFY
			eptr->cacheddirs = NULL;
*/
			memset(eptr->passwordrnd,0,32);
		}
	}

// read
	for (eptr=matoclservhead ; eptr ; eptr=eptr->next) {
		if (eptr->pdescpos>=0) {
			if (pdesc[eptr->pdescpos].revents & (POLLERR|POLLHUP)) {
				eptr->mode = KILL;
			}
			if ((pdesc[eptr->pdescpos].revents & POLLIN) && eptr->mode!=KILL) {
				eptr->lastread = now;
				matoclserv_read(eptr);
			}
		}
	}

// write
	for (eptr=matoclservhead ; eptr ; eptr=eptr->next) {
		if (eptr->lastwrite+2<now && eptr->registered != ClientState::kOldTools
				&& eptr->outputhead==NULL) {
			uint8_t *ptr = matoclserv_createpacket(eptr,ANTOAN_NOP,4);      // 4 byte length because of 'msgid'
			*((uint32_t*)ptr) = 0;
		}
		if (eptr->pdescpos>=0) {
/* CACHENOTIFY
			if (eptr->notifications) {
				if (eptr->version>=0x010616) {
					uint8_t *ptr = matoclserv_createpacket(eptr,MATOCL_FUSE_NOTIFY_END,4);  // transaction end
					*((uint32_t*)ptr) = 0;
				}
				eptr->notifications = 0;
			}
*/
			if ((((pdesc[eptr->pdescpos].events & POLLOUT)==0 && (eptr->outputhead)) || (pdesc[eptr->pdescpos].revents & POLLOUT)) && eptr->mode!=KILL) {
				eptr->lastwrite = now;
				matoclserv_write(eptr);
			}
		}
		if (eptr->lastread+10<now && exiting==0) {
			eptr->mode = KILL;
		}
	}

// close
	kptr = &matoclservhead;
	while ((eptr=*kptr)) {
		if (eptr->mode == KILL) {
			matocl_beforedisconnect(eptr);
			tcpclose(eptr->sock);
			if (eptr->inputpacket.packet) {
				free(eptr->inputpacket.packet);
			}
			pptr = eptr->outputhead;
			while (pptr) {
				if (pptr->packet) {
					free(pptr->packet);
				}
				paptr = pptr;
				pptr = pptr->next;
				free(paptr);
			}
			*kptr = eptr->next;
			delete eptr;
		} else {
			kptr = &(eptr->next);
		}
	}
}

void matoclserv_start_cond_check(void) {
	if (starting) {
// very simple condition checking if all chunkservers have been connected
// in the future master will know his chunkservers list and then this condition will be changed
		if (chunk_get_missing_count()<100) {
			starting=0;
		} else {
			starting--;
		}
	}
}

int matoclserv_sessionsinit(void) {
	sessionshead = NULL;

	switch (matoclserv_load_sessions()) {
		case 0: // no file
			lzfs_pretty_syslog(LOG_WARNING,"sessions file %s/%s not found;"
					" if it is not a fresh installation you have to restart all active mounts",
					fs::getCurrentWorkingDirectoryNoThrow().c_str(), kSessionsFilename);
			matoclserv_store_sessions();
			break;
		case 1: // file loaded
			lzfs_pretty_syslog(LOG_INFO,"initialized sessions from file %s/%s",
					fs::getCurrentWorkingDirectoryNoThrow().c_str(), kSessionsFilename);
			break;
		default:
			lzfs_pretty_syslog(LOG_ERR,"due to missing sessions (%s/%s)"
					" you have to restart all active mounts",
					fs::getCurrentWorkingDirectoryNoThrow().c_str(), kSessionsFilename);
			break;
	}
	SessionSustainTime = cfg_getuint32("SESSION_SUSTAIN_TIME",86400);
	if (SessionSustainTime>7*86400) {
		SessionSustainTime=7*86400;
		lzfs_pretty_syslog(LOG_WARNING,"SESSION_SUSTAIN_TIME too big (more than week) - setting this value to one week");
	}
	if (SessionSustainTime<60) {
		SessionSustainTime=60;
		lzfs_pretty_syslog(LOG_WARNING,"SESSION_SUSTAIN_TIME too low (less than minute) - setting this value to one minute");
	}
	return 0;
}

int matoclserv_iolimits_reload() {
	std::string configFile = cfg_getstring("GLOBALIOLIMITS_FILENAME", "");
	gIoLimitsAccumulate_ms = cfg_get_minvalue("GLOBALIOLIMITS_ACCUMULATE_MS", 250U, 1U);

	if (!configFile.empty()) {
		try {
			IoLimitsConfigLoader configLoader;
			configLoader.load(std::ifstream(configFile));
			gIoLimitsSubsystem = configLoader.subsystem();
			gIoLimitsDatabase.setLimits(
					SteadyClock::now(), configLoader.limits(), gIoLimitsAccumulate_ms);
		} catch (Exception& ex) {
			lzfs_pretty_syslog(LOG_ERR, "failed to process global I/O limits configuration "
					"file (%s): %s", configFile.c_str(), ex.message().c_str());
			return -1;
		}
	} else {
		gIoLimitsSubsystem = "";
		gIoLimitsDatabase.setLimits(
				SteadyClock::now(), IoLimitsConfigLoader::LimitsMap(), gIoLimitsAccumulate_ms);
	}

	gIoLimitsRefreshTime = cfg_get_minvalue(
			"GLOBALIOLIMITS_RENEGOTIATION_PERIOD_SECONDS", 0.1, 0.001);

	gIoLimitsConfigId++;

	matoclserv_broadcast_iolimits_cfg();

	return 0;
}

void  matoclserv_become_master() {
	starting = 120;
	matoclserv_reset_session_timeouts();
	matoclserv_start_cond_check();
	if (starting) {
		main_timeregister(TIMEMODE_RUN_LATE,1,0,matoclserv_start_cond_check);
	}
	main_timeregister(TIMEMODE_RUN_LATE,10,0,matocl_session_check);
	main_timeregister(TIMEMODE_RUN_LATE,3600,0,matocl_session_statsmove);
	return;
}

void matoclserv_reload(void) {
	// Notify admins that reload was performed - put responses in their packet queues
	for (matoclserventry* eptr = matoclservhead; eptr != nullptr; eptr = eptr->next) {
		if (eptr->adminTask == AdminTask::kReload) {
			matoclserv_createpacket(eptr, matocl::adminReload::build(STATUS_OK));
			eptr->adminTask = AdminTask::kNone;
		}
	}

	RejectOld = cfg_getuint32("REJECT_OLD_CLIENTS",0);
	SessionSustainTime = cfg_getuint32("SESSION_SUSTAIN_TIME",86400);
	if (SessionSustainTime>7*86400) {
		SessionSustainTime=7*86400;
		lzfs_pretty_syslog(LOG_WARNING,"SESSION_SUSTAIN_TIME too big (more than week) - setting this value to one week");
	}
	if (SessionSustainTime<60) {
		SessionSustainTime=60;
		lzfs_pretty_syslog(LOG_WARNING,"SESSION_SUSTAIN_TIME too low (less than minute) - setting this value to one minute");
	}

	matoclserv_iolimits_reload();

	char *oldListenHost = ListenHost;
	char *oldListenPort = ListenPort;
	if (cfg_isdefined("MATOCL_LISTEN_HOST") || cfg_isdefined("MATOCL_LISTEN_PORT") || !(cfg_isdefined("MATOCU_LISTEN_HOST") || cfg_isdefined("MATOCU_LISTEN_HOST"))) {
		ListenHost = cfg_getstr("MATOCL_LISTEN_HOST","*");
		ListenPort = cfg_getstr("MATOCL_LISTEN_PORT","9421");
	} else {
		ListenHost = cfg_getstr("MATOCU_LISTEN_HOST","*");
		ListenPort = cfg_getstr("MATOCU_LISTEN_PORT","9421");
	}
	if (strcmp(oldListenHost,ListenHost)==0 && strcmp(oldListenPort,ListenPort)==0) {
		free(oldListenHost);
		free(oldListenPort);
		lzfs_pretty_syslog(LOG_NOTICE,"main master server module: socket address hasn't changed (%s:%s)",ListenHost,ListenPort);
		return;
	}

	int newlsock = tcpsocket();
	if (newlsock<0) {
		lzfs_pretty_errlog(LOG_WARNING,"main master server module: socket address has changed, but can't create new socket");
		free(ListenHost);
		free(ListenPort);
		ListenHost = oldListenHost;
		ListenPort = oldListenPort;
		return;
	}
	tcpnonblock(newlsock);
	tcpnodelay(newlsock);
	tcpreuseaddr(newlsock);
	if (tcpsetacceptfilter(newlsock)<0 && errno!=ENOTSUP) {
		lzfs_silent_errlog(LOG_NOTICE,"main master server module: can't set accept filter");
	}
	if (tcpstrlisten(newlsock,ListenHost,ListenPort,100)<0) {
		lzfs_pretty_errlog(LOG_ERR,"main master server module: socket address has changed, but can't listen on socket (%s:%s)",ListenHost,ListenPort);
		free(ListenHost);
		free(ListenPort);
		ListenHost = oldListenHost;
		ListenPort = oldListenPort;
		tcpclose(newlsock);
		return;
	}
	lzfs_pretty_syslog(LOG_NOTICE,"main master server module: socket address has changed, now listen on %s:%s",ListenHost,ListenPort);
	free(oldListenHost);
	free(oldListenPort);
	tcpclose(lsock);
	lsock = newlsock;
}

int matoclserv_networkinit(void) {
	if (cfg_isdefined("MATOCL_LISTEN_HOST") || cfg_isdefined("MATOCL_LISTEN_PORT") || !(cfg_isdefined("MATOCU_LISTEN_HOST") || cfg_isdefined("MATOCU_LISTEN_HOST"))) {
		ListenHost = cfg_getstr("MATOCL_LISTEN_HOST","*");
		ListenPort = cfg_getstr("MATOCL_LISTEN_PORT","9421");
	} else {
		lzfs_pretty_syslog(LOG_WARNING, "options MATOCU_LISTEN_* are deprecated -- use "
				"MATOCL_LISTEN_* instead");
		ListenHost = cfg_getstr("MATOCU_LISTEN_HOST","*");
		ListenPort = cfg_getstr("MATOCU_LISTEN_PORT","9421");
	}
	RejectOld = cfg_getuint32("REJECT_OLD_CLIENTS",0);

	if (matoclserv_iolimits_reload() != 0) {
		return -1;
	}

	exiting = 0;
	lsock = tcpsocket();
	if (lsock<0) {
		lzfs_pretty_errlog(LOG_ERR,"main master server module: can't create socket");
		return -1;
	}
	tcpnonblock(lsock);
	tcpnodelay(lsock);
	tcpreuseaddr(lsock);
	if (tcpsetacceptfilter(lsock)<0 && errno!=ENOTSUP) {
		lzfs_silent_errlog(LOG_NOTICE,"main master server module: can't set accept filter");
	}
	if (tcpstrlisten(lsock,ListenHost,ListenPort,100)<0) {
		lzfs_pretty_errlog(LOG_ERR,"main master server module: can't listen on %s:%s",ListenHost,ListenPort);
		return -1;
	}
	lzfs_pretty_syslog(LOG_NOTICE,"main master server module: listen on %s:%s",ListenHost,ListenPort);

	matoclservhead = NULL;
/* CACHENOTIFY
	matoclserv_dircache_init();
*/

	if (metadataserver::isMaster()) {
		matoclserv_become_master();
	}
	main_reloadregister(matoclserv_reload);
	metadataserver::registerFunctionCalledOnPromotion(matoclserv_become_master);
	main_destructregister(matoclserv_term);
	main_pollregister(matoclserv_desc,matoclserv_serve);
	main_wantexitregister(matoclserv_wantexit);
	main_canexitregister(matoclserv_canexit);
	return 0;
}

void matoclserv_session_unload(void) {
	for (session* ss = sessionshead, *ssn = NULL; ss ; ss = ssn) {
		ssn = ss->next;
		for (filelist* of = ss->openedfiles, *ofn = NULL; of; of = ofn) {
			ofn = of->next;
			free(of);
		}
		if (ss->info) {
			free(ss->info);
		}
		free(ss);
	}
	sessionshead = nullptr;
}
<|MERGE_RESOLUTION|>--- conflicted
+++ resolved
@@ -43,11 +43,8 @@
 #include "common/chunks_availability_state.h"
 #include "common/cltoma_communication.h"
 #include "common/datapack.h"
-<<<<<<< HEAD
 #include "common/goal.h"
-=======
 #include "common/human_readable_format.h"
->>>>>>> dd5fe68c
 #include "common/io_limits_config_loader.h"
 #include "common/io_limits_database.h"
 #include "common/lizardfs_statistics.h"
@@ -1243,7 +1240,6 @@
 	const GoalMap<Goal>& goalMap = fs_get_goal_definitions();
 	for (auto i : goal::allGoals()) {
 		const Goal& goal = goalMap[i];
-<<<<<<< HEAD
 		std::string definition;
 		if (goal.isXor()) {
 			definition = "XOR format: " + std::to_string(goal.xorLevel())
@@ -1251,22 +1247,13 @@
 		} else {
 			std::stringstream ss;
 			bool first = true;
-			for (const Goal::Labels::value_type& labelCount : goal.labels()) {
+			for (const Goal::Labels::value_type& labelCount : goal.chunkLabels()) {
 				if (first) {
 					first = false;
 				} else {
 					ss << ',';
 				}
 				ss << labelCount.second << "*" << labelCount.first;
-=======
-		std::stringstream ss;
-		bool first = true;
-		for (const Goal::Labels::value_type& labelCount : goal.chunkLabels()) {
-			if (first) {
-				first = false;
-			} else {
-				ss << ',';
->>>>>>> dd5fe68c
 			}
 			definition = ss.str();
 		}
@@ -2957,10 +2944,6 @@
 	}
 }
 
-<<<<<<< HEAD
-void matoclserv_fuse_write_chunk(matoclserventry *eptr, PacketHeader header, const uint8_t *data) {
-	sassert(header.type == CLTOMA_FUSE_WRITE_CHUNK || header.type == LIZ_CLTOMA_FUSE_WRITE_CHUNK);
-=======
 void matoclserv_tape_info(matoclserventry *eptr, const uint8_t *data, uint32_t length) {
 	uint32_t messageId;
 	uint32_t inode;
@@ -2975,9 +2958,8 @@
 	}
 }
 
-void matoclserv_fuse_write_chunk(matoclserventry *eptr,const uint8_t *data,uint32_t length) {
-	uint8_t *ptr;
->>>>>>> dd5fe68c
+void matoclserv_fuse_write_chunk(matoclserventry *eptr, PacketHeader header, const uint8_t *data) {
+	sassert(header.type == CLTOMA_FUSE_WRITE_CHUNK || header.type == LIZ_CLTOMA_FUSE_WRITE_CHUNK);
 	uint8_t status;
 	uint32_t inode;
 	uint32_t chunkIndex;
@@ -4363,13 +4345,10 @@
 				case LIZ_CLTOMA_CHUNK_INFO:
 					matoclserv_chunk_info(eptr, data, length);
 					break;
-<<<<<<< HEAD
-				case LIZ_CLTOMA_FUSE_WRITE_CHUNK:
-=======
 				case LIZ_CLTOMA_TAPE_INFO:
 					matoclserv_tape_info(eptr, data, length);
 					break;
->>>>>>> dd5fe68c
+				case LIZ_CLTOMA_FUSE_WRITE_CHUNK:
 				case CLTOMA_FUSE_WRITE_CHUNK:
 					matoclserv_fuse_write_chunk(eptr, PacketHeader(type, length), data);
 					break;
