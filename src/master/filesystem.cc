--- conflicted
+++ resolved
@@ -1115,8 +1115,6 @@
 }
 
 // stats
-<<<<<<< HEAD
-#ifndef METARESTORE
 
 // does the last chunk exist and contain non-zero data?
 static bool last_chunk_nonempty(fsnode *node) {
@@ -1196,8 +1194,6 @@
 	return 0;
 }
 
-=======
->>>>>>> 17a9eda5
 static inline void fsnodes_get_stats(fsnode *node,statsrecord *sr) {
 	switch (node->type) {
 	case TYPE_DIRECTORY:
@@ -1922,11 +1918,7 @@
 
 static inline void fsnodes_changefilegoal(fsnode *obj,uint8_t goal) {
 	uint32_t i;
-<<<<<<< HEAD
 	uint8_t old_goal = obj->goal;
-#ifndef METARESTORE
-=======
->>>>>>> 17a9eda5
 	statsrecord psr,nsr;
 	fsedge *e;
 
@@ -1937,12 +1929,6 @@
 	for (e=obj->parents ; e ; e=e->nextparent) {
 		fsnodes_add_sub_stats(e->parent,&nsr,&psr);
 	}
-<<<<<<< HEAD
-#else
-	obj->goal = goal;
-#endif
-=======
->>>>>>> 17a9eda5
 	for (i=0 ; i<obj->data.fdata.chunks ; i++) {
 		if (obj->data.fdata.chunktab[i]>0) {
 			chunk_change_file(obj->data.fdata.chunktab[i],old_goal,goal);
@@ -3300,13 +3286,9 @@
 	return STATUS_OK;
 }
 
-<<<<<<< HEAD
 uint8_t fs_try_setlength(uint32_t rootinode, uint8_t sesflags, uint32_t inode, uint8_t opened,
 		uint32_t uid, uint32_t gid, uint32_t auid, uint32_t agid, uint64_t length,
-		bool denyTruncatingParity, uint32_t lockId, uint8_t attr[35], uint64_t *chunkid) {
-=======
-uint8_t fs_try_setlength(uint32_t rootinode,uint8_t sesflags,uint32_t inode,uint8_t opened,uint32_t uid,uint32_t gid,uint32_t auid,uint32_t agid,uint64_t length,Attributes& attr,uint64_t *chunkid) {
->>>>>>> 17a9eda5
+		bool denyTruncatingParity, uint32_t lockId, Attributes& attr, uint64_t *chunkid) {
 	fsnode *p,*rn;
 	memset(attr,0,35);
 	if (sesflags&SESFLAG_READONLY) {
@@ -3350,15 +3332,10 @@
 			if (ochunkid>0) {
 				uint8_t status;
 				uint64_t nchunkid;
-<<<<<<< HEAD
 				// We deny truncating parity only if truncating down
 				denyTruncatingParity = denyTruncatingParity && (length < p->data.fdata.length);
-				status = chunk_multi_truncate(&nchunkid, ochunkid, lockId, length & MFSCHUNKMASK,
-						p->goal, denyTruncatingParity, fsnodes_size_quota_exceeded(p->uid, p->gid));
-=======
-				status = chunk_multi_truncate(ochunkid, (length & MFSCHUNKMASK),
-						p->goal, fsnodes_size_quota_exceeded(p->uid, p->gid), &nchunkid);
->>>>>>> 17a9eda5
+				status = chunk_multi_truncate(ochunkid, lockId, (length & MFSCHUNKMASK),
+						p->goal, denyTruncatingParity, fsnodes_size_quota_exceeded(p->uid, p->gid), &nchunkid);
 				if (status!=STATUS_OK) {
 					return status;
 				}
@@ -3376,12 +3353,7 @@
 }
 #endif
 
-<<<<<<< HEAD
-#ifdef METARESTORE
-uint8_t fs_trunc(uint32_t ts,uint32_t inode,uint32_t indx,uint64_t chunkid,uint32_t lockid) {
-=======
-uint8_t fs_apply_trunc(uint32_t ts,uint32_t inode,uint32_t indx,uint64_t chunkid) {
->>>>>>> 17a9eda5
+uint8_t fs_apply_trunc(uint32_t ts,uint32_t inode,uint32_t indx,uint64_t chunkid,uint32_t lockid) {
 	uint64_t ochunkid,nchunkid;
 	uint8_t status;
 	fsnode *p;
@@ -3399,14 +3371,10 @@
 		return ERROR_EINVAL;
 	}
 	ochunkid = p->data.fdata.chunktab[indx];
-<<<<<<< HEAD
-	status = chunk_multi_truncate(ts,&nchunkid,ochunkid,lockid,p->goal);
-=======
 	if (ochunkid == 0) {
 		return ERROR_NOCHUNK;
 	}
-	status = chunk_apply_modification(ts, ochunkid, p->goal, true, &nchunkid);
->>>>>>> 17a9eda5
+	status = chunk_apply_modification(ts, ochunkid, lockid, p->goal, true, &nchunkid);
 	if (status!=STATUS_OK) {
 		return status;
 	}
@@ -4499,15 +4467,9 @@
 }
 #endif
 
-<<<<<<< HEAD
-#ifndef METARESTORE
-uint8_t fs_writechunk(uint32_t inode, uint32_t indx, bool usedummylockid,
-		uint64_t *chunkid, uint64_t *length, uint8_t *opflag, /* inout */ uint32_t *lockid) {
-	int status;
-=======
 uint8_t fs_writechunk(const FsContext& context, uint32_t inode, uint32_t indx,
+		bool usedummylockid, /* inout */ uint32_t *lockid,
 		uint64_t *chunkid, uint8_t *opflag, uint64_t *length) {
->>>>>>> 17a9eda5
 	uint32_t i;
 	uint64_t ochunkid, nchunkid;
 	fsnode *p;
@@ -4557,82 +4519,19 @@
 	}
 
 	ochunkid = p->data.fdata.chunktab[indx];
-<<<<<<< HEAD
-	status = chunk_multi_modify(&nchunkid, ochunkid, p->goal, opflag, lockid, usedummylockid,
-			quota_exceeded);
-	if (status!=STATUS_OK) {
-		fsnodes_update_checksum(p);
-		return status;
-	}
-	p->data.fdata.chunktab[indx] = nchunkid;
-	fsnodes_get_stats(p,&nsr);
-	for (e=p->parents ; e ; e=e->nextparent) {
-		fsnodes_add_sub_stats(e->parent,&nsr,&psr);
-	}
-	fsnodes_quota_update_size(p, nsr.size - psr.size);
-	*chunkid = nchunkid;
-	*length = p->data.fdata.length;
-	changelog(metaversion++,"%" PRIu32 "|WRITE(%" PRIu32 ",%" PRIu32 ",%" PRIu8 ",%" PRIu32 "):%" PRIu64,ts,inode,indx,*opflag,lockid,nchunkid);
-	if (p->mtime!=ts || p->ctime!=ts) {
-		p->mtime = p->ctime = ts;
-	}
-	fsnodes_update_checksum(p);
-	stats_write++;
-	return STATUS_OK;
-}
-#else
-uint8_t fs_write(uint32_t ts, uint32_t inode, uint32_t indx,
-		uint8_t opflag, uint64_t chunkid, uint32_t lockid) {
-	int status;
-	uint32_t i;
-	uint64_t ochunkid,nchunkid;
-	fsnode *p;
-	p = fsnodes_id_to_node(inode);
-	if (!p) {
-		return ERROR_ENOENT;
-	}
-	if (p->type!=TYPE_FILE && p->type!=TYPE_TRASH && p->type!=TYPE_RESERVED) {
-		return ERROR_EPERM;
-	}
-	if (indx>MAX_INDEX) {
-		return ERROR_INDEXTOOBIG;
-	}
-	/* resize chunks structure */
-	if (indx>=p->data.fdata.chunks) {
-		uint32_t newsize;
-		if (indx<8) {
-			newsize=indx+1;
-		} else if (indx<64) {
-			newsize=(indx&0xFFFFFFF8)+8;
-		} else {
-			newsize = (indx&0xFFFFFFC0)+64;
-		}
-		if (p->data.fdata.chunktab==NULL) {
-			p->data.fdata.chunktab = (uint64_t*)malloc(sizeof(uint64_t)*newsize);
-		} else {
-			p->data.fdata.chunktab = (uint64_t*)realloc(p->data.fdata.chunktab,sizeof(uint64_t)*newsize);
-		}
-		passert(p->data.fdata.chunktab);
-		for (i=p->data.fdata.chunks ; i<newsize ; i++) {
-			p->data.fdata.chunktab[i]=0;
-		}
-		p->data.fdata.chunks = newsize;
-	}
-	ochunkid = p->data.fdata.chunktab[indx];
-	status = chunk_multi_modify(ts,&nchunkid,ochunkid,p->goal,opflag,lockid);
-	if (status!=STATUS_OK) {
-=======
 	if (context.isPersonalityMaster()) {
 #ifndef METARESTORE
-		status = chunk_multi_modify(ochunkid, p->goal, quota_exceeded, opflag, &nchunkid);
+		status = chunk_multi_modify(ochunkid, lockid, p->goal,
+				quota_exceeded, usedummylockid, opflag, &nchunkid);
+#else
+		(void)usedummylockid;
 #endif
 	} else {
 		bool increaseVersion = (*opflag != 0);
-		status = chunk_apply_modification(context.ts(), ochunkid, p->goal, increaseVersion,
+		status = chunk_apply_modification(context.ts(), ochunkid, *lockid, p->goal, increaseVersion,
 				&nchunkid);
 	}
 	if (status != STATUS_OK) {
->>>>>>> 17a9eda5
 		fsnodes_update_checksum(p);
 		return status;
 	}
@@ -4853,7 +4752,6 @@
 	fsnodes_getgoal_recursive(p, gmode, goalStats);
 	return STATUS_OK;
 }
-<<<<<<< HEAD
 
 uint8_t fs_gettrashtime_prepare(uint32_t rootinode,uint8_t sesflags,uint32_t inode,uint8_t gmode,void **fptr,void **dptr,uint32_t *fnodes,uint32_t *dnodes) {
 	fsnode *p,*rn;
@@ -4953,206 +4851,11 @@
 
 #endif
 
-#ifndef METARESTORE
-uint8_t fs_setgoal(uint32_t rootinode,uint8_t sesflags,uint32_t inode,uint32_t uid,uint8_t goal,uint8_t smode,uint32_t *sinodes,uint32_t *ncinodes,uint32_t *nsinodes) {
-	uint32_t ts;
-	fsnode *rn;
-#else
-uint8_t fs_setgoal(uint32_t ts,uint32_t inode,uint32_t uid,uint8_t goal,uint8_t smode,uint32_t sinodes,uint32_t ncinodes,uint32_t nsinodes) {
-	uint32_t si,nci,nsi;
-#endif
-	fsnode *p;
-
-#ifndef METARESTORE
-	(void)sesflags;
-	ts = main_time();
-	*sinodes = 0;
-	*ncinodes = 0;
-	*nsinodes = 0;
-#else
-	si = 0;
-	nci = 0;
-	nsi = 0;
-#endif
-	if (!SMODE_ISVALID(smode) || !isGoalValid(goal) ||
-			(smode & (SMODE_INCREASE | SMODE_DECREASE) && isXorGoal(goal))) {
-		return ERROR_EINVAL;
-	}
-#ifndef METARESTORE
-	if (sesflags&SESFLAG_READONLY) {
-		return ERROR_EROFS;
-	}
-	if (rootinode==MFS_ROOT_ID || rootinode==0) {
-		p = fsnodes_id_to_node(inode);
-		if (!p) {
-			return ERROR_ENOENT;
-		}
-		if (rootinode==0 && p->type!=TYPE_TRASH && p->type!=TYPE_RESERVED) {
-			return ERROR_EPERM;
-		}
-	} else {
-		rn = fsnodes_id_to_node(rootinode);
-		if (!rn || rn->type!=TYPE_DIRECTORY) {
-			return ERROR_ENOENT;
-		}
-		if (inode==MFS_ROOT_ID) {
-			inode = rootinode;
-			p = rn;
-		} else {
-			p = fsnodes_id_to_node(inode);
-			if (!p) {
-				return ERROR_ENOENT;
-			}
-			if (!fsnodes_isancestor(rn,p)) {
-				return ERROR_EPERM;
-			}
-		}
-	}
-#else
-	p = fsnodes_id_to_node(inode);
-	if (!p) {
-		return ERROR_ENOENT;
-	}
-#endif
-	if (p->type!=TYPE_DIRECTORY && p->type!=TYPE_FILE && p->type!=TYPE_TRASH && p->type!=TYPE_RESERVED) {
-		return ERROR_EPERM;
-	}
-
-#ifndef METARESTORE
-	fsnodes_setgoal_recursive(p,ts,uid,goal,smode,sinodes,ncinodes,nsinodes);
-	if ((smode&SMODE_RMASK)==0 && *nsinodes>0 && *sinodes==0 && *ncinodes==0) {
-		return ERROR_EPERM;
-	}
-#else
-	fsnodes_setgoal_recursive(p,ts,uid,goal,smode,&si,&nci,&nsi);
-#endif
-
-#ifndef METARESTORE
-	changelog(metaversion++,"%" PRIu32 "|SETGOAL(%" PRIu32 ",%" PRIu32 ",%" PRIu8 ",%" PRIu8 "):%" PRIu32 ",%" PRIu32 ",%" PRIu32,ts,inode,uid,goal,smode,*sinodes,*ncinodes,*nsinodes);
-	return STATUS_OK;
-#else
-	metaversion++;
-	if (sinodes!=si || ncinodes!=nci || nsinodes!=nsi) {
-		return ERROR_MISMATCH;
-	}
-	return STATUS_OK;
-#endif
-}
-
-#ifndef METARESTORE
-uint8_t fs_settrashtime(uint32_t rootinode,uint8_t sesflags,uint32_t inode,uint32_t uid,uint32_t trashtime,uint8_t smode,uint32_t *sinodes,uint32_t *ncinodes,uint32_t *nsinodes) {
-	uint32_t ts;
-	fsnode *rn;
-#else
-uint8_t fs_settrashtime(uint32_t ts,uint32_t inode,uint32_t uid,uint32_t trashtime,uint8_t smode,uint32_t sinodes,uint32_t ncinodes,uint32_t nsinodes) {
-	uint32_t si,nci,nsi;
-#endif
-	fsnode *p;
-=======
->>>>>>> 17a9eda5
-
-uint8_t fs_gettrashtime_prepare(uint32_t rootinode,uint8_t sesflags,uint32_t inode,uint8_t gmode,void **fptr,void **dptr,uint32_t *fnodes,uint32_t *dnodes) {
-	fsnode *p,*rn;
-	bstnode *froot,*droot;
-	(void)sesflags;
-	froot = NULL;
-	droot = NULL;
-	*fptr = NULL;
-	*dptr = NULL;
-	*fnodes = 0;
-	*dnodes = 0;
-	if (!GMODE_ISVALID(gmode)) {
-		return ERROR_EINVAL;
-	}
-	if (rootinode==MFS_ROOT_ID || rootinode==0) {
-		p = fsnodes_id_to_node(inode);
-		if (!p) {
-			return ERROR_ENOENT;
-		}
-		if (rootinode==0 && p->type!=TYPE_TRASH && p->type!=TYPE_RESERVED) {
-			return ERROR_EPERM;
-		}
-	} else {
-		rn = fsnodes_id_to_node(rootinode);
-		if (!rn || rn->type!=TYPE_DIRECTORY) {
-			return ERROR_ENOENT;
-		}
-		if (inode==MFS_ROOT_ID) {
-			p = rn;
-		} else {
-			p = fsnodes_id_to_node(inode);
-			if (!p) {
-				return ERROR_ENOENT;
-			}
-			if (!fsnodes_isancestor(rn,p)) {
-				return ERROR_EPERM;
-			}
-		}
-	}
-	if (p->type!=TYPE_DIRECTORY && p->type!=TYPE_FILE && p->type!=TYPE_TRASH && p->type!=TYPE_RESERVED) {
-		return ERROR_EPERM;
-	}
-	fsnodes_gettrashtime_recursive(p,gmode,&froot,&droot);
-	*fptr = froot;
-	*dptr = droot;
-	*fnodes = fsnodes_bst_nodes(froot);
-	*dnodes = fsnodes_bst_nodes(droot);
-	return STATUS_OK;
-}
-
-void fs_gettrashtime_store(void *fptr,void *dptr,uint8_t *buff) {
-	bstnode *froot,*droot;
-	froot = (bstnode*)fptr;
-	droot = (bstnode*)dptr;
-	fsnodes_bst_storedata(froot,&buff);
-	fsnodes_bst_storedata(droot,&buff);
-	fsnodes_bst_free(froot);
-	fsnodes_bst_free(droot);
-}
-
-uint8_t fs_geteattr(uint32_t rootinode,uint8_t sesflags,uint32_t inode,uint8_t gmode,uint32_t feattrtab[16],uint32_t deattrtab[16]) {
-	fsnode *p,*rn;
-	(void)sesflags;
-	memset(feattrtab,0,16*sizeof(uint32_t));
-	memset(deattrtab,0,16*sizeof(uint32_t));
-	if (!GMODE_ISVALID(gmode)) {
-		return ERROR_EINVAL;
-	}
-	if (rootinode==MFS_ROOT_ID || rootinode==0) {
-		p = fsnodes_id_to_node(inode);
-		if (!p) {
-			return ERROR_ENOENT;
-		}
-		if (rootinode==0 && p->type!=TYPE_TRASH && p->type!=TYPE_RESERVED) {
-			return ERROR_EPERM;
-		}
-	} else {
-		rn = fsnodes_id_to_node(rootinode);
-		if (!rn || rn->type!=TYPE_DIRECTORY) {
-			return ERROR_ENOENT;
-		}
-		if (inode==MFS_ROOT_ID) {
-			p = rn;
-		} else {
-			p = fsnodes_id_to_node(inode);
-			if (!p) {
-				return ERROR_ENOENT;
-			}
-			if (!fsnodes_isancestor(rn,p)) {
-				return ERROR_EPERM;
-			}
-		}
-	}
-	fsnodes_geteattr_recursive(p,gmode,feattrtab,deattrtab);
-	return STATUS_OK;
-}
-
-#endif
-
 uint8_t fs_setgoal(const FsContext& context,
 		uint32_t inode, uint8_t goal, uint8_t smode,
 		uint32_t *sinodes, uint32_t *ncinodes, uint32_t *nsinodes) {
-	if (!SMODE_ISVALID(smode) || goal > 9 || goal < 1) {
+	if (!SMODE_ISVALID(smode) || !isGoalValid(goal) ||
+			(smode & (SMODE_INCREASE | SMODE_DECREASE) && isXorGoal(goal))) {
 		return ERROR_EINVAL;
 	}
 	uint8_t status = verify_session(context, OperationMode::kReadWrite, SessionType::kAny);
@@ -5686,16 +5389,13 @@
 	return STATUS_OK;
 }
 
-uint8_t fs_get_chunkid(uint32_t rootinode, uint8_t sesflags,
+uint8_t fs_get_chunkid(const FsContext& context,
 		uint32_t inode, uint32_t index, uint64_t *chunkid) {
 	fsnode *p;
-	uint8_t status = fsnodes_get_node_for_operation(rootinode, sesflags, 0, 0, MODE_MASK_EMPTY,
-			OperationType::kReadOnly, ExpectedInodeType::kAny, &inode, &p);
+	uint8_t status = fsnodes_get_node_for_operation(context,
+			ExpectedNodeType::kFile, MODE_MASK_EMPTY, inode, &p);
 	if (status != STATUS_OK) {
 		return status;
-	}
-	if (p->type != TYPE_FILE && p->type != TYPE_TRASH && p->type != TYPE_RESERVED) {
-		return ERROR_EPERM;
 	}
 	if (index > MAX_INDEX) {
 		return ERROR_INDEXTOOBIG;
