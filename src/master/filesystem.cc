--- conflicted
+++ resolved
@@ -2543,18 +2543,8 @@
 
 #endif
 
-<<<<<<< HEAD
-#if VERSHEX>=0x010700
-static inline void fsnodes_setgoal_recursive(fsnode *node, uint32_t ts, uint32_t uid, uint8_t quota,
-		uint8_t goal, uint8_t smode, uint32_t *sinodes, uint32_t *ncinodes, uint32_t *nsinodes,
-		uint32_t *qeinodes) {
-#else
 static inline void fsnodes_setgoal_recursive(fsnode *node, uint32_t ts, uint32_t uid, uint8_t goal,
 		uint8_t smode, uint32_t *sinodes, uint32_t *ncinodes, uint32_t *nsinodes) {
-#endif
-=======
-static inline void fsnodes_setgoal_recursive(fsnode *node,uint32_t ts,uint32_t uid,uint8_t goal,uint8_t smode,uint32_t *sinodes,uint32_t *ncinodes,uint32_t *nsinodes) {
->>>>>>> 0de630c2
 	fsedge *e;
 
 	if (node->type==TYPE_FILE
@@ -2579,23 +2569,9 @@
 				break;
 			}
 			if (set) {
-<<<<<<< HEAD
-				if (node->type != TYPE_DIRECTORY) {
-#if VERSHEX>=0x010700
-					if (quota && goal > node->goal) {
-						(*qeinodes)++;
-					} else {
-#endif
-						fsnodes_changefilegoal(node, goal);
-						(*sinodes)++;
-#if VERSHEX>=0x010700
-					}
-#endif
-=======
 				if (node->type!=TYPE_DIRECTORY) {
 					fsnodes_changefilegoal(node,goal);
 					(*sinodes)++;
->>>>>>> 0de630c2
 				} else {
 					node->goal = goal;
 					(*sinodes)++;
@@ -2613,16 +2589,7 @@
 				(*ncinodes)++;
 			}
 		}
-<<<<<<< HEAD
 		if (node->type == TYPE_DIRECTORY && (smode & SMODE_RMASK)) {
-#if VERSHEX>=0x010700
-			if (quota==0 && node->data.ddata.quota && node->data.ddata.quota->exceeded) {
-				quota=1;
-			}
-#endif
-=======
-		if (node->type==TYPE_DIRECTORY && (smode&SMODE_RMASK)) {
->>>>>>> 0de630c2
 			for (e = node->data.ddata.children ; e ; e=e->nextchild) {
 				fsnodes_setgoal_recursive(e->child,ts,uid,goal,smode,sinodes,ncinodes,nsinodes);
 			}
@@ -3599,7 +3566,6 @@
 			if (ochunkid>0) {
 				uint8_t status;
 				uint64_t nchunkid;
-<<<<<<< HEAD
 				bool truncatingUpwards = (length >= p->data.fdata.length);
 				if (!truncatingUpwards) {
 					syslog(LOG_WARNING,
@@ -3608,11 +3574,7 @@
 							inode, p->data.fdata.length, length);
 				}
 				status = chunk_multi_truncate(&nchunkid, ochunkid, length & MFSCHUNKMASK, p->goal,
-						truncatingUpwards);
-=======
-				status = chunk_multi_truncate(&nchunkid, ochunkid, length & MFSCHUNKMASK,
-						p->goal, fsnodes_size_quota_exceeded(p->uid, p->gid));
->>>>>>> 0de630c2
+						truncatingUpwards, fsnodes_size_quota_exceeded(p->uid, p->gid));
 				if (status!=STATUS_OK) {
 					return status;
 				}
@@ -5088,11 +5050,8 @@
 		p->data.fdata.chunks = newsize;
 	}
 	ochunkid = p->data.fdata.chunktab[indx];
-<<<<<<< HEAD
-	status = chunk_multi_modify(&nchunkid,ochunkid,p->goal,opflag,lockid,usedummylockid);
-=======
-	status = chunk_multi_modify(&nchunkid, ochunkid, p->goal, opflag, quota_exceeded);
->>>>>>> 0de630c2
+	status = chunk_multi_modify(&nchunkid, ochunkid, p->goal, opflag, lockid, usedummylockid,
+			quota_exceeded);
 	if (status!=STATUS_OK) {
 		fsnodes_update_checksum(p);
 		return status;
