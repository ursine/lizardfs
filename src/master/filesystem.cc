--- conflicted
+++ resolved
@@ -17,16 +17,13 @@
  */
 
 #include "config.h"
-#include "filesystem.h"
+#include "master/filesystem.h"
 
 #include <errno.h>
 #include <inttypes.h>
-<<<<<<< HEAD
-=======
 #ifdef HAVE_PWD_H
   #include <pwd.h>
 #endif
->>>>>>> c6bb44ac
 #include <stdio.h>
 #include <stdlib.h>
 #include <string.h>
@@ -35,30 +32,6 @@
 #include <syslog.h>
 #include <unistd.h>
 
-<<<<<<< HEAD
-#ifdef HAVE_PWD_H
-#  include <pwd.h>
-#endif
-
-#ifndef METARESTORE
-#  include "changelog.h"
-#  include "common/cfg.h"
-#  include "common/main.h"
-#  include "datacachemgr.h"
-#  include "matoclserv.h"
-#  include "matocsserv.h"
-#endif
-
-#include "chunks.h"
-#include "common/datapack.h"
-#include "common/massert.h"
-#include "common/MFSCommunication.h"
-#include "common/slogger.h"
-
-// #define CACHENOTIFY 1
-=======
-// TODO: wtf?!
-// #define CACHENOTIFY 1
 
 #include "common/datapack.h"
 #include "common/lizardfs_version.h"
@@ -74,9 +47,7 @@
   #include "master/matocsserv.h"
 #endif
 #include "master/chunks.h"
-#include "master/filesystem.h"
-
->>>>>>> c6bb44ac
+
 
 #define USE_FREENODE_BUCKETS 1
 #define USE_CUIDREC_BUCKETS 1
@@ -8027,11 +7998,7 @@
 	if (fd==NULL) {
 		return -1;
 	}
-<<<<<<< HEAD
-#if VERSHEX>=0x010700
-=======
 #if VERSHEX >= LIZARDFS_VERSION(1, 6, 29)
->>>>>>> c6bb44ac
 	if (fwrite(MFSSIGNATURE "M 2.0",1,8,fd)!=(size_t)8) {
 		syslog(LOG_NOTICE,"fwrite error");
 	} else {
@@ -8134,11 +8101,7 @@
 			}
 			return 0;
 		}
-<<<<<<< HEAD
-#if VERSHEX>=0x010700
-=======
 #if VERSHEX >= LIZARDFS_VERSION(1, 6, 29)
->>>>>>> c6bb44ac
 		if (fwrite(MFSSIGNATURE "M 2.0",1,8,fd)!=(size_t)8) {
 			syslog(LOG_NOTICE,"fwrite error");
 		} else {
@@ -8209,11 +8172,7 @@
 		printf("can't open metadata file\n");
 		return;
 	}
-<<<<<<< HEAD
-#if VERSHEX>=0x010700
-=======
 #if VERSHEX >= LIZARDFS_VERSION(1, 6, 29)
->>>>>>> c6bb44ac
 	if (fwrite(MFSSIGNATURE "M 2.0",1,8,fd)!=(size_t)8) {
 		syslog(LOG_NOTICE,"fwrite error");
 	} else {
