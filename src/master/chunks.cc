/*
   Copyright 2005-2010 Jakub Kruszona-Zawadzki, Gemius SA, 2013 Skytechnology sp. z o.o..

   This file was part of MooseFS and is part of LizardFS.

   LizardFS is free software: you can redistribute it and/or modify
   it under the terms of the GNU General Public License as published by
   the Free Software Foundation, version 3.

   LizardFS is distributed in the hope that it will be useful,
   but WITHOUT ANY WARRANTY; without even the implied warranty of
   MERCHANTABILITY or FITNESS FOR A PARTICULAR PURPOSE.  See the
   GNU General Public License for more details.

   You should have received a copy of the GNU General Public License
   along with LizardFS  If not, see <http://www.gnu.org/licenses/>.
 */

#include "common/platform.h"
#include "master/chunks.h"

#include <fcntl.h>
#include <inttypes.h>
#include <stdio.h>
#include <stdlib.h>
#include <string.h>
#include <sys/stat.h>
#include <sys/types.h>
#include <syslog.h>
#include <unistd.h>
#include <unordered_map>
#include <algorithm>
#include <deque>

#include "common/chunks_availability_state.h"
#include "common/datapack.h"
#include "common/exceptions.h"
#include "common/goal.h"
#include "common/hashfn.h"
#include "common/lizardfs_version.h"
#include "common/main.h"
#include "common/massert.h"
#include "common/MFSCommunication.h"
#include "master/checksum.h"
#include "master/chunk_copies_calculator.h"
#include "master/chunk_goal_counters.h"
#include "master/filesystem.h"

#ifdef METARESTORE
#  include <time.h>
#else
#  include "common/cfg.h"
#  include "common/main.h"
#  include "common/random.h"
#  include "master/matoclserv.h"
#  include "master/matocsserv.h"
#  include "master/topology.h"
#  endif

#define MINLOOPTIME 1
#define MAXLOOPTIME 7200
#define MAXCPS 10000000
#define MINCPS 500

#define HASHSIZE 0x100000
#define HASHPOS(chunkid) (((uint32_t)chunkid)&0xFFFFF)

#define CHECKSUMSEED 78765491511151883ULL

#ifndef METARESTORE

<<<<<<< HEAD
=======
static uint64_t gEndangeredChunksServingLimit;

enum {JOBS_INIT,JOBS_EVERYLOOP,JOBS_EVERYSECOND};
>>>>>>> dd5fe68c

/* chunk.operation */
enum {NONE,CREATE,SET_VERSION,DUPLICATE,TRUNCATE,DUPTRUNC};
/* slist.valid */
/* INVALID - wrong version / or got info from chunkserver (IO error etc.)  ->  to delete */
/* DEL - deletion in progress */
/* BUSY - operation in progress */
/* VALID - ok */
/* TDBUSY - to delete + BUSY */
/* TDVALID - want to be deleted */
enum {INVALID,DEL,BUSY,VALID,TDBUSY,TDVALID};

/* List of servers containing the chunk */
struct slist {
	matocsserventry *ptr;
	uint32_t version;
	ChunkType chunkType;
	uint8_t valid;
//      uint8_t sectionid; - idea - Split machines into sctions. Try to place each copy of particular chunk in different section.
//      uint16_t machineid; - idea - If there are many different processes on the same physical computer then place there only one copy of chunk.
	slist *next;
	slist()
			: ptr(nullptr),
			  version(0),
			  chunkType(ChunkType::getStandardChunkType()),
			  valid(INVALID),
			  next(nullptr) {
	}

	bool is_busy() const {
		return valid == BUSY || valid == TDBUSY;
	}

	bool is_valid() const {
		return valid != INVALID && valid != DEL;
	}

	bool is_todel() const {
		return valid == TDVALID || valid == TDBUSY;
	}

	void mark_busy() {
		switch (valid) {
		case VALID:
			valid = BUSY;
			break;
		case TDVALID:
			valid = TDBUSY;
			break;
		default:
			sassert(!"slist::mark_busy(): wrong state");
		}
	}
	void unmark_busy() {
		switch (valid) {
		case BUSY:
			valid = VALID;
			break;
		case TDBUSY:
			valid = TDVALID;
			break;
		default:
			sassert(!"slist::unmark_busy(): wrong state");
		}
	}
	void mark_todel() {
		switch (valid) {
		case VALID:
			valid = TDVALID;
			break;
		case BUSY:
			valid = TDBUSY;
			break;
		default:
			sassert(!"slist::mark_todel(): wrong state");
		}
	}
	void unmark_todel() {
		switch (valid) {
		case TDVALID:
			valid = VALID;
			break;
		case TDBUSY:
			valid = BUSY;
			break;
		default:
			sassert(!"slist::unmark_todel(): wrong state");
		}
	}
};

#ifndef METARESTORE
static std::vector<matocsserventry*> zombieServersHandledInThisLoop;
static std::vector<matocsserventry*> zombieServersToBeHandledInNextLoop;

static uint32_t ReplicationsDelayDisconnect=3600;
static uint32_t ReplicationsDelayInit=300;

static uint32_t MaxWriteRepl;
static uint32_t MaxReadRepl;
static uint32_t MaxDelSoftLimit;
static uint32_t MaxDelHardLimit;
static double TmpMaxDelFrac;
static uint32_t TmpMaxDel;
static uint32_t HashSteps;
static uint32_t HashCPS;
static double AcceptableDifference;
static bool RebalancingBetweenLabels = false;

static uint32_t jobshpos;
static uint32_t jobsnorepbefore;

static uint32_t starttime;
#endif // METARESTORE

#define SLIST_BUCKET_SIZE 5000
struct slist_bucket {
	slist bucket[SLIST_BUCKET_SIZE];
	uint32_t firstfree;
	slist_bucket *next;
};

static inline slist* slist_malloc();
static inline void slist_free(slist *p);
#endif

class chunk {
public:
	uint64_t chunkid;
	uint64_t checksum;
	chunk *next;
#ifndef METARESTORE
	slist *slisthead;
#endif
	uint32_t version;
	uint32_t lockid;
	uint32_t lockedto;
private: // public/private sections are mixed here to make the struct as small as possible
	ChunkGoalCounters goalCounters_;
#ifndef METARESTORE
	uint8_t goalInStats_;
	uint8_t copiesInStats_;
#endif
#ifndef METARESTORE
<<<<<<< HEAD
public:
=======
	uint8_t inEndangeredQueue:1;
>>>>>>> dd5fe68c
	uint8_t needverincrease:1;
	uint8_t interrupted:1;
	uint8_t operation:4;
#endif
#ifndef METARESTORE
private:
	uint8_t allMissingParts_, regularMissingParts_;
	uint8_t allRedundantParts_, regularRedundantParts_;
	uint8_t allStandardCopies_, regularStandardCopies_;
	uint8_t allAvailabilityState_, regularAvailabilityState_;
#endif

public:
#ifndef METARESTORE
	static ChunksAvailabilityState allChunksAvailability, regularChunksAvailability;
	static ChunksReplicationState allChunksReplicationState, regularChunksReplicationState;
	static uint64_t count;
<<<<<<< HEAD
	static uint64_t allStandardChunkCopies[CHUNK_MATRIX_SIZE][CHUNK_MATRIX_SIZE];
	static uint64_t regularStandardChunkCopies[CHUNK_MATRIX_SIZE][CHUNK_MATRIX_SIZE];
=======
	static uint64_t allValidCopies[CHUNK_MATRIX_SIZE][CHUNK_MATRIX_SIZE];
	static uint64_t regularValidCopies[CHUNK_MATRIX_SIZE][CHUNK_MATRIX_SIZE];
	static std::deque<chunk *> endangeredChunks;
>>>>>>> dd5fe68c
#endif

	/// ID of the chunk's goal.
	uint8_t goal() const {
		return goalCounters_.combinedGoal();
	}

	// number of files this chunk belongs to
	uint8_t fileCount() const {
		return goalCounters_.fileCount();
	}

	// called when this chunks becomes a part of a file with the given goal
	void addFileWithGoal(uint8_t goal) {
		goalCounters_.addFile(goal);
#ifndef METARESTORE
		updateStats();
#endif
	}

	// called when a file that this chunks belongs to is removed
	void removeFileWithGoal(uint8_t goal) {
		goalCounters_.removeFile(goal);
#ifndef METARESTORE
		updateStats();
#endif
	}

	// called when a file that this chunks belongs to changes goal
	void changeFileGoal(uint8_t prevGoal, uint8_t newGoal) {
		goalCounters_.changeFileGoal(prevGoal, newGoal);
#ifndef METARESTORE
		updateStats();
#endif
	}

#ifndef METARESTORE
	/// The expected number of chunk's copies.
	uint8_t expectedCopies() const {
		return fs_get_goal_definition(goal()).getExpectedCopies();
	}

	// This method should be called on a new chunk
	void initStats() {
		count++;
		allMissingParts_ = regularMissingParts_ = 0;
		allRedundantParts_ = regularRedundantParts_ = 0;
		allStandardCopies_ = regularStandardCopies_ = 0;
		allAvailabilityState_ = regularAvailabilityState_ = ChunksAvailabilityState::kSafe;
		copiesInStats_ = 0;
		goalInStats_ = 0;
		addToStats();
		updateStats();
	}

	// This method should be called when a chunk is removed
	void freeStats() {
		count--;
		removeFromStats();
	}

	// Updates statistics of all chunks
	void updateStats() {
		int oldAllValidCopies = allValidCopies_;
		removeFromStats();
		const Goal& g = fs_get_goal_definition(goal());
		allStandardCopies_ = regularStandardCopies_ = 0;
		ChunkCopiesCalculator all(&g), regular(&g);
		for (slist* s = slisthead; s != nullptr; s = s->next) {
			if (!s->is_valid()) {
				continue;
			}
<<<<<<< HEAD
			all.addPart(s->chunkType, &matocsserv_get_label(s->ptr));
			if (s->chunkType.isStandardChunkType()) {
				allStandardCopies_++;
=======
			allValidCopies_++;
			if (!s->is_todel()) {
				regularValidCopies_++;
			}
		}

		uint32_t allMissingCopiesOfLabels = 0;
		uint32_t regularMissingCopiesOfLabels = 0;
		const Goal::Labels& labels = fs_get_goal_definition(goal()).chunkLabels();
		for (const auto& labelAndCount : labels) {
			const auto& label = labelAndCount.first;
			if (label == kMediaLabelWildcard) {
				continue;
>>>>>>> dd5fe68c
			}
			if (!s->is_todel()) {
				regular.addPart(s->chunkType, &matocsserv_get_label(s->ptr));
				if (s->chunkType.isStandardChunkType()) {
					regularStandardCopies_++;
				}
			}
		}
<<<<<<< HEAD
		allAvailabilityState_ = all.getState();
		allMissingParts_ = std::min(200U, all.countPartsToRecover());
		allRedundantParts_ = std::min(200U, all.countPartsToRemove());
		regularAvailabilityState_ = regular.getState();
		regularMissingParts_ = std::min(200U, regular.countPartsToRecover());
		regularRedundantParts_ = std::min(200U, regular.countPartsToRemove());
=======

		allMissingCopies_ = missingCopies(allValidCopies_, allMissingCopiesOfLabels);
		regularMissingCopies_ = missingCopies(regularValidCopies_, regularMissingCopiesOfLabels);
		allRedundantCopies_ = redundantCopies(allValidCopies_, allMissingCopies_);
		regularRedundantCopies_ = redundantCopies(regularValidCopies_, regularMissingCopies_);

		/* Enqueue a chunk as endangered only if:
		 * 1. Endangered chunks prioritization is on (limit > 0)
		 * 2. Chunk's goal is > 1
		 * 3. Chunk used to have more than 1 copy, but now it has exactly 1 copy.
		 * 4. It is not already in queue
		 * By checking conditions below we assert no repetitions in endangered queue. */
		if (gEndangeredChunksServingLimit > 0 && allMissingCopies_ > 0
				&& oldAllValidCopies > 1 && allValidCopies_ == 1 && !inEndangeredQueue) {
			inEndangeredQueue = 1;
			endangeredChunks.push_back(this);
		}

>>>>>>> dd5fe68c
		addToStats();
	}

	bool isSafe() const {
		return allAvailabilityState_ == ChunksAvailabilityState::kSafe;
	}

	bool isEndangered() const {
		return allAvailabilityState_ == ChunksAvailabilityState::kEndangered;
	}

	bool isLost() const {
		return allAvailabilityState_ == ChunksAvailabilityState::kLost;
	}

	bool needsReplication() const {
		return regularMissingParts_ > 0;
	}

	bool needsDeletion() const {
		return regularRedundantParts_ > 0;
	}

	uint8_t getStandardCopiesCount() const {
		return allStandardCopies_;
	}

	bool isLocked() const {
		return lockedto >= main_time();
	}

	void markCopyAsHavingWrongVersion(slist *s) {
		s->valid = INVALID;
		updateStats();
	}

	void invalidateCopy(slist *s) {
		s->valid = INVALID;
		s->version = 0;
		updateStats();
	}

	void deleteCopy(slist *s) {
		s->valid = DEL;
		updateStats();
	}

	void unlinkCopy(slist *s, slist **prev_next) {
		*prev_next = s->next;
		slist_free(s);
		updateStats();
	}

	slist* addCopyNoStatsUpdate(matocsserventry *ptr, uint8_t valid, uint32_t version, ChunkType type) {
		slist *s = slist_malloc();
		s->ptr = ptr;
		s->valid = valid;
		s->version = version;
		s->chunkType = type;
		s->next = slisthead;
		slisthead = s;
		return s;
	}

	slist *addCopy(matocsserventry *ptr, uint8_t valid, uint32_t version, ChunkType type) {
		slist *s = addCopyNoStatsUpdate(ptr, valid, version, type);
		updateStats();
		return s;
	}

	ChunkCopiesCalculator makeRegularCopiesCalculator() const {
		ChunkCopiesCalculator calculator(&fs_get_goal_definition(goal()));
		for (const slist *s = slisthead; s != nullptr; s = s->next) {
			if (s->is_valid() && !s->is_todel()) {
				calculator.addPart(s->chunkType, &matocsserv_get_label(s->ptr));
			}
		}
		return calculator;
	}

private:
	ChunksAvailabilityState::State allCopiesState() const {
		return static_cast<ChunksAvailabilityState::State>(allAvailabilityState_);
	}

	ChunksAvailabilityState::State regularCopiesState() const {
		return static_cast<ChunksAvailabilityState::State>(regularAvailabilityState_);
	}

	void removeFromStats() {
		allChunksAvailability.removeChunk(goalInStats_, allCopiesState());
		allChunksReplicationState.removeChunk(goalInStats_, allMissingParts_, allRedundantParts_);

		regularChunksAvailability.removeChunk(goalInStats_, regularCopiesState());
		regularChunksReplicationState.removeChunk(goalInStats_,
				regularMissingParts_, regularRedundantParts_);

		if (goalInStats_ == 0 || goal::isOrdinaryGoal(goalInStats_)) {
			uint8_t limitedGoal = std::min<uint8_t>(CHUNK_MATRIX_SIZE - 1, copiesInStats_);
			uint8_t limitedAll = std::min<uint8_t>(CHUNK_MATRIX_SIZE - 1, allStandardCopies_);
			uint8_t limitedRegular = std::min<uint8_t>(CHUNK_MATRIX_SIZE - 1, regularStandardCopies_);
			allStandardChunkCopies[limitedGoal][limitedAll]--;
			regularStandardChunkCopies[limitedGoal][limitedRegular]--;
		}
	}

	void addToStats() {
		copiesInStats_ = expectedCopies();
		goalInStats_ = goal();
		allChunksAvailability.addChunk(goalInStats_, allCopiesState());
		allChunksReplicationState.addChunk(goalInStats_, allMissingParts_, allRedundantParts_);

		regularChunksAvailability.addChunk(goalInStats_, regularCopiesState());
		regularChunksReplicationState.addChunk(goalInStats_,
				regularMissingParts_, regularRedundantParts_);

		if (goalInStats_ == 0 || goal::isOrdinaryGoal(goalInStats_)) {
			uint8_t limitedGoal = std::min<uint8_t>(CHUNK_MATRIX_SIZE - 1, copiesInStats_);
			uint8_t limitedAll = std::min<uint8_t>(CHUNK_MATRIX_SIZE - 1, allStandardCopies_);
			uint8_t limitedRegular = std::min<uint8_t>(CHUNK_MATRIX_SIZE - 1, regularStandardCopies_);
			allStandardChunkCopies[limitedGoal][limitedAll]++;
			regularStandardChunkCopies[limitedGoal][limitedRegular]++;
		}
	}
#endif
};

#ifndef METARESTORE

std::deque<chunk *> chunk::endangeredChunks;
ChunksAvailabilityState chunk::allChunksAvailability, chunk::regularChunksAvailability;
ChunksReplicationState chunk::allChunksReplicationState, chunk::regularChunksReplicationState;
uint64_t chunk::count;
uint64_t chunk::allStandardChunkCopies[CHUNK_MATRIX_SIZE][CHUNK_MATRIX_SIZE];
uint64_t chunk::regularStandardChunkCopies[CHUNK_MATRIX_SIZE][CHUNK_MATRIX_SIZE];
#endif

#define CHUNK_BUCKET_SIZE 20000
struct chunk_bucket {
	chunk bucket[CHUNK_BUCKET_SIZE];
	uint32_t firstfree;
	chunk_bucket *next;
};

namespace {
struct ChunksMetadata {
#ifndef METARESTORE
	// server lists
	slist_bucket *sbhead;
	slist *slfreehead;
#endif

	// chunks
	chunk_bucket *cbhead;
	chunk *chfreehead;
	chunk *chunkhash[HASHSIZE];
	uint64_t lastchunkid;
	chunk* lastchunkptr;

	// other chunks metadata information
	uint64_t nextchunkid;
	uint64_t chunksChecksum;
	uint64_t chunksChecksumRecalculated;
	uint32_t checksumRecalculationPosition;

	ChunksMetadata() :
#ifndef METARESTORE
			sbhead{},
			slfreehead{},
#endif
			cbhead{},
			chfreehead{},
			chunkhash{},
			lastchunkid{},
			lastchunkptr{},
			nextchunkid{1},
			chunksChecksum{},
			chunksChecksumRecalculated{},
			checksumRecalculationPosition{0} {
	}

	~ChunksMetadata() {
#ifndef METARESTORE
		slist_bucket *sbn;
		for (slist_bucket *sb = sbhead; sb; sb = sbn) {
			sbn = sb->next;
			delete sb;
		}
#endif

		chunk_bucket *cbn;
		for (chunk_bucket *cb = cbhead; cb; cb = cbn) {
			cbn = cb->next;
			delete cb;
		}
	}
};
} // anonymous namespace

static ChunksMetadata* gChunksMetadata;

#define LOCKTIMEOUT 120
#define UNUSED_DELETE_TIMEOUT (86400*7)

#ifndef METARESTORE
class ReplicationDelayInfo {
public:
	ReplicationDelayInfo()
		: disconnectedServers_(0),
		  timestamp_() {}

	void serverDisconnected() {
		refresh();
		++disconnectedServers_;
		timestamp_ = main_time() + ReplicationsDelayDisconnect;
	}

	void serverConnected() {
		refresh();
		if (disconnectedServers_ > 0) {
			--disconnectedServers_;
		}
	}

	bool replicationAllowed(int missingCopies) {
		refresh();
		return missingCopies > disconnectedServers_;
	}

private:
	uint16_t disconnectedServers_;
	uint32_t timestamp_;

	void refresh() {
		if (main_time() > timestamp_) {
			disconnectedServers_ = 0;
		}
	}

};

/*
 * Information about recently disconnected and connected servers
 * necessary for replication to unlabeled servers.
 */
static ReplicationDelayInfo replicationDelayInfoForAll;

/*
 * Information about recently disconnected and connected servers
 * necessary for replication to servers with specified label.
 */
static std::unordered_map<MediaLabel, ReplicationDelayInfo> replicationDelayInfoForLabel;

struct job_info {
	uint32_t del_invalid;
	uint32_t del_unused;
	uint32_t del_diskclean;
	uint32_t del_overgoal;
	uint32_t copy_undergoal;
};

struct loop_info {
	job_info done,notdone;
	uint32_t copy_rebalance;
};

static loop_info chunksinfo = {{0,0,0,0,0},{0,0,0,0,0},0};
static uint32_t chunksinfo_loopstart=0,chunksinfo_loopend=0;

static uint32_t stats_deletions=0;
static uint32_t stats_replications=0;

void chunk_stats(uint32_t *del,uint32_t *repl) {
	*del = stats_deletions;
	*repl = stats_replications;
	stats_deletions = 0;
	stats_replications = 0;
}

#endif // ! METARESTORE

static uint64_t chunk_checksum(const chunk* c) {
	if (c == nullptr || c->fileCount() == 0) {
		// We treat chunks with fileCount=0 as non-existent, so that we don't have to notify shadow
		// masters when we remove them from our structures.
		return 0;
	}
	uint64_t checksum = 64517419147637ULL;
	hashCombine(checksum, c->chunkid, c->version, c->lockedto, c->lockid, c->goal(), c->fileCount());
	return checksum;
}

static void chunk_checksum_add_to_background(chunk* ch) {
	if (!ch) {
		return;
	}
	removeFromChecksum(gChunksMetadata->chunksChecksum, ch->checksum);
	ch->checksum = chunk_checksum(ch);
	addToChecksum(gChunksMetadata->chunksChecksumRecalculated, ch->checksum);
	addToChecksum(gChunksMetadata->chunksChecksum, ch->checksum);
}

static void chunk_update_checksum(chunk* ch) {
	if (!ch) {
		return;
	}
	if (HASHPOS(ch->chunkid) < gChunksMetadata->checksumRecalculationPosition) {
		removeFromChecksum(gChunksMetadata->chunksChecksumRecalculated, ch->checksum);
	}
	removeFromChecksum(gChunksMetadata->chunksChecksum, ch->checksum);
	ch->checksum = chunk_checksum(ch);
	if (HASHPOS(ch->chunkid) < gChunksMetadata->checksumRecalculationPosition) {
		DEBUG_LOG("master.fs.checksum.changing_recalculated_chunk");
		addToChecksum(gChunksMetadata->chunksChecksumRecalculated, ch->checksum);
	} else {
		DEBUG_LOG("master.fs.checksum.changing_not_recalculated_chunk");
	}
	addToChecksum(gChunksMetadata->chunksChecksum, ch->checksum);
}

/*!
 * \brief update chunks checksum in the background
 * \param limit for processed chunks per function call
 * \return info whether all chunks were updated or not.
 */

ChecksumRecalculationStatus chunks_update_checksum_a_bit(uint32_t speedLimit) {
	if (gChunksMetadata->checksumRecalculationPosition == 0) {
		gChunksMetadata->chunksChecksumRecalculated = CHECKSUMSEED;
	}
	uint32_t recalculated = 0;
	while (gChunksMetadata->checksumRecalculationPosition < HASHSIZE) {
		chunk* c;
		for (c = gChunksMetadata->chunkhash[gChunksMetadata->checksumRecalculationPosition]; c; c=c->next) {
			chunk_checksum_add_to_background(c);
			++recalculated;
		}
		++gChunksMetadata->checksumRecalculationPosition;
		if (recalculated >= speedLimit) {
			return ChecksumRecalculationStatus::kInProgress;
		}
	}
	// Recalculating chunks checksum finished
	gChunksMetadata->checksumRecalculationPosition = 0;
	if (gChunksMetadata->chunksChecksum != gChunksMetadata->chunksChecksumRecalculated) {
		syslog(LOG_WARNING,"Chunks metadata checksum mismatch found, replacing with a new value.");
		DEBUG_LOG("master.fs.checksum.mismatch");
		gChunksMetadata->chunksChecksum = gChunksMetadata->chunksChecksumRecalculated;
	}
	return ChecksumRecalculationStatus::kDone;
}

static void chunk_recalculate_checksum() {
	gChunksMetadata->chunksChecksum = CHECKSUMSEED;
	for (int i = 0; i < HASHSIZE; ++i) {
		for (chunk* ch = gChunksMetadata->chunkhash[i]; ch; ch = ch->next) {
			ch->checksum = chunk_checksum(ch);
			addToChecksum(gChunksMetadata->chunksChecksum, ch->checksum);
		}
	}
}

uint64_t chunk_checksum(ChecksumMode mode) {
	uint64_t checksum = 46586918175221;
	addToChecksum(checksum, gChunksMetadata->nextchunkid);
	if (mode == ChecksumMode::kForceRecalculate) {
		chunk_recalculate_checksum();
	}
	addToChecksum(checksum, gChunksMetadata->chunksChecksum);
	return checksum;
}

#ifndef METARESTORE
static inline slist* slist_malloc() {
	slist_bucket *sb;
	slist *ret;
	if (gChunksMetadata->slfreehead) {
		ret = gChunksMetadata->slfreehead;
		gChunksMetadata->slfreehead = ret->next;
		return ret;
	}
	if (gChunksMetadata->sbhead==NULL || gChunksMetadata->sbhead->firstfree==SLIST_BUCKET_SIZE) {
		sb = new slist_bucket;
		passert(sb);
		sb->next = gChunksMetadata->sbhead;
		sb->firstfree = 0;
		gChunksMetadata->sbhead = sb;
	}
	ret = (gChunksMetadata->sbhead->bucket)+(gChunksMetadata->sbhead->firstfree);
	gChunksMetadata->sbhead->firstfree++;
	return ret;
}

static inline void slist_free(slist *p) {
	p->next = gChunksMetadata->slfreehead;
	gChunksMetadata->slfreehead = p;
}
#endif /* !METARESTORE */

static inline chunk* chunk_malloc() {
	chunk_bucket *cb;
	chunk *ret;
	if (gChunksMetadata->chfreehead) {
		ret = gChunksMetadata->chfreehead;
		gChunksMetadata->chfreehead = ret->next;
		return ret;
	}
	if (gChunksMetadata->cbhead==NULL || gChunksMetadata->cbhead->firstfree==CHUNK_BUCKET_SIZE) {
		cb = new chunk_bucket;
		cb->next = gChunksMetadata->cbhead;
		cb->firstfree = 0;
		gChunksMetadata->cbhead = cb;
	}
	ret = (gChunksMetadata->cbhead->bucket)+(gChunksMetadata->cbhead->firstfree);
	gChunksMetadata->cbhead->firstfree++;
	return ret;
}

#ifndef METARESTORE
static inline void chunk_free(chunk *p) {
	p->next = gChunksMetadata->chfreehead;
	gChunksMetadata->chfreehead = p;
}
#endif /* METARESTORE */

chunk* chunk_new(uint64_t chunkid, uint32_t chunkversion) {
	uint32_t chunkpos = HASHPOS(chunkid);
	chunk *newchunk;
	newchunk = chunk_malloc();
	newchunk->next = gChunksMetadata->chunkhash[chunkpos];
	gChunksMetadata->chunkhash[chunkpos] = newchunk;
	newchunk->chunkid = chunkid;
	newchunk->version = chunkversion;
	newchunk->lockid = 0;
	newchunk->lockedto = 0;
#ifndef METARESTORE
	newchunk->inEndangeredQueue = 0;
	newchunk->needverincrease = 1;
	newchunk->interrupted = 0;
	newchunk->operation = NONE;
	newchunk->slisthead = NULL;
	newchunk->initStats();
#endif
	gChunksMetadata->lastchunkid = chunkid;
	gChunksMetadata->lastchunkptr = newchunk;
	newchunk->checksum = 0;
	chunk_update_checksum(newchunk);
	return newchunk;
}

#ifndef METARESTORE
void chunk_emergency_increase_version(chunk *c) {
	if (c->isLost()) { // should always be false !!!
		syslog(LOG_ERR, "chunk_emergency_increase_version called on a lost chunk");
		matoclserv_chunk_status(c->chunkid, ERROR_CHUNKLOST);
		c->operation = NONE;
		return;
	}
	uint32_t i = 0;
	for (slist *s=c->slisthead ;s ; s=s->next) {
		if (s->is_valid()) {
			if (!s->is_busy()) {
				s->mark_busy();
			}
			s->version = c->version+1;
			matocsserv_send_setchunkversion(s->ptr,c->chunkid,c->version+1,c->version,
					s->chunkType);
			i++;
		}
	}
	if (i>0) { // should always be true !!!
		c->interrupted = 0;
		c->operation = SET_VERSION;
		c->version++;
		chunk_update_checksum(c);
		fs_incversion(c->chunkid);
	} else {
		syslog(LOG_ERR, "chunk %016" PRIX64 " lost in emergency increase version", c->chunkid);
		matoclserv_chunk_status(c->chunkid, ERROR_CHUNKLOST);
		c->operation = NONE;
	}
}

bool chunk_server_is_disconnected(matocsserventry* ptr) {
	for (auto zombies : {&zombieServersHandledInThisLoop, &zombieServersToBeHandledInNextLoop}) {
		if (std::find(zombies->begin(), zombies->end(), ptr) != zombies->end()) {
			return true;
		}
	}
	return false;
}

void chunk_handle_disconnected_copies(chunk* c) {
	slist *s, **st;
	st = &(c->slisthead);
	bool lostCopyFound = false;
	while (*st) {
		s = *st;
		if (chunk_server_is_disconnected(s->ptr)) {
			c->unlinkCopy(s, st);
			c->needverincrease=1;
			lostCopyFound = true;
		} else {
			st = &(s->next);
		}
	}
	if (lostCopyFound && c->operation!=NONE) {
		bool any_copy_busy = false;
		for (s=c->slisthead ; s ; s=s->next) {
			any_copy_busy |= s->is_busy();
		}
		if (any_copy_busy) {
			c->interrupted = 1;
		} else {
			if (!c->isLost()) {
				chunk_emergency_increase_version(c);
			} else {
				matoclserv_chunk_status(c->chunkid,ERROR_NOTDONE);
				c->operation=NONE;
			}
		}
	}
}
#endif

chunk* chunk_find(uint64_t chunkid) {
	uint32_t chunkpos = HASHPOS(chunkid);
	chunk *chunkit;
	if (gChunksMetadata->lastchunkid==chunkid) {
		return gChunksMetadata->lastchunkptr;
	}
	for (chunkit = gChunksMetadata->chunkhash[chunkpos] ; chunkit ; chunkit = chunkit->next) {
		if (chunkit->chunkid == chunkid) {
			gChunksMetadata->lastchunkid = chunkid;
			gChunksMetadata->lastchunkptr = chunkit;
#ifndef METARESTORE
			chunk_handle_disconnected_copies(chunkit);
#endif // METARESTORE
			return chunkit;
		}
	}
	return NULL;
}

#ifndef METARESTORE
void chunk_delete(chunk* c) {
	if (gChunksMetadata->lastchunkptr==c) {
		gChunksMetadata->lastchunkid=0;
		gChunksMetadata->lastchunkptr=NULL;
	}
	c->freeStats();
	chunk_free(c);
}

uint32_t chunk_count(void) {
	return chunk::count;
}

void chunk_info(uint32_t *allchunks,uint32_t *allcopies,uint32_t *regularvalidcopies) {
	*allchunks = chunk::count;
	*allcopies = 0;
	*regularvalidcopies = 0;
	for (int actualCopies = 1; actualCopies < CHUNK_MATRIX_SIZE; actualCopies++) {
		uint32_t ag = 0;
		uint32_t rg = 0;
		for (int expectedCopies = 0; expectedCopies < CHUNK_MATRIX_SIZE; expectedCopies++) {
			ag += chunk::allStandardChunkCopies[expectedCopies][actualCopies];
			rg += chunk::regularStandardChunkCopies[expectedCopies][actualCopies];
		}
		*allcopies += ag * actualCopies;
		*regularvalidcopies += rg * actualCopies;
	}
}

uint32_t chunk_get_missing_count(void) {
	uint32_t res = 0;
	for (auto goal : goal::allGoals()) {
		res += chunk::allChunksAvailability.lostChunks(goal);
	}
	return res;
}

void chunk_store_chunkcounters(uint8_t *buff,uint8_t matrixid) {
	if (matrixid == MATRIX_ALL_COPIES) {
		for (int i = 0; i < CHUNK_MATRIX_SIZE; i++) {
			for (int j = 0; j < CHUNK_MATRIX_SIZE; j++) {
				put32bit(&buff, chunk::allStandardChunkCopies[i][j]);
			}
		}
	} else if (matrixid == MATRIX_REGULAR_COPIES) {
		for (int i = 0; i < CHUNK_MATRIX_SIZE; i++) {
			for (int j = 0; j < CHUNK_MATRIX_SIZE; j++) {
				put32bit(&buff, chunk::regularStandardChunkCopies[i][j]);
			}
		}
	} else {
		memset(buff, 0, CHUNK_MATRIX_SIZE * CHUNK_MATRIX_SIZE * sizeof(uint32_t));
	}
}
#endif

/// updates chunk's goal after a file goal has been changed
int chunk_change_file(uint64_t chunkid,uint8_t prevgoal,uint8_t newgoal) {
	chunk *c;
	if (prevgoal==newgoal) {
		return STATUS_OK;
	}
	c = chunk_find(chunkid);
	if (c==NULL) {
		return ERROR_NOCHUNK;
	}
	try {
		c->changeFileGoal(prevgoal, newgoal);
	} catch (Exception& ex) {
		syslog(LOG_WARNING, "chunk_change_file: %s", ex.what());
		return ERROR_CHUNKLOST;
	}
	chunk_update_checksum(c);
	return STATUS_OK;
}

/// updates chunk's goal after a file with goal `goal' has been removed
static inline int chunk_delete_file_int(chunk *c,uint8_t goal) {
	try {
		c->removeFileWithGoal(goal);
	} catch (Exception& ex) {
		syslog(LOG_WARNING, "chunk_delete_file_int: %s", ex.what());
		return ERROR_CHUNKLOST;
	}
	chunk_update_checksum(c);
	return STATUS_OK;
}

/// updates chunk's goal after a file with goal `goal' has been added
static inline int chunk_add_file_int(chunk *c,uint8_t goal) {
	try {
		c->addFileWithGoal(goal);
	} catch (Exception& ex) {
		syslog(LOG_WARNING, "chunk_add_file_int: %s", ex.what());
		return ERROR_CHUNKLOST;
	}
	chunk_update_checksum(c);
	return STATUS_OK;
}

int chunk_delete_file(uint64_t chunkid,uint8_t goal) {
	chunk *c;
	c = chunk_find(chunkid);
	if (c==NULL) {
		return ERROR_NOCHUNK;
	}
	return chunk_delete_file_int(c,goal);
}

int chunk_add_file(uint64_t chunkid,uint8_t goal) {
	chunk *c;
	c = chunk_find(chunkid);
	if (c==NULL) {
		return ERROR_NOCHUNK;
	}
	return chunk_add_file_int(c,goal);
}

int chunk_can_unlock(uint64_t chunkid, uint32_t lockid) {
	chunk *c;
	c = chunk_find(chunkid);
	if (c==NULL) {
		return ERROR_NOCHUNK;
	}
	if (lockid == 0) {
		// lockid == 0 -> force unlock
		return STATUS_OK;
	}
	// We will let client unlock the chunk even if c->lockedto < main_time()
	// if he provides lockId that was used to lock the chunk -- this means that nobody
	// else used this chunk since it was locked (operations like truncate or replicate
	// would remove such a stale lock before modifying the chunk)
	if (c->lockid == lockid) {
		return STATUS_OK;
	} else if (c->lockedto == 0) {
		return ERROR_NOTLOCKED;
	} else {
		return ERROR_WRONGLOCKID;
	}
}

int chunk_unlock(uint64_t chunkid) {
	chunk *c;
	c = chunk_find(chunkid);
	if (c==NULL) {
		return ERROR_NOCHUNK;
	}
	// Don't remove lockid to safely accept retransmission of FUSE_CHUNK_UNLOCK message
	c->lockedto = 0;
	chunk_update_checksum(c);
	return STATUS_OK;
}

#ifndef METARESTORE

bool chunk_has_only_invalid_copies(uint64_t chunkid) {
	if (chunkid == 0) {
		return false;
	}
	chunk *c = chunk_find(chunkid);
	if (c == NULL || !c->isLost()) {
		return false;
	}
	// Chunk is lost, so it can only have INVALID or DEL copies.
	// Return true it there is at least one INVALID.
	for (slist *s = c->slisthead; s != nullptr; s = s->next) {
		if (s->valid == INVALID) {
			return true;
		}
	}
	return false;
}

int chunk_get_validcopies(uint64_t chunkid,uint8_t *vcopies) {
	chunk *c;
	*vcopies = 0;
	c = chunk_find(chunkid);
	if (c==NULL) {
		return ERROR_NOCHUNK;
	}
	if (c->isLost()) {
		*vcopies = 0;
	} else if (c->isEndangered()) {
		*vcopies = 1;
	} else {
		// Safe chunk
		*vcopies = std::max<uint8_t>(2, c->getStandardCopiesCount());
	}
	return STATUS_OK;
}

uint8_t chunk_multi_modify(uint64_t ochunkid, uint32_t *lockid, uint8_t goal,
		bool usedummylockid, bool quota_exceeded, uint8_t *opflag, uint64_t *nchunkid) {
	chunk *c = NULL;
	if (ochunkid == 0) { // new chunk
		if (quota_exceeded) {
			return ERROR_QUOTA;
		}
		auto serversWithChunkTypes = matocsserv_getservers_for_new_chunk(goal);
		if (serversWithChunkTypes.empty()) {
			uint16_t uscount,tscount;
			double minusage,maxusage;
			matocsserv_usagedifference(&minusage,&maxusage,&uscount,&tscount);
			if ((uscount > 0) && (main_time() > (starttime+600))) { // if there are chunkservers and it's at least one minute after start then it means that there is no space left
				return ERROR_NOSPACE;
			} else {
				return ERROR_NOCHUNKSERVERS;
			}
		}
		c = chunk_new(gChunksMetadata->nextchunkid++, 1);
		c->interrupted = 0;
		c->operation = CREATE;
		chunk_add_file_int(c,goal);
		for (uint32_t i = 0; i < serversWithChunkTypes.size(); ++i) {
			slist *s = c->addCopyNoStatsUpdate(serversWithChunkTypes[i].first, BUSY,
					c->version, serversWithChunkTypes[i].second);
			matocsserv_send_createchunk(s->ptr, c->chunkid, s->chunkType, c->version);
		}
		c->updateStats();
		*opflag=1;
		*nchunkid = c->chunkid;
	} else {
		chunk *oc = chunk_find(ochunkid);
		if (oc==NULL) {
			return ERROR_NOCHUNK;
		}
		if (*lockid != 0 && *lockid != oc->lockid) {
			if (oc->lockid == 0 || oc->lockedto == 0) {
				// Lock was removed by some chunk operation or by a different client
				return ERROR_NOTLOCKED;
			} else {
				return ERROR_WRONGLOCKID;
			}
		}
		if (*lockid == 0 && oc->isLocked()) {
			return ERROR_LOCKED;
		}
		if (oc->isLost()) {
			return ERROR_CHUNKLOST;
		}

		if (oc->fileCount() == 1) { // refcount==1
			*nchunkid = ochunkid;
			c = oc;
			if (c->operation!=NONE) {
				return ERROR_CHUNKBUSY;
			}
			if (c->needverincrease) {
				uint32_t i = 0;
				for (slist *s=c->slisthead ;s ; s=s->next) {
					if (s->is_valid()) {
						if (!s->is_busy()) {
							s->mark_busy();
						}
						s->version = c->version+1;
						matocsserv_send_setchunkversion(s->ptr, ochunkid, c->version+1, c->version,
								s->chunkType);
						i++;
					}
				}
				if (i>0) {
					c->interrupted = 0;
					c->operation = SET_VERSION;
					c->version++;
					*opflag=1;
				} else {
					// This should never happen - we verified this using ChunkCopiesCalculator
					return ERROR_CHUNKLOST;
				}
			} else {
				*opflag=0;
			}
		} else {
			if (oc->fileCount() == 0) { // it's serious structure error
				syslog(LOG_WARNING,"serious structure inconsistency: (chunkid:%016" PRIX64 ")",ochunkid);
				return ERROR_CHUNKLOST; // ERROR_STRUCTURE
			}
			if (quota_exceeded) {
				return ERROR_QUOTA;
			}
			uint32_t i = 0;
			for (slist *os=oc->slisthead ;os ; os=os->next) {
				if (os->is_valid()) {
					if (c==NULL) {
						c = chunk_new(gChunksMetadata->nextchunkid++, 1);
						c->interrupted = 0;
						c->operation = DUPLICATE;
						chunk_delete_file_int(oc,goal);
						chunk_add_file_int(c,goal);
					}
					slist *s = c->addCopyNoStatsUpdate(os->ptr, BUSY, c->version, os->chunkType);
					matocsserv_send_duplicatechunk(s->ptr, c->chunkid, c->version, os->chunkType,
							oc->chunkid, oc->version);
					i++;
				}
			}
			if (c!=NULL) {
				c->updateStats();
			}
			if (i>0) {
				*nchunkid = c->chunkid;
				*opflag=1;
			} else {
				return ERROR_CHUNKLOST;
			}
		}
	}

	c->lockedto = main_time() + LOCKTIMEOUT;
	if (*lockid == 0) {
		if (usedummylockid) {
			*lockid = 1;
		} else {
			*lockid = 2 + rndu32_ranged(0xFFFFFFF0); // some random number greater than 1
		}
	}
	c->lockid = *lockid;
	chunk_update_checksum(c);
	return STATUS_OK;
}

uint8_t chunk_multi_truncate(uint64_t ochunkid, uint32_t lockid, uint32_t length,
		uint8_t goal, bool denyTruncatingParityParts, bool quota_exceeded, uint64_t *nchunkid) {
	uint32_t i;
	chunk *oc,*c;

	c=NULL;
	oc = chunk_find(ochunkid);
	if (oc==NULL) {
		return ERROR_NOCHUNK;
	}
	if (oc->isLocked() && (lockid == 0 || lockid != oc->lockid)) {
		return ERROR_LOCKED;
	}
	if (denyTruncatingParityParts) {
		for (slist *s = oc->slisthead; s; s = s->next) {
			if (s->chunkType.isXorChunkType() && s->chunkType.isXorParity()) {
				return ERROR_NOTPOSSIBLE;
			}
		}
	}
	if (oc->fileCount() == 1) { // refcount==1
		*nchunkid = ochunkid;
		c = oc;
		if (c->operation!=NONE) {
			return ERROR_CHUNKBUSY;
		}
		i=0;
		for (slist *s=c->slisthead ; s ; s=s->next) {
			if (s->is_valid()) {
				if (!s->is_busy()) {
					s->mark_busy();
				}
				s->version = c->version+1;
				uint32_t chunkTypeLength =
						ChunkType::chunkLengthToChunkTypeLength(s->chunkType, length);
				matocsserv_send_truncatechunk(s->ptr, ochunkid, s->chunkType, chunkTypeLength,
						c->version + 1, c->version);
				i++;
			}
		}
		if (i>0) {
			c->interrupted = 0;
			c->operation = TRUNCATE;
			c->version++;
		} else {
			return ERROR_CHUNKLOST;
		}
	} else {
		if (oc->fileCount() == 0) { // it's serious structure error
			syslog(LOG_WARNING,"serious structure inconsistency: (chunkid:%016" PRIX64 ")",ochunkid);
			return ERROR_CHUNKLOST; // ERROR_STRUCTURE
		}
		if (quota_exceeded) {
			return ERROR_QUOTA;
		}
		i=0;
		for (slist *os=oc->slisthead ; os ; os=os->next) {
			if (os->is_valid()) {
				if (c==NULL) {
					c = chunk_new(gChunksMetadata->nextchunkid++, 1);
					c->interrupted = 0;
					c->operation = DUPTRUNC;
					chunk_delete_file_int(oc,goal);
					chunk_add_file_int(c,goal);
				}
				slist *s = c->addCopyNoStatsUpdate(os->ptr, BUSY, c->version, os->chunkType);
				matocsserv_send_duptruncchunk(s->ptr, c->chunkid, c->version,
						s->chunkType, oc->chunkid, oc->version,
						ChunkType::chunkLengthToChunkTypeLength(s->chunkType, length));
				i++;
			}
		}
		if (c!=NULL) {
			c->updateStats();
		}
		if (i>0) {
			*nchunkid = c->chunkid;
		} else {
			return ERROR_CHUNKLOST;
		}
	}

	c->lockedto=(uint32_t)main_time()+LOCKTIMEOUT;
	c->lockid = lockid;
	chunk_update_checksum(c);
	return STATUS_OK;
}
#endif // ! METARESTORE

uint8_t chunk_apply_modification(uint32_t ts, uint64_t oldChunkId, uint32_t lockid, uint8_t goal,
		bool doIncreaseVersion, uint64_t *newChunkId) {
	chunk *c;
	if (oldChunkId == 0) { // new chunk
		c = chunk_new(gChunksMetadata->nextchunkid++, 1);
		chunk_add_file_int(c, goal);
	} else {
		chunk *oc = chunk_find(oldChunkId);
		if (oc == NULL) {
			return ERROR_NOCHUNK;
		}
		if (oc->fileCount() == 0) { // refcount == 0
			syslog(LOG_WARNING,
					"serious structure inconsistency: (chunkid:%016" PRIX64 ")", oldChunkId);
			return ERROR_CHUNKLOST; // ERROR_STRUCTURE
		} else if (oc->fileCount() == 1) { // refcount == 1
			c = oc;
			if (doIncreaseVersion) {
				c->version++;
			}
		} else {
			c = chunk_new(gChunksMetadata->nextchunkid++, 1);
			chunk_delete_file_int(oc, goal);
			chunk_add_file_int(c, goal);
		}
	}
	c->lockedto = ts + LOCKTIMEOUT;
	c->lockid = lockid;
	chunk_update_checksum(c);
	*newChunkId = c->chunkid;
	return STATUS_OK;
}

#ifndef METARESTORE
int chunk_repair(uint8_t goal,uint64_t ochunkid,uint32_t *nversion) {
	uint32_t bestversion;
	chunk *c;
	slist *s;

	*nversion=0;
	if (ochunkid==0) {
		return 0; // not changed
	}

	c = chunk_find(ochunkid);
	if (c==NULL) { // no such chunk - erase (nchunkid already is 0 - so just return with "changed" status)
		return 1;
	}
	if (c->isLocked()) { // can't repair locked chunks - but if it's locked, then likely it doesn't need to be repaired
		return 0;
	}
	bestversion = 0;
	for (s=c->slisthead ; s ; s=s->next) {
		if (s->valid == VALID || s->valid == TDVALID || s->valid == BUSY || s->valid == TDBUSY) { // found chunk that is ok - so return
			return 0;
		}
		if (s->valid == INVALID) {
			if (s->version>=bestversion) {
				bestversion = s->version;
			}
		}
	}
	if (bestversion==0) { // didn't find sensible chunk - so erase it
		chunk_delete_file_int(c,goal);
		return 1;
	}
	c->version = bestversion;
	for (s=c->slisthead ; s ; s=s->next) {
		if (s->valid == INVALID && s->version==bestversion) {
			s->valid = VALID;
		}
	}
	*nversion = bestversion;
	c->needverincrease=1;
	c->updateStats();
	chunk_update_checksum(c);
	return 1;
}
#endif

int chunk_set_version(uint64_t chunkid,uint32_t version) {
	chunk *c;
	c = chunk_find(chunkid);
	if (c==NULL) {
		return ERROR_NOCHUNK;
	}
	c->version = version;
	chunk_update_checksum(c);
	return STATUS_OK;
}

int chunk_increase_version(uint64_t chunkid) {
	chunk *c;
	c = chunk_find(chunkid);
	if (c==NULL) {
		return ERROR_NOCHUNK;
	}
	c->version++;
	chunk_update_checksum(c);
	return STATUS_OK;
}

uint8_t chunk_set_next_chunkid(uint64_t nextChunkIdToBeSet) {
	if (nextChunkIdToBeSet >= gChunksMetadata->nextchunkid) {
		gChunksMetadata->nextchunkid = nextChunkIdToBeSet;
		return STATUS_OK;
	} else {
		syslog(LOG_WARNING,"was asked to increase the next chunk id to %" PRIu64 ", but it was"
				"already set to a bigger value %" PRIu64 ". Ignoring.",
				nextChunkIdToBeSet, gChunksMetadata->nextchunkid);
		return ERROR_MISMATCH;
	}
}

#ifndef METARESTORE

const ChunksReplicationState& chunk_get_replication_state(bool regularChunksOnly) {
	return regularChunksOnly ?
			chunk::regularChunksReplicationState :
			chunk::allChunksReplicationState;
}

const ChunksAvailabilityState& chunk_get_availability_state(bool regularChunksOnly) {
	return regularChunksOnly ?
			chunk::regularChunksAvailability :
			chunk::allChunksAvailability;
}

typedef struct locsort {
	uint32_t ip;
	uint16_t port;
	uint32_t dist;
	uint32_t rnd;
} locsort;

int chunk_locsort_cmp(const void *aa,const void *bb) {
	const locsort *a = (const locsort*)aa;
	const locsort *b = (const locsort*)bb;
	if (a->dist<b->dist) {
		return -1;
	} else if (a->dist>b->dist) {
		return 1;
	} else if (a->rnd<b->rnd) {
		return -1;
	} else if (a->rnd>b->rnd) {
		return 1;
	}
	return 0;
}

struct ChunkLocation {
	ChunkLocation() : chunkType(ChunkType::getStandardChunkType()),
			distance(0), random(0) {
	}
	NetworkAddress address;
	ChunkType chunkType;
	uint32_t distance;
	uint32_t random;
	MediaLabel* label;
	bool operator<(const ChunkLocation& other) const {
		if (distance < other.distance) {
			return true;
		} else if (distance > other.distance) {
			return false;
		} else {
			return random < other.random;
		}
	}
};

// TODO deduplicate
int chunk_getversionandlocations(uint64_t chunkid, uint32_t currentIp, uint32_t& version,
		uint32_t maxNumberOfChunkCopies, std::vector<ChunkTypeWithAddress>& serversList) {
	chunk *c;
	slist *s;
	uint8_t cnt;

	sassert(serversList.empty());
	c = chunk_find(chunkid);

	if (c == NULL) {
		return ERROR_NOCHUNK;
	}
	version = c->version;
	cnt = 0;
	std::vector<ChunkLocation> chunkLocation;
	ChunkLocation chunkserverLocation;
	for (s = c->slisthead; s; s = s->next) {
		if (s->is_valid()) {
			if (cnt < maxNumberOfChunkCopies && matocsserv_getlocation(s->ptr,
					&(chunkserverLocation.address.ip),
					&(chunkserverLocation.address.port),
					&(chunkserverLocation.label)) == 0) {
				chunkserverLocation.chunkType = s->chunkType;
				chunkserverLocation.distance =
						topology_distance(chunkserverLocation.address.ip, currentIp);
						// in the future prepare more sophisticated distance function
				chunkserverLocation.random = rndu32();
				chunkLocation.push_back(chunkserverLocation);
				cnt++;
			}
		}
	}
	std::sort(chunkLocation.begin(), chunkLocation.end());
	for (uint i = 0; i < chunkLocation.size(); ++i) {
		const ChunkLocation& loc = chunkLocation[i];
		serversList.emplace_back(loc.address, loc.chunkType);
	}
	return STATUS_OK;
}

int chunk_getversionandlocations(uint64_t chunkid, uint32_t currentIp, uint32_t& version,
		uint32_t maxNumberOfChunkCopies, std::vector<ChunkWithAddressAndLabel>& serversList) {
	chunk *c;
	slist *s;
	uint8_t cnt;

	sassert(serversList.empty());
	c = chunk_find(chunkid);

	if (c == NULL) {
		return ERROR_NOCHUNK;
	}
	version = c->version;
	cnt = 0;
	std::vector<ChunkLocation> chunkLocation;
	ChunkLocation chunkserverLocation;
	for (s = c->slisthead; s; s = s->next) {
		if (s->is_valid()) {
			if (cnt < maxNumberOfChunkCopies && matocsserv_getlocation(s->ptr,
					&(chunkserverLocation.address.ip),
					&(chunkserverLocation.address.port),
					&(chunkserverLocation.label)) == 0) {
				chunkserverLocation.chunkType = s->chunkType;
				chunkserverLocation.distance =
						topology_distance(chunkserverLocation.address.ip, currentIp);
						// in the future prepare more sophisticated distance function
				chunkserverLocation.random = rndu32();
				chunkLocation.push_back(chunkserverLocation);
				cnt++;
			}
		}
	}
	std::sort(chunkLocation.begin(), chunkLocation.end());
	for (uint i = 0; i < chunkLocation.size(); ++i) {
		const ChunkLocation& loc = chunkLocation[i];
		serversList.emplace_back(loc.address, *loc.label, loc.chunkType);
	}
	return STATUS_OK;
}

void chunk_server_has_chunk(matocsserventry *ptr, uint64_t chunkid, uint32_t version, ChunkType chunkType) {
	chunk *c;
	const uint32_t new_version = version & 0x7FFFFFFF;
	const bool todel = version & 0x80000000;
	c = chunk_find(chunkid);
	if (c==NULL) {
		// chunkserver has nonexistent chunk, so create it for future deletion
		if (chunkid>=gChunksMetadata->nextchunkid) {
			fs_set_nextchunkid(FsContext::getForMaster(main_time()), chunkid + 1);
		}
		c = chunk_new(chunkid, new_version);
		c->lockedto = (uint32_t)main_time()+UNUSED_DELETE_TIMEOUT;
		c->lockid = 0;
		chunk_update_checksum(c);
	}
<<<<<<< HEAD
	for (s=c->slisthead ; s ; s=s->next) {
		if (s->ptr == ptr && s->chunkType == chunkType) {
=======
	for (slist *s=c->slisthead ; s ; s=s->next) {
		if (s->ptr==ptr) {
>>>>>>> dd5fe68c
			// This server already notified us about its copy.
			// We normally don't get repeated notifications about the same copy, but
			// they can arrive after chunkserver configuration reload (particularly,
			// when folders change their 'to delete' status) or due to bugs.
			// Let's try to handle them as well as we can.
			switch (s->valid) {
			case DEL:
				// We requested deletion, but the chunkserver 'has' this copy again.
				// Repeat deletion request.
				c->invalidateCopy(s);
				// fallthrough
			case INVALID:
				// leave this copy alone
				return;
			default:
				break;
			}
			if (s->version != new_version) {
				syslog(LOG_WARNING, "chunk %016" PRIX64 ": master data indicated "
						"version %08" PRIX32 ", chunkserver reports %08"
						PRIX32 "!!! Updating master data.", c->chunkid,
						s->version, new_version);
				s->version = new_version;
			}
			if (s->version != c->version) {
				c->markCopyAsHavingWrongVersion(s);
				return;
			}
			if (!s->is_todel() && todel) {
				s->mark_todel();
				c->updateStats();
			}
			if (s->is_todel() && !todel) {
				s->unmark_todel();
				c->updateStats();
			}
			return;
		}
	}
<<<<<<< HEAD
	const uint8_t state = (new_version == c->version) ? (todel ? TDVALID : VALID) : INVALID;
	c->addCopy(ptr, state, new_version, chunkType);
=======
	const uint8_t state = (new_version == c->version) ?
			(todel ? TDVALID : VALID) : INVALID;
	c->addCopy(ptr, state, new_version);
>>>>>>> dd5fe68c
}

void chunk_damaged(matocsserventry *ptr,uint64_t chunkid) {
	chunk *c;
	c = chunk_find(chunkid);
	if (c==NULL) {
		// syslog(LOG_WARNING,"chunkserver has nonexistent chunk (%016" PRIX64 "), so create it for future deletion",chunkid);
		if (chunkid>=gChunksMetadata->nextchunkid) {
			gChunksMetadata->nextchunkid=chunkid+1;
		}
		c = chunk_new(chunkid, 0);
	}
	for (slist *s=c->slisthead ; s ; s=s->next) {
		if (s->ptr==ptr) {
			c->invalidateCopy(s);
			c->needverincrease=1;
			return;
		}
	}
<<<<<<< HEAD
	c->addCopy(ptr, INVALID, 0, ChunkType::getStandardChunkType());
=======
	c->addCopyNoStatsUpdate(ptr, INVALID, 0);
>>>>>>> dd5fe68c
	c->needverincrease=1;
}

void chunk_lost(matocsserventry *ptr,uint64_t chunkid) {
	chunk *c;
	slist **sptr,*s;
	c = chunk_find(chunkid);
	if (c==NULL) {
		return;
	}
	sptr=&(c->slisthead);
	while ((s=*sptr)) {
		if (s->ptr==ptr) {
			c->unlinkCopy(s, sptr);
			c->needverincrease=1;
		} else {
			sptr = &(s->next);
		}
	}
}

void chunk_server_disconnected(matocsserventry *ptr, const MediaLabel &label) {
	zombieServersToBeHandledInNextLoop.push_back(ptr);
	if (zombieServersHandledInThisLoop.empty()) {
		std::swap(zombieServersToBeHandledInNextLoop, zombieServersHandledInThisLoop);
	}
	replicationDelayInfoForAll.serverDisconnected();
	if (label != kMediaLabelWildcard) {
		replicationDelayInfoForLabel[label].serverDisconnected();
	}
	main_make_next_poll_nonblocking();
	fs_cs_disconnected();
	gChunksMetadata->lastchunkid = 0;
	gChunksMetadata->lastchunkptr = NULL;
}

void chunk_server_unlabelled_connected() {
	replicationDelayInfoForAll.serverConnected();
}

void chunk_server_label_changed(const MediaLabel &previousLabel, const MediaLabel &newLabel) {
	/*
	 * Only server with no label can be considered as newly connected
	 * and it was added to replicationDelayInfoForAll earlier
	 * in chunk_server_unlabelled_connected call.
	 */
	if (previousLabel == kMediaLabelWildcard) {
		replicationDelayInfoForLabel[newLabel].serverConnected();
	}
}

/*
 * A function that is called in every main loop iteration, that cleans chunk structs
 */
void chunk_clean_zombie_servers_a_bit() {
	static uint32_t currentPosition = 0;
	if (zombieServersHandledInThisLoop.empty()) {
		return;
	}
	for (auto i = 0; i < 100 ; ++i) {
		if (currentPosition < HASHSIZE) {
			chunk* c;
			for (c=gChunksMetadata->chunkhash[currentPosition] ; c ; c=c->next) {
				chunk_handle_disconnected_copies(c);
			}
			++currentPosition;
		} else {
			for (auto& server : zombieServersHandledInThisLoop) {
				matocsserv_remove_server(server);
			}
			zombieServersHandledInThisLoop.clear();
			std::swap(zombieServersHandledInThisLoop, zombieServersToBeHandledInNextLoop);
			currentPosition = 0;
			break;
		}
	}
	main_make_next_poll_nonblocking();
}

void chunk_clean_zombie_servers() {
	for (auto& server : zombieServersHandledInThisLoop) {
		matocsserv_remove_server(server);
	}
	for (auto& server : zombieServersToBeHandledInNextLoop) {
		matocsserv_remove_server(server);
	}
}

int chunk_canexit(void) {
	if (zombieServersHandledInThisLoop.size() + zombieServersToBeHandledInNextLoop.size() > 0) {
		return 0;
	}
	return 1;
}

void chunk_got_delete_status(matocsserventry *ptr, uint64_t chunkId, ChunkType chunkType, uint8_t status) {
	chunk *c;
	slist *s,**st;
	c = chunk_find(chunkId);
	if (c==NULL) {
		return ;
	}
	st = &(c->slisthead);
	while (*st) {
		s = *st;
		if (s->ptr == ptr && s->chunkType == chunkType) {
			if (s->valid!=DEL) {
				syslog(LOG_WARNING,"got unexpected delete status");
			}
			c->unlinkCopy(s, st);
		} else {
			st = &(s->next);
		}
	}
	if (status!=0) {
		return ;
	}
}

<<<<<<< HEAD
void chunk_got_replicate_status(matocsserventry *ptr, uint64_t chunkId, uint32_t chunkVersion,
		ChunkType chunkType, uint8_t status) {
	slist *s;
	chunk *c = chunk_find(chunkId);
	if (c == NULL || status != 0) {
		return;
	}

	for (s = c->slisthead; s; s = s->next) {
		if (s->chunkType == chunkType && s->ptr == ptr) {
			syslog(LOG_WARNING,
					"got replication status from server which had had that chunk before (chunk:%016"
					PRIX64 "_%08" PRIX32 ")", chunkId, chunkVersion);
			if (s->valid == VALID && chunkVersion != c->version) {
				s->version = chunkVersion;
=======
void chunk_got_replicate_status(matocsserventry *ptr,uint64_t chunkid,uint32_t version,uint8_t status) {
	chunk *c;
	c = chunk_find(chunkid);
	if (c==NULL) {
		return ;
	}
	if (status!=0) {
		return ;
	}
	for (slist *s=c->slisthead ; s ; s=s->next) {
		if (s->ptr == ptr) {
			syslog(LOG_WARNING,"got replication status from server which had had that chunk before (chunk:%016" PRIX64 "_%08" PRIX32 ")",chunkid,version);
			if (s->valid==VALID && version!=c->version) {
				s->version = version;
>>>>>>> dd5fe68c
				c->markCopyAsHavingWrongVersion(s);
			}
			return;
		}
	}
<<<<<<< HEAD
	const uint8_t state = (c->isLocked() || chunkVersion != c->version) ? INVALID : VALID;
	c->addCopy(ptr, state, chunkVersion, chunkType);
=======
	const uint8_t state = (c->isLocked() || version != c->version) ? INVALID : VALID;
	c->addCopy(ptr, state, version);
>>>>>>> dd5fe68c
}

void chunk_operation_status(chunk *c, ChunkType chunkType, uint8_t status,matocsserventry *ptr) {
	slist *s;
	bool any_copy_busy = false;
	for (s=c->slisthead ; s ; s=s->next) {
		if (s->ptr == ptr && s->chunkType == chunkType) {
			if (status!=0) {
				c->interrupted = 1; // increase version after finish, just in case
				c->invalidateCopy(s);
			} else {
				if (s->is_busy()) {
					s->unmark_busy();
				}
			}
		}
		any_copy_busy |= s->is_busy();
	}
	if (!any_copy_busy) {
		if (!c->isLost()) {
			if (c->interrupted) {
				chunk_emergency_increase_version(c);
			} else {
				matoclserv_chunk_status(c->chunkid,STATUS_OK);
				c->operation=NONE;
				c->needverincrease = 0;
			}
		} else {
			matoclserv_chunk_status(c->chunkid,ERROR_NOTDONE);
			c->operation=NONE;
		}
	}
}

void chunk_got_chunkop_status(matocsserventry *ptr,uint64_t chunkid,uint8_t status) {
	chunk *c;
	c = chunk_find(chunkid);
	if (c==NULL) {
		return ;
	}
	chunk_operation_status(c, ChunkType::getStandardChunkType(), status, ptr);
}

void chunk_got_create_status(matocsserventry *ptr,uint64_t chunkId, ChunkType chunkType, uint8_t status) {
	chunk *c;
	c = chunk_find(chunkId);
	if (c==NULL) {
		return ;
	}
	chunk_operation_status(c, chunkType, status, ptr);
}

void chunk_got_duplicate_status(matocsserventry *ptr, uint64_t chunkId, ChunkType chunkType, uint8_t status) {
	chunk *c;
	c = chunk_find(chunkId);
	if (c==NULL) {
		return ;
	}
	chunk_operation_status(c, chunkType, status, ptr);
}

void chunk_got_setversion_status(matocsserventry *ptr, uint64_t chunkId, ChunkType chunkType, uint8_t status) {
	chunk *c;
	c = chunk_find(chunkId);
	if (c==NULL) {
		return ;
	}
	chunk_operation_status(c, chunkType, status, ptr);
}

void chunk_got_truncate_status(matocsserventry *ptr, uint64_t chunkid, ChunkType chunkType, uint8_t status) {
	chunk *c;
	c = chunk_find(chunkid);
	if (c==NULL) {
		return ;
	}
	chunk_operation_status(c, chunkType, status, ptr);
}

void chunk_got_duptrunc_status(matocsserventry *ptr, uint64_t chunkId, ChunkType chunkType, uint8_t status) {
	chunk *c;
	c = chunk_find(chunkId);
	if (c==NULL) {
		return ;
	}
	chunk_operation_status(c, chunkType, status, ptr);
}

/* ----------------------- */
/* JOBS (DELETE/REPLICATE) */
/* ----------------------- */

void chunk_store_info(uint8_t *buff) {
	put32bit(&buff,chunksinfo_loopstart);
	put32bit(&buff,chunksinfo_loopend);
	put32bit(&buff,chunksinfo.done.del_invalid);
	put32bit(&buff,chunksinfo.notdone.del_invalid);
	put32bit(&buff,chunksinfo.done.del_unused);
	put32bit(&buff,chunksinfo.notdone.del_unused);
	put32bit(&buff,chunksinfo.done.del_diskclean);
	put32bit(&buff,chunksinfo.notdone.del_diskclean);
	put32bit(&buff,chunksinfo.done.del_overgoal);
	put32bit(&buff,chunksinfo.notdone.del_overgoal);
	put32bit(&buff,chunksinfo.done.copy_undergoal);
	put32bit(&buff,chunksinfo.notdone.copy_undergoal);
	put32bit(&buff,chunksinfo.copy_rebalance);
}

//jobs state: jobshpos

class ChunkWorker {
public:
	ChunkWorker();
	void doEveryLoopTasks();
	void doEverySecondTasks();
	void doChunkJobs(chunk *c, uint16_t serverCount);

private:
	typedef std::vector<ServerWithUsage> ServersWithUsage;

	bool tryReplication(chunk *c, ChunkType type, matocsserventry *destinationServer);

	loop_info inforec_;
	uint32_t deleteNotDone_;
	uint32_t deleteDone_;
	uint32_t prevToDeleteCount_;
	uint32_t deleteLoopCount_;

	/// All chunkservers sorted by disk usage.
	ServersWithUsage sortedServers_;

	/// For each label, all servers with this label sorted by disk usage.
	std::map<MediaLabel, ServersWithUsage> labeledSortedServers_;
};

ChunkWorker::ChunkWorker()
		: deleteNotDone_(0),
		  deleteDone_(0),
		  prevToDeleteCount_(0),
		  deleteLoopCount_(0) {
	memset(&inforec_,0,sizeof(loop_info));
}

void ChunkWorker::doEveryLoopTasks() {
	deleteLoopCount_++;
	if (deleteLoopCount_ >= 16) {
		uint32_t toDeleteCount = deleteDone_ + deleteNotDone_;
		deleteLoopCount_ = 0;
		if ((deleteNotDone_ > deleteDone_) && (toDeleteCount > prevToDeleteCount_)) {
			TmpMaxDelFrac *= 1.5;
			if (TmpMaxDelFrac>MaxDelHardLimit) {
				syslog(LOG_NOTICE,"DEL_LIMIT hard limit (%" PRIu32 " per server) reached",MaxDelHardLimit);
				TmpMaxDelFrac=MaxDelHardLimit;
			}
			TmpMaxDel = TmpMaxDelFrac;
			syslog(LOG_NOTICE,"DEL_LIMIT temporary increased to: %" PRIu32 " per server",TmpMaxDel);
		}
		if ((toDeleteCount < prevToDeleteCount_) && (TmpMaxDelFrac > MaxDelSoftLimit)) {
			TmpMaxDelFrac /= 1.5;
			if (TmpMaxDelFrac<MaxDelSoftLimit) {
				syslog(LOG_NOTICE,"DEL_LIMIT back to soft limit (%" PRIu32 " per server)",MaxDelSoftLimit);
				TmpMaxDelFrac = MaxDelSoftLimit;
			}
			TmpMaxDel = TmpMaxDelFrac;
			syslog(LOG_NOTICE,"DEL_LIMIT decreased back to: %" PRIu32 " per server",TmpMaxDel);
		}
		prevToDeleteCount_ = toDeleteCount;
		deleteNotDone_ = 0;
		deleteDone_ = 0;
	}
	chunksinfo = inforec_;
	memset(&inforec_,0,sizeof(inforec_));
	chunksinfo_loopstart = chunksinfo_loopend;
	chunksinfo_loopend = main_time();
}

void ChunkWorker::doEverySecondTasks() {
	sortedServers_ = matocsserv_getservers_sorted();
	labeledSortedServers_.clear();
	for (const ServerWithUsage& sw : sortedServers_) {
		labeledSortedServers_[*(sw.label)].push_back(sw);
	}
}

static bool chunkPresentOnServer(chunk *c, ChunkType chunkType, matocsserventry *server) {
	auto stripeSize = chunkType.getStripeSize();
	for (slist *s = c->slisthead ; s ; s = s->next) {
		if (s->ptr == server && s->chunkType.getStripeSize() == stripeSize) {
			return true;
		}
	}
	return false;
}

static matocsserventry* getServerForReplication(chunk *c, ChunkType chunkTypeToRecover) {
	// get list of chunkservers which can be written to
	static matocsserventry* servers[65536];
	uint16_t totalMatching, returnedMatching;
	auto serverCount = matocsserv_getservers_lessrepl(
			kMediaLabelWildcard, MaxWriteRepl, servers, &totalMatching, &returnedMatching);
	uint32_t minServerVersion = 0;
	if (!chunkTypeToRecover.isStandardChunkType()) {
		minServerVersion = kFirstXorVersion;
	}
	matocsserventry *destination = nullptr;
	for (int i = 0; i < serverCount; ++i) {
		matocsserventry* server = servers[i];
		if (matocsserv_get_version(server) < minServerVersion) {
			continue;
		}
		destination = server;
		for (slist *s = c->slisthead; s; s = s->next) {
			if (s->ptr == server &&
					s->chunkType.getStripeSize() == chunkTypeToRecover.getStripeSize()) {
				// server can't have any chunk of the same goal
				destination = nullptr;
				break;
			}
		}
		if (destination) {
			break;
		}
	}
	return destination;
}

bool ChunkWorker::tryReplication(chunk *c, ChunkType chunkTypeToRecover, matocsserventry *destinationServer) {
	// TODO(msulikowski) Prefer VALID over TDVALID copies.
	// NOTE: we don't allow replicating xor chunks from pre-xor chunkservers
	std::vector<matocsserventry*> standardSources;
	std::vector<matocsserventry*> newServerSources;
	ChunkCopiesCalculator newSourcesCalculator(&fs_get_goal_definition(c->goal()));

	std::vector<ChunkType> availableParts;
	for (slist *s = c->slisthead ; s ; s = s->next) {
		if (s->is_valid() && !s->is_busy()) {
			if (matocsserv_get_version(s->ptr) >= kFirstXorVersion) {
				newServerSources.push_back(s->ptr);
				newSourcesCalculator.addPart(s->chunkType, &matocsserv_get_label(s->ptr));
				availableParts.push_back(s->chunkType);
			}
			if (s->chunkType.isStandardChunkType()) {
				standardSources.push_back(s->ptr);
			}
		}
	}

	if (newSourcesCalculator.isRecoveryPossible() &&
			matocsserv_get_version(destinationServer) >= kFirstXorVersion) {
		// new replication possible - use it
		matocsserv_send_liz_replicatechunk(destinationServer, c->chunkid, c->version,
				chunkTypeToRecover, newServerSources, availableParts);
	} else if (chunkTypeToRecover.isStandardChunkType() && !standardSources.empty()) {
		// fall back to legacy replication
		matocsserv_send_replicatechunk(destinationServer, c->chunkid, c->version,
				standardSources[rndu32_ranged(standardSources.size())]);
	} else {
		// no replication possible
		return false;
	}
	stats_replications++;
	c->needverincrease = 1;
	return true;
}

void ChunkWorker::doChunkJobs(chunk *c, uint16_t serverCount) {
	// step 0. Update chunk's statistics
	// Useful e.g. if definitions of goals did change.
	c->updateStats();

	if (serverCount == 0) {
		return;
	}

	// step 1. calculate number of valid and invalid copies
	bool anyBusyPartExists = false, anyXorPartExists = false;
	uint32_t invalidParts = 0;
	uint32_t vc, tdc, ivc, bc, tdb, dc;
	vc = tdc = ivc = bc = tdb = dc = 0;
	const Goal::Labels& expectedCopies = fs_get_goal_definition(c->goal()).chunkLabels();
	Goal::Labels validCopies;

	for (slist *s = c->slisthead; s; s = s->next) {
		if (s->is_busy()) {
			anyBusyPartExists = true;
		}
		if (s->valid == INVALID) {
			++invalidParts;
		}

		if (s->chunkType.isXorChunkType()) {
			anyXorPartExists = true;
			continue;
		}
		switch (s->valid) {
		case INVALID:
			ivc++;
			break;
		case TDVALID:
			tdc++;
			break;
		case VALID:
			++validCopies[matocsserv_get_label(s->ptr)];
			vc++;
			break;
		case TDBUSY:
			tdb++;
			break;
		case BUSY:
			bc++;
			break;
		case DEL:
			dc++;
			break;
		}
	}

	// step 2. check number of copies
	if (c->isLost() && invalidParts > 0 && c->fileCount() > 0) {
		syslog(LOG_WARNING,"chunk %016" PRIX64 " has only invalid copies (%" PRIu32 ") - please repair it manually",c->chunkid,ivc);
		for (slist *s = c->slisthead; s; s = s->next) {
			syslog(LOG_NOTICE,"chunk %016" PRIX64 "_%08" PRIX32 " - invalid copy on (%s - ver:%08" PRIX32 ")",c->chunkid,c->version,matocsserv_getstrip(s->ptr),s->version);
		}
		return;
	}

	// step 3. delete invalid parts
	for (slist *s = c->slisthead; s; s = s->next) {
		if (matocsserv_deletion_counter(s->ptr)<TmpMaxDel) {
			if (!s->is_valid()) {
				if (s->valid==DEL) {
					syslog(LOG_WARNING,"chunk hasn't been deleted since previous loop - retry");
				}
				s->valid = DEL;
				stats_deletions++;
				matocsserv_send_deletechunk(s->ptr, c->chunkid, 0, s->chunkType);
				inforec_.done.del_invalid++;
				deleteDone_++;
				dc++;
				ivc--;
			}
		} else {
			if (s->valid==INVALID) {
				inforec_.notdone.del_invalid++;
				deleteNotDone_++;
			}
		}
	}

	// step 4. return if chunk is during some operation
	if (c->operation!=NONE || (c->isLocked())) {
		return ;
	}

	// step 5. check busy count
	if (anyBusyPartExists) {
		syslog(LOG_WARNING,"chunk %016" PRIX64 " has unexpected BUSY copies",c->chunkid);
		return;
	}

	// step 6. delete unused chunk
	if (c->fileCount() == 0) {
		for (slist *s = c->slisthead; s; s=s->next) {
			if (matocsserv_deletion_counter(s->ptr)<TmpMaxDel) {
				if (s->is_valid() && !s->is_busy()) {
					c->deleteCopy(s);
					c->needverincrease=1;
					stats_deletions++;
					matocsserv_send_deletechunk(s->ptr, c->chunkid, c->version, s->chunkType);
					inforec_.done.del_unused++;
					deleteDone_++;
				}
			} else {
				if (s->valid==VALID || s->valid==TDVALID) {
					inforec_.notdone.del_unused++;
					deleteNotDone_++;
				}
			}
		}
		return ;
	}

	if (c->isLost()) {
		return;
	}

	// step 7. check if chunk needs any replication
<<<<<<< HEAD
	if (goal::isXorGoal(c->goal())) {
		if (c->needsReplication()) {
			std::vector<ChunkType> toRecover = c->makeRegularCopiesCalculator().getPartsToRecover();
			if (jobsnorepbefore >= main_time() || c->isLost() || toRecover.empty()) {
				inforec_.notdone.copy_undergoal++;
				return;
			}
			const ChunkType chunkTypeToRecover = toRecover.front();
			matocsserventry* destination = getServerForReplication(c, chunkTypeToRecover);
			if (destination == nullptr) {
				inforec_.notdone.copy_undergoal++;
				return;
			}
			if (tryReplication(c, chunkTypeToRecover, destination)) {
				inforec_.done.copy_undergoal++;
			} else {
				inforec_.notdone.copy_undergoal++;
			}
			return;
		}
	} else {
		// First, order labels assigned to the goal of the current chunk in a way that wildcard is
		// the last one. This would prevent us from making a copy on a random servers (which is
		// determined by wildcards) before making sure that we have enough copies on servers required
		// by other labels in the goal.
		bool triedToReplicate = false;
		std::vector<std::reference_wrapper<const Goal::Labels::value_type>> labelsAndExpectedCopies(
				expectedCopies.begin(), expectedCopies.end());
		std::partition(labelsAndExpectedCopies.begin(), labelsAndExpectedCopies.end(),
				[](const Goal::Labels::value_type& labelGoal) {
					return labelGoal.first != kMediaLabelWildcard;
				}
		);

		// Sometimes we will be temporary unable (due to replication limits) to make a copy on a server
		// pointed by some label. We will count how many non-wildcard copies we have skipped because of
		// this fact to determine how many wildcard copies we can create -- we don't want to create
		// a copy on a random server because some required server was temporary overloaded.
		uint32_t skippedReplications = 0;

		// Now, analyze the goal label by label.
		for (const auto& labelAndExpectedCopies : labelsAndExpectedCopies) {
			const MediaLabel& label = labelAndExpectedCopies.get().first;
			int expectedCopiesForLabel = labelAndExpectedCopies.get().second;

			// First, determine if we need more copies for the current label.
			// For each non-wildcard label we need the number of valid copies determined by the goal.
			// For the wildcard label we will create copies on any servers until we have exactly
			// 'c->expectedCopies()' valid copies.
			int missingCopiesForLabel;
			if (label == kMediaLabelWildcard) {
				missingCopiesForLabel = c->expectedCopies() - (vc + skippedReplications);
			} else {
				missingCopiesForLabel = expectedCopiesForLabel - validCopies[label];
			}
			if (missingCopiesForLabel <= 0) {
				// No replication is needed for the current label, go to the next one
				continue;
			}
			triedToReplicate = true;

			// After setting triedToReplicate we can verify this condition
			if (jobsnorepbefore >= main_time()) {
=======

	// First, order labels assigned to the goal of the current chunk in a way that wildcard is
	// the last one. This would prevent us from making a copy on a random servers (which is
	// determined by wildcards) before making sure that we have enough copies on servers required
	// by other labels in the goal.
	bool triedToReplicate = false;
	std::vector<std::reference_wrapper<const Goal::Labels::value_type>> labelsAndExpectedCopies(
			expectedCopies.begin(), expectedCopies.end());
	std::partition(labelsAndExpectedCopies.begin(), labelsAndExpectedCopies.end(),
			[](const Goal::Labels::value_type& labelGoal) {
				return labelGoal.first != kMediaLabelWildcard;
			}
	);

	// Sometimes we will be temporary unable (due to replication limits) to make a copy on a server
	// pointed by some label. We will count how many non-wildcard copies we have skipped because of
	// this fact to determine how many wildcard copies we can create -- we don't want to create
	// a copy on a random server because some required server was temporary overloaded.
	uint32_t skippedReplications = 0;

	// Now, analyze the goal label by label.
	for (const auto& labelAndExpectedCopies : labelsAndExpectedCopies) {
		const MediaLabel& label = labelAndExpectedCopies.get().first;
		int expectedCopiesForLabel = labelAndExpectedCopies.get().second;

		// First, determine if we need more copies for the current label.
		// For each non-wildcard label we need the number of valid copies determined by the goal.
		// For the wildcard label we will create copies on any servers until we have exactly
		// 'c->expectedCopies()' valid copies.
		int missingCopiesForLabel;
		if (label == kMediaLabelWildcard) {
			missingCopiesForLabel = c->expectedCopies() - (vc + skippedReplications);
		} else {
			missingCopiesForLabel = expectedCopiesForLabel - validCopies[label];
		}
		if (missingCopiesForLabel <= 0) {
			// No replication is needed for the current label, go to the next one
			continue;
		}
		triedToReplicate = true;

		// After setting triedToReplicate we can verify this condition
		if (main_time() < jobsnorepbefore) {
			break;
		}
		if (label == kMediaLabelWildcard) {
			if (!replicationDelayInfoForAll.replicationAllowed(missingCopiesForLabel)) {
				continue;
			}
		} else if (!replicationDelayInfoForLabel[label].replicationAllowed(missingCopiesForLabel)) {
			skippedReplications += missingCopiesForLabel;
			continue;
		}

		// Get a list of possible destination servers
		static matocsserventry* servers[65536];
		uint16_t totalMatching = 0;
		uint16_t returnedMatching = 0;
		uint32_t destinationCount = matocsserv_getservers_lessrepl(label, MaxWriteRepl,
				servers, &totalMatching, &returnedMatching);
		if (label != kMediaLabelWildcard && totalMatching > returnedMatching) {
			// There is a server which matches the current label, but it has exceeded the
			// replication limit. In this case we won't try to use servers with non-matching
			// labels as our destination -- we will wait for that server to be ready.
			destinationCount = returnedMatching;
		} else if (vc + skippedReplications >= c->expectedCopies()) {
			// Don't create copies on non-matching servers if there already are enough replicas.
			destinationCount = returnedMatching;
		}

		// Find a destination server for replication -- the first one without a copy of 'c'
		matocsserventry *destination = nullptr;
		for (uint32_t i = 0; i < destinationCount; i++) {
			if (!chunkPresentOnServer(c, servers[i])) {
				destination = servers[i];
>>>>>>> dd5fe68c
				break;
			}

			// Get a list of possible destination servers
			static matocsserventry* servers[65536];
			uint16_t totalMatching = 0;
			uint16_t returnedMatching = 0;
			uint32_t destinationCount = matocsserv_getservers_lessrepl(label, MaxWriteRepl,
					servers, &totalMatching, &returnedMatching);
			if (label != kMediaLabelWildcard && totalMatching > returnedMatching) {
				// There is a server which matches the current label, but it has exceeded the
				// replication limit. In this case we won't try to use servers with non-matching
				// labels as our destination -- we will wait for that server to be ready.
				destinationCount = returnedMatching;
			}

			// Find a destination server for replication -- the first one without a copy of 'c'
			matocsserventry *destination = nullptr;
			for (uint32_t i = 0; i < destinationCount; i++) {
				if (!chunkPresentOnServer(c, ChunkType::getStandardChunkType(), servers[i])) {
					destination = servers[i];
					break;
				}
			}
			if (destination == nullptr) {
				// there is no server suitable for replication to be written to
				skippedReplications += missingCopiesForLabel;
				continue;
			}

			if (tryReplication(c, ChunkType::getStandardChunkType(), destination)) {
				inforec_.done.copy_undergoal++;
				return;
			} else {
				// There is no server suitable for replication to be read from
				skippedReplications += missingCopiesForLabel;
				break; // there's no need to analyze other labels if there's no free source server
			}
		}
<<<<<<< HEAD
		if (triedToReplicate) {
			inforec_.notdone.copy_undergoal++;
			return; // Don't go to the next step (= don't delete any copies) for undergoal chunks
		}
=======
		if (availableSources == 0) {
			// There is no server suitable for replication to be read from
			// there's no need to analyze other labels if there's no free source server
			// We break the whole loop here, so there is no need to update 'skippedReplications'.
			break;
		}
		matocsserventry *source = servers[rndu32_ranged(availableSources)];

		// Initialize the replication
		stats_replications++;
		matocsserv_send_replicatechunk(destination, c->chunkid, c->version, source);
		c->needverincrease = 1;
		inforec_.done.copy_undergoal++;
		return;
	}
	if (triedToReplicate) {
		inforec_.notdone.copy_undergoal++;
		// Enqueue chunk again only if it was taken directly from endangered chunks queue
		// to avoid repetitions. If it was taken from chunk hashmap, inEndangeredQueue bit
		// would be still up.
		if (!c->inEndangeredQueue && vc == 1 && vc < c->expectedCopies()) {
			c->inEndangeredQueue = 1;
			chunk::endangeredChunks.push_back(c);
		}
		return; // Don't go to the next step (= don't delete any copies) for undergoal chunks
>>>>>>> dd5fe68c
	}

	// step 8. if chunk has too many copies then delete some of them
	if (goal::isXorGoal(c->goal())) {
		if (c->needsDeletion()) {
			std::vector<ChunkType> toRemove = c->makeRegularCopiesCalculator().getPartsToRemove();
			const uint32_t overgoalCopies = toRemove.size();
			uint32_t copiesRemoved = 0;
			for (auto revit = sortedServers_.rbegin(); revit != sortedServers_.rend(); ++revit) {
				const auto& server = *revit;
				for (slist* s = c->slisthead; s; s = s->next) {
					if (s->ptr != server.server || s->valid != VALID) {
						continue;
					}
					if (matocsserv_deletion_counter(s->ptr) >= TmpMaxDel) {
						break;
					}

					auto it = std::find(toRemove.begin(), toRemove.end(), s->chunkType);
					if (it == toRemove.end()) {
						continue;
					}
					c->deleteCopy(s);
					c->needverincrease=1;
					stats_deletions++;
					matocsserv_send_deletechunk(s->ptr, c->chunkid, 0, s->chunkType);
					toRemove.erase(it);
					copiesRemoved++;
				}
			}
			inforec_.done.del_overgoal += copiesRemoved;
			deleteDone_ += copiesRemoved;
			inforec_.notdone.del_overgoal += (overgoalCopies - copiesRemoved);
			deleteNotDone_ += (overgoalCopies - copiesRemoved);
			return;
		}
	} else {
		if (vc > c->expectedCopies() || anyXorPartExists) {
			typedef std::vector<slist*> Candidates;
			Candidates candidates;

			// Delete all xor parts
			for (slist *s = c->slisthead; s != nullptr; s = s->next) {
				if (s->chunkType.isXorChunkType() && s->valid == VALID) {
					candidates.push_back(s);
				}
			}
			const uint32_t xorPartsToRemove = candidates.size();

			const uint32_t overgoalCopies = vc - c->expectedCopies();
			for (uint32_t i = 0; i < overgoalCopies; ++ i) {
				slist* candidate = nullptr;
				double maxUsage = 0.;
				for (slist *s = c->slisthead; s != nullptr; s = s->next) {
					if (s->chunkType.isXorChunkType() || s->valid != VALID) {
						continue;
					}
					if (std::find(candidates.begin(), candidates.end(), s) != candidates.end()) {
						continue;
					}
					const MediaLabel& csLabel = matocsserv_get_label(s->ptr);
					/*
					 * If copies' chunkserver has non-wildcard label
					 * and this label is in this chunk goal
					 * and this chunk does not have overgoal on this label
					 * then skip processing this chunkserver.
					 */
					if (csLabel != kMediaLabelWildcard
							&& expectedCopies.count(csLabel)
							&& validCopies[csLabel] <= expectedCopies.at(csLabel)) {
						continue;
					}
					double usage = matocsserv_get_usage(s->ptr);
					if (usage > maxUsage) {
						candidate = s;
						usage = maxUsage;
					}
				}
<<<<<<< HEAD
				if (candidate != nullptr) {
					--validCopies[matocsserv_get_label(candidate->ptr)];
					candidates.push_back(candidate);
				} else {
					break;
=======
				double usage = matocsserv_get_usage(s->ptr);
				if (usage > maxUsage) {
					candidate = s;
					maxUsage = usage;
>>>>>>> dd5fe68c
				}
			}
			uint32_t copiesRemoved = 0;
			for (slist* s : candidates) {
				if (matocsserv_deletion_counter(s->ptr) >= TmpMaxDel) {
					continue;
				}
				c->deleteCopy(s);
				c->needverincrease=1;
				stats_deletions++;
				matocsserv_send_deletechunk(s->ptr, c->chunkid, 0, s->chunkType);
				copiesRemoved++;
			}
			inforec_.done.del_overgoal += copiesRemoved;
			deleteDone_ += copiesRemoved;
			inforec_.notdone.del_overgoal += (overgoalCopies + xorPartsToRemove - copiesRemoved);
			deleteNotDone_ += (overgoalCopies + xorPartsToRemove - copiesRemoved);
			return;
		}
	}

	// step 9. if chunk has one copy on each server and some of them have status TODEL then delete one of it
	// If chunk has any XOR copies skip it
	if (goal::isOrdinaryGoal(c->goal())
			&& !anyXorPartExists
			&& vc + tdc >= serverCount
			&& vc < c->goal()
			&& tdc > 0
			&& vc + tdc > 1) {
		uint8_t prevdone;
		prevdone = 0;
		for (slist *s = c->slisthead; s && prevdone==0; s = s->next) {
			if (s->valid==TDVALID) {
				if (matocsserv_deletion_counter(s->ptr)<TmpMaxDel) {
					c->deleteCopy(s);
					c->needverincrease=1;
					stats_deletions++;
					matocsserv_send_deletechunk(s->ptr, c->chunkid, 0, s->chunkType);
					inforec_.done.del_diskclean++;
					tdc--;
					dc++;
					prevdone = 1;
				} else {
					inforec_.notdone.del_diskclean++;
				}
			}
		}
		return;
	}

	if (chunksinfo.notdone.copy_undergoal > 0 && chunksinfo.done.copy_undergoal > 0) {
		return;
	}

	// step 10. if there is too big difference between chunkservers then make copy of chunk from
	// a server with a high disk usage on a server with low disk usage
	double minUsage = sortedServers_.front().diskUsage;
	double maxUsage = sortedServers_.back().diskUsage;
	if ((maxUsage - minUsage) > AcceptableDifference) {
		// Consider each copy to be moved to a server with disk usage much less than actual.
		// There are at least two servers with a disk usage difference grater than
		// AcceptableDifference, so it's worth checking.
		for (slist *s = c->slisthead; s != nullptr; s = s->next) {
			if (!s->is_valid() || matocsserv_replication_read_counter(s->ptr) >= MaxReadRepl) {
				continue;
			}
			const MediaLabel& currentCopyLabel = matocsserv_get_label(s->ptr);
			double currentCopyDiskUsage = matocsserv_get_usage(s->ptr);
			// Look for a server that has disk usage much less than currentCopyDiskUsage.
			// If such a server exists consider creating a new copy of this chunk there.
			// First, choose all possible candidates for the destination server: we consider only
			// servers with the same label is rebalancing between labels if turned off or the goal
			// requires our copy to exist on a server labeled 'currentCopyLabel'.
			bool labelOnlyRebalance = !RebalancingBetweenLabels
					|| (s->chunkType.isStandardChunkType()
						&& currentCopyLabel != kMediaLabelWildcard
						&& expectedCopies.count(currentCopyLabel)
						&& validCopies[currentCopyLabel] <= expectedCopies.at(currentCopyLabel));
			const ServersWithUsage& sortedServers = labelOnlyRebalance
					? labeledSortedServers_[currentCopyLabel] : sortedServers_;
			for (uint32_t i = 0; i < sortedServers.size(); ++i) {
				const ServerWithUsage& emptyServer = sortedServers[i];
				if (emptyServer.diskUsage > currentCopyDiskUsage - AcceptableDifference) {
					break; // No more suitable destination servers (next servers have higher usage)
				}
				if (s->chunkType.isXorChunkType()
						&& matocsserv_get_version(emptyServer.server) < kFirstXorVersion) {
					continue; // We can't place xor chunks on old servers
				}
				if (chunkPresentOnServer(c, s->chunkType, emptyServer.server)) {
					continue; // A copy is already here
				}
				if (matocsserv_replication_write_counter(emptyServer.server) >= MaxWriteRepl) {
					continue; // We can't create a new copy here
				}
				if (tryReplication(c, s->chunkType, emptyServer.server)) {
					inforec_.copy_rebalance++;
					return;
				}
			}
		}
	}
}

static std::unique_ptr<ChunkWorker> gChunkWorker;

void chunk_jobs_main(void) {
	uint32_t i,l,lc,r;
	uint16_t usableServerCount;
	double minUsage, maxUsage;
	chunk *c,**cp;

	if (starttime + ReplicationsDelayInit > main_time()) {
		return;
	}

	matocsserv_usagedifference(&minUsage, &maxUsage, &usableServerCount, nullptr);

	if (minUsage > maxUsage) {
		return;
	}

	gChunkWorker->doEverySecondTasks();

	// Serve endangered chunks first if it is possible to replicate
	size_t endangeredToServe = 0;
	if (jobsnorepbefore < main_time()) {
		endangeredToServe = std::min<uint64_t>(
				gEndangeredChunksServingLimit,
				chunk::endangeredChunks.size());
		for (uint64_t served = 0; served < endangeredToServe; ++served) {
			c = chunk::endangeredChunks.front();
			chunk::endangeredChunks.pop_front();
			c->inEndangeredQueue = 0;
			gChunkWorker->doChunkJobs(c, usableServerCount);
		}
	}
	lc = 0;
	for (i = 0 ; i < HashSteps - endangeredToServe && lc < HashCPS ; i++) {
		if (jobshpos==0) {
			gChunkWorker->doEveryLoopTasks();
		}
		// Delete unused chunks from structures
		l=0;
		cp = &(gChunksMetadata->chunkhash[jobshpos]);
		while ((c=*cp)!=NULL) {
			chunk_handle_disconnected_copies(c);
			if (c->fileCount()==0 && c->slisthead==NULL) {
				*cp = (c->next);
				chunk_delete(c);
			} else {
				cp = &(c->next);
				l++;
				lc++;
			}
		}
		if (l>0) {
			r = rndu32_ranged(l);
			l=0;
			// do jobs on rest of them
			for (c=gChunksMetadata->chunkhash[jobshpos] ; c ; c=c->next) {
				if (l>=r) {
					gChunkWorker->doChunkJobs(c, usableServerCount);
				}
				l++;
			}
			l=0;
			for (c=gChunksMetadata->chunkhash[jobshpos] ; l<r && c ; c=c->next) {
				gChunkWorker->doChunkJobs(c, usableServerCount);
				l++;
			}
		}
		jobshpos+=123; // if HASHSIZE is any power of 2 then any odd number is good here
		jobshpos%=HASHSIZE;
	}
}

#endif

constexpr uint32_t kSerializedChunkSizeNoLockId = 16;
constexpr uint32_t kSerializedChunkSizeWithLockId = 20;
#define CHUNKCNT 1000

#ifdef METARESTORE

void chunk_dump(void) {
	chunk *c;
	uint32_t i;

	for (i=0 ; i<HASHSIZE ; i++) {
		for (c=gChunksMetadata->chunkhash[i] ; c ; c=c->next) {
			printf("*|i:%016" PRIX64 "|v:%08" PRIX32 "|g:%" PRIu8 "|t:%10" PRIu32 "\n",c->chunkid,c->version,c->goal(),c->lockedto);
		}
	}
}

#endif

int chunk_load(FILE *fd, bool loadLockIds) {
	uint8_t hdr[8];
	const uint8_t *ptr;
	int32_t r;
	chunk *c;
// chunkdata
	uint64_t chunkid;

	if (fread(hdr,1,8,fd)!=8) {
		return -1;
	}
	ptr = hdr;
	gChunksMetadata->nextchunkid = get64bit(&ptr);
	int32_t serializedChunkSize = (loadLockIds
			? kSerializedChunkSizeWithLockId : kSerializedChunkSizeNoLockId);
	std::vector<uint8_t> loadbuff(serializedChunkSize);
	for (;;) {
		r = fread(loadbuff.data(), 1, serializedChunkSize, fd);
		if (r != serializedChunkSize) {
			return -1;
		}
		ptr = loadbuff.data();
		chunkid = get64bit(&ptr);
		if (chunkid>0) {
			uint32_t version = get32bit(&ptr);
			c = chunk_new(chunkid, version);
			c->lockedto = get32bit(&ptr);
			if (loadLockIds) {
				c->lockid = get32bit(&ptr);
			}
		} else {
			uint32_t version = get32bit(&ptr);
			uint32_t lockedto = get32bit(&ptr);
			if (version==0 && lockedto==0) {
				return 0;
			} else {
				return -1;
			}
		}
	}
	return 0;       // unreachable
}

void chunk_store(FILE *fd) {
	passert(gChunksMetadata);
	uint8_t hdr[8];
	uint8_t storebuff[kSerializedChunkSizeWithLockId * CHUNKCNT];
	uint8_t *ptr;
	uint32_t i,j;
	chunk *c;
// chunkdata
	uint64_t chunkid;
	uint32_t version;
	uint32_t lockedto, lockid;
	ptr = hdr;
	put64bit(&ptr,gChunksMetadata->nextchunkid);
	if (fwrite(hdr,1,8,fd)!=(size_t)8) {
		return;
	}
	j=0;
	ptr = storebuff;
	for (i=0 ; i<HASHSIZE ; i++) {
		for (c=gChunksMetadata->chunkhash[i] ; c ; c=c->next) {
#ifndef METARESTORE
			chunk_handle_disconnected_copies(c);
#endif
			chunkid = c->chunkid;
			put64bit(&ptr,chunkid);
			version = c->version;
			put32bit(&ptr,version);
			lockedto = c->lockedto;
			lockid = c->lockid;
			put32bit(&ptr,lockedto);
			put32bit(&ptr,lockid);
			j++;
			if (j==CHUNKCNT) {
				size_t writtenBlockSize = kSerializedChunkSizeWithLockId * CHUNKCNT;
				if (fwrite(storebuff, 1, writtenBlockSize, fd) != writtenBlockSize) {
					return;
				}
				j=0;
				ptr = storebuff;
			}
		}
	}
	memset(ptr, 0, kSerializedChunkSizeWithLockId);
	j++;
	size_t writtenBlockSize = kSerializedChunkSizeWithLockId * j;
	if (fwrite(storebuff, 1, writtenBlockSize, fd) != writtenBlockSize) {
		return;
	}
}

void chunk_unload(void) {
	delete gChunksMetadata;
	gChunksMetadata = nullptr;
}

void chunk_newfs(void) {
#ifndef METARESTORE
	chunk::count = 0;
#endif
	gChunksMetadata->nextchunkid = 1;
}

#ifndef METARESTORE
void chunk_become_master() {
	starttime = main_time();
	jobsnorepbefore = starttime+ReplicationsDelayInit;
	gChunkWorker = std::unique_ptr<ChunkWorker>(new ChunkWorker());
	main_timeregister(TIMEMODE_RUN_LATE,1,0,chunk_jobs_main);
	return;
}

void chunk_reload(void) {
	uint32_t repl;
	uint32_t looptime;

	ReplicationsDelayInit = cfg_getuint32("REPLICATIONS_DELAY_INIT",300);
	ReplicationsDelayDisconnect = cfg_getuint32("REPLICATIONS_DELAY_DISCONNECT",3600);

<<<<<<< HEAD
	uint32_t disableChunksDel = cfg_getuint32("DISABLE_CHUNKS_DEL", 0);
	if (disableChunksDel) {
		MaxDelSoftLimit = MaxDelHardLimit = 0;
=======
	oldMaxDelSoftLimit = MaxDelSoftLimit;
	oldMaxDelHardLimit = MaxDelHardLimit;

	MaxDelSoftLimit = cfg_getuint32("CHUNKS_SOFT_DEL_LIMIT",10);
	if (cfg_isdefined("CHUNKS_HARD_DEL_LIMIT")) {
		MaxDelHardLimit = cfg_getuint32("CHUNKS_HARD_DEL_LIMIT",25);
		if (MaxDelHardLimit<MaxDelSoftLimit) {
			MaxDelSoftLimit = MaxDelHardLimit;
			syslog(LOG_WARNING,"CHUNKS_SOFT_DEL_LIMIT is greater than CHUNKS_HARD_DEL_LIMIT - using CHUNKS_HARD_DEL_LIMIT for both");
		}
>>>>>>> dd5fe68c
	} else {
		uint32_t oldMaxDelSoftLimit = MaxDelSoftLimit;
		uint32_t oldMaxDelHardLimit = MaxDelHardLimit;

		MaxDelSoftLimit = cfg_getuint32("CHUNKS_SOFT_DEL_LIMIT",10);
		if (cfg_isdefined("CHUNKS_HARD_DEL_LIMIT")) {
			MaxDelHardLimit = cfg_getuint32("CHUNKS_HARD_DEL_LIMIT",25);
			if (MaxDelHardLimit<MaxDelSoftLimit) {
				MaxDelSoftLimit = MaxDelHardLimit;
				syslog(LOG_WARNING,"CHUNKS_SOFT_DEL_LIMIT is greater than CHUNKS_HARD_DEL_LIMIT - using CHUNKS_HARD_DEL_LIMIT for both");
			}
		} else {
			MaxDelHardLimit = 3 * MaxDelSoftLimit;
		}
		if (MaxDelSoftLimit==0) {
			MaxDelSoftLimit = oldMaxDelSoftLimit;
			MaxDelHardLimit = oldMaxDelHardLimit;
		}
	}
	if (TmpMaxDelFrac<MaxDelSoftLimit) {
		TmpMaxDelFrac = MaxDelSoftLimit;
	}
	if (TmpMaxDelFrac>MaxDelHardLimit) {
		TmpMaxDelFrac = MaxDelHardLimit;
	}
	if (TmpMaxDel<MaxDelSoftLimit) {
		TmpMaxDel = MaxDelSoftLimit;
	}
	if (TmpMaxDel>MaxDelHardLimit) {
		TmpMaxDel = MaxDelHardLimit;
	}

	repl = cfg_getuint32("CHUNKS_WRITE_REP_LIMIT",2);
	if (repl>0) {
		MaxWriteRepl = repl;
	}


	repl = cfg_getuint32("CHUNKS_READ_REP_LIMIT",10);
	if (repl>0) {
		MaxReadRepl = repl;
	}

	if (cfg_isdefined("CHUNKS_LOOP_TIME")) {
		looptime = cfg_getuint32("CHUNKS_LOOP_TIME",300);
		if (looptime < MINLOOPTIME) {
			syslog(LOG_NOTICE,"CHUNKS_LOOP_TIME value too low (%" PRIu32 ") increased to %u",looptime,MINLOOPTIME);
			looptime = MINLOOPTIME;
		}
		if (looptime > MAXLOOPTIME) {
			syslog(LOG_NOTICE,"CHUNKS_LOOP_TIME value too high (%" PRIu32 ") decreased to %u",looptime,MAXLOOPTIME);
			looptime = MAXLOOPTIME;
		}
		HashSteps = 1+((HASHSIZE)/looptime);
		HashCPS = 0xFFFFFFFF;
	} else {
		looptime = cfg_getuint32("CHUNKS_LOOP_MIN_TIME",300);
		if (looptime < MINLOOPTIME) {
			syslog(LOG_NOTICE,"CHUNKS_LOOP_MIN_TIME value too low (%" PRIu32 ") increased to %u",looptime,MINLOOPTIME);
			looptime = MINLOOPTIME;
		}
		if (looptime > MAXLOOPTIME) {
			syslog(LOG_NOTICE,"CHUNKS_LOOP_MIN_TIME value too high (%" PRIu32 ") decreased to %u",looptime,MAXLOOPTIME);
			looptime = MAXLOOPTIME;
		}
		HashSteps = 1+((HASHSIZE)/looptime);
		HashCPS = cfg_getuint32("CHUNKS_LOOP_MAX_CPS",100000);
		if (HashCPS < MINCPS) {
			syslog(LOG_NOTICE,"CHUNKS_LOOP_MAX_CPS value too low (%" PRIu32 ") increased to %u",HashCPS,MINCPS);
			HashCPS = MINCPS;
		}
		if (HashCPS > MAXCPS) {
			syslog(LOG_NOTICE,"CHUNKS_LOOP_MAX_CPS value too high (%" PRIu32 ") decreased to %u",HashCPS,MAXCPS);
			HashCPS = MAXCPS;
		}
	}
	double endangeredChunksPriority = cfg_ranged_get("ENDANGERED_CHUNKS_PRIORITY", 0.0, 0.0, 1.0);
	gEndangeredChunksServingLimit = HashSteps * endangeredChunksPriority;
	AcceptableDifference = cfg_ranged_get("ACCEPTABLE_DIFFERENCE",0.1, 0.001, 10.0);
	RebalancingBetweenLabels = cfg_getuint32("CHUNKS_REBALANCING_BETWEEN_LABELS", 0) == 1;
}
#endif

int chunk_strinit(void) {
	gChunksMetadata = new ChunksMetadata;

#ifndef METARESTORE
	chunk::count = 0;
	for (int i = 0; i < CHUNK_MATRIX_SIZE; ++i) {
		for (int j = 0; j < CHUNK_MATRIX_SIZE; ++j) {
			chunk::allStandardChunkCopies[i][j] = 0;
			chunk::regularStandardChunkCopies[i][j] = 0;
		}
	}
	chunk::allChunksAvailability = ChunksAvailabilityState();
	chunk::regularChunksAvailability = ChunksAvailabilityState();
	chunk::allChunksReplicationState = ChunksReplicationState();
	chunk::regularChunksReplicationState = ChunksReplicationState();

	uint32_t disableChunksDel = cfg_getuint32("DISABLE_CHUNKS_DEL", 0);
	ReplicationsDelayInit = cfg_getuint32("REPLICATIONS_DELAY_INIT",300);
	ReplicationsDelayDisconnect = cfg_getuint32("REPLICATIONS_DELAY_DISCONNECT",3600);
	if (disableChunksDel) {
		MaxDelHardLimit = MaxDelSoftLimit = 0;
	} else {
		MaxDelSoftLimit = cfg_getuint32("CHUNKS_SOFT_DEL_LIMIT",10);
		if (cfg_isdefined("CHUNKS_HARD_DEL_LIMIT")) {
			MaxDelHardLimit = cfg_getuint32("CHUNKS_HARD_DEL_LIMIT",25);
			if (MaxDelHardLimit<MaxDelSoftLimit) {
				MaxDelSoftLimit = MaxDelHardLimit;
				lzfs_pretty_syslog(LOG_WARNING, "%s: CHUNKS_SOFT_DEL_LIMIT is greater than "
					"CHUNKS_HARD_DEL_LIMIT - using CHUNKS_HARD_DEL_LIMIT for both",
					cfg_filename().c_str());
			}
		} else {
			MaxDelHardLimit = 3 * MaxDelSoftLimit;
		}
		if (MaxDelSoftLimit == 0) {
			throw InitializeException(cfg_filename() + ": CHUNKS_SOFT_DEL_LIMIT is zero");
		}
	}
	TmpMaxDelFrac = MaxDelSoftLimit;
	TmpMaxDel = MaxDelSoftLimit;
	MaxWriteRepl = cfg_getuint32("CHUNKS_WRITE_REP_LIMIT",2);
	MaxReadRepl = cfg_getuint32("CHUNKS_READ_REP_LIMIT",10);
	if (MaxReadRepl==0) {
		throw InitializeException(cfg_filename() + ": CHUNKS_READ_REP_LIMIT is zero");
	}
	if (MaxWriteRepl==0) {
		throw InitializeException(cfg_filename() + ": CHUNKS_WRITE_REP_LIMIT is zero");
	}

	uint32_t looptime;
	if (cfg_isdefined("CHUNKS_LOOP_TIME")) {
		lzfs_pretty_syslog(LOG_WARNING,
				"%s: defining loop time by CHUNKS_LOOP_TIME option is "
				"deprecated - use CHUNKS_LOOP_MAX_CPS and CHUNKS_LOOP_MIN_TIME",
				cfg_filename().c_str());
		looptime = cfg_getuint32("CHUNKS_LOOP_TIME",300);
		if (looptime < MINLOOPTIME) {
			lzfs_pretty_syslog(LOG_WARNING,
					"%s: CHUNKS_LOOP_TIME value too low (%" PRIu32 ") increased to %u",
					cfg_filename().c_str(), looptime, MINLOOPTIME);
			looptime = MINLOOPTIME;
		}
		if (looptime > MAXLOOPTIME) {
			lzfs_pretty_syslog(LOG_WARNING,
					"%s: CHUNKS_LOOP_TIME value too high (%" PRIu32 ") decreased to %u",
					cfg_filename().c_str(), looptime, MAXLOOPTIME);
			looptime = MAXLOOPTIME;
		}
		HashSteps = 1+((HASHSIZE)/looptime);
		HashCPS = 0xFFFFFFFF;
	} else {
		looptime = cfg_getuint32("CHUNKS_LOOP_MIN_TIME",300);
		if (looptime < MINLOOPTIME) {
			lzfs_pretty_syslog(LOG_WARNING,
					"%s: CHUNKS_LOOP_MIN_TIME value too low (%" PRIu32 ") increased to %u",
					cfg_filename().c_str(), looptime, MINLOOPTIME);
			looptime = MINLOOPTIME;
		}
		if (looptime > MAXLOOPTIME) {
			lzfs_pretty_syslog(LOG_WARNING,
					"%s: CHUNKS_LOOP_MIN_TIME value too high (%" PRIu32 ") decreased to %u",
					cfg_filename().c_str(), looptime, MAXLOOPTIME);
			looptime = MAXLOOPTIME;
		}
		HashSteps = 1+((HASHSIZE)/looptime);
		HashCPS = cfg_getuint32("CHUNKS_LOOP_MAX_CPS",100000);
		if (HashCPS < MINCPS) {
			lzfs_pretty_syslog(LOG_WARNING,
					"%s: CHUNKS_LOOP_MAX_CPS value too low (%" PRIu32 ") increased to %u",
					cfg_filename().c_str(), HashCPS, MINCPS);
			HashCPS = MINCPS;
		}
		if (HashCPS > MAXCPS) {
			lzfs_pretty_syslog(LOG_WARNING,
					"%s: CHUNKS_LOOP_MAX_CPS value too high (%" PRIu32 ") decreased to %u",
					cfg_filename().c_str(), HashCPS, MAXCPS);
			HashCPS = MAXCPS;
		}
	}
	double endangeredChunksPriority = cfg_ranged_get("ENDANGERED_CHUNKS_PRIORITY", 0.0, 0.0, 1.0);
	gEndangeredChunksServingLimit = HashSteps * endangeredChunksPriority;
	AcceptableDifference = cfg_ranged_get("ACCEPTABLE_DIFFERENCE", 0.1, 0.001, 10.0);
	RebalancingBetweenLabels = cfg_getuint32("CHUNKS_REBALANCING_BETWEEN_LABELS", 0) == 1;
	jobshpos = 0;
	main_reloadregister(chunk_reload);
	main_destructregister(chunk_clean_zombie_servers);
	metadataserver::registerFunctionCalledOnPromotion(chunk_become_master);
	main_canexitregister(chunk_canexit);
	main_eachloopregister(chunk_clean_zombie_servers_a_bit);
	if (metadataserver::isMaster()) {
		chunk_become_master();
	}
#endif
	return 1;
}<|MERGE_RESOLUTION|>--- conflicted
+++ resolved
@@ -55,7 +55,7 @@
 #  include "master/matoclserv.h"
 #  include "master/matocsserv.h"
 #  include "master/topology.h"
-#  endif
+#endif
 
 #define MINLOOPTIME 1
 #define MAXLOOPTIME 7200
@@ -69,12 +69,7 @@
 
 #ifndef METARESTORE
 
-<<<<<<< HEAD
-=======
 static uint64_t gEndangeredChunksServingLimit;
-
-enum {JOBS_INIT,JOBS_EVERYLOOP,JOBS_EVERYSECOND};
->>>>>>> dd5fe68c
 
 /* chunk.operation */
 enum {NONE,CREATE,SET_VERSION,DUPLICATE,TRUNCATE,DUPTRUNC};
@@ -219,11 +214,8 @@
 	uint8_t copiesInStats_;
 #endif
 #ifndef METARESTORE
-<<<<<<< HEAD
 public:
-=======
 	uint8_t inEndangeredQueue:1;
->>>>>>> dd5fe68c
 	uint8_t needverincrease:1;
 	uint8_t interrupted:1;
 	uint8_t operation:4;
@@ -241,14 +233,9 @@
 	static ChunksAvailabilityState allChunksAvailability, regularChunksAvailability;
 	static ChunksReplicationState allChunksReplicationState, regularChunksReplicationState;
 	static uint64_t count;
-<<<<<<< HEAD
 	static uint64_t allStandardChunkCopies[CHUNK_MATRIX_SIZE][CHUNK_MATRIX_SIZE];
 	static uint64_t regularStandardChunkCopies[CHUNK_MATRIX_SIZE][CHUNK_MATRIX_SIZE];
-=======
-	static uint64_t allValidCopies[CHUNK_MATRIX_SIZE][CHUNK_MATRIX_SIZE];
-	static uint64_t regularValidCopies[CHUNK_MATRIX_SIZE][CHUNK_MATRIX_SIZE];
 	static std::deque<chunk *> endangeredChunks;
->>>>>>> dd5fe68c
 #endif
 
 	/// ID of the chunk's goal.
@@ -312,7 +299,7 @@
 
 	// Updates statistics of all chunks
 	void updateStats() {
-		int oldAllValidCopies = allValidCopies_;
+		int oldAllMissingParts = allMissingParts_;
 		removeFromStats();
 		const Goal& g = fs_get_goal_definition(goal());
 		allStandardCopies_ = regularStandardCopies_ = 0;
@@ -321,25 +308,9 @@
 			if (!s->is_valid()) {
 				continue;
 			}
-<<<<<<< HEAD
 			all.addPart(s->chunkType, &matocsserv_get_label(s->ptr));
 			if (s->chunkType.isStandardChunkType()) {
 				allStandardCopies_++;
-=======
-			allValidCopies_++;
-			if (!s->is_todel()) {
-				regularValidCopies_++;
-			}
-		}
-
-		uint32_t allMissingCopiesOfLabels = 0;
-		uint32_t regularMissingCopiesOfLabels = 0;
-		const Goal::Labels& labels = fs_get_goal_definition(goal()).chunkLabels();
-		for (const auto& labelAndCount : labels) {
-			const auto& label = labelAndCount.first;
-			if (label == kMediaLabelWildcard) {
-				continue;
->>>>>>> dd5fe68c
 			}
 			if (!s->is_todel()) {
 				regular.addPart(s->chunkType, &matocsserv_get_label(s->ptr));
@@ -348,34 +319,49 @@
 				}
 			}
 		}
-<<<<<<< HEAD
+
 		allAvailabilityState_ = all.getState();
 		allMissingParts_ = std::min(200U, all.countPartsToRecover());
 		allRedundantParts_ = std::min(200U, all.countPartsToRemove());
 		regularAvailabilityState_ = regular.getState();
 		regularMissingParts_ = std::min(200U, regular.countPartsToRecover());
 		regularRedundantParts_ = std::min(200U, regular.countPartsToRemove());
-=======
-
-		allMissingCopies_ = missingCopies(allValidCopies_, allMissingCopiesOfLabels);
-		regularMissingCopies_ = missingCopies(regularValidCopies_, regularMissingCopiesOfLabels);
-		allRedundantCopies_ = redundantCopies(allValidCopies_, allMissingCopies_);
-		regularRedundantCopies_ = redundantCopies(regularValidCopies_, regularMissingCopies_);
 
 		/* Enqueue a chunk as endangered only if:
 		 * 1. Endangered chunks prioritization is on (limit > 0)
-		 * 2. Chunk's goal is > 1
-		 * 3. Chunk used to have more than 1 copy, but now it has exactly 1 copy.
+		 * 2. Chunk have more missing parts than it used to.
+		 * 3. Chunk is endangered.
 		 * 4. It is not already in queue
 		 * By checking conditions below we assert no repetitions in endangered queue. */
-		if (gEndangeredChunksServingLimit > 0 && allMissingCopies_ > 0
-				&& oldAllValidCopies > 1 && allValidCopies_ == 1 && !inEndangeredQueue) {
+		if (gEndangeredChunksServingLimit > 0
+				&& allMissingParts_ > oldAllMissingParts
+				&& allAvailabilityState_ == ChunksAvailabilityState::kEndangered
+				&& !inEndangeredQueue) {
 			inEndangeredQueue = 1;
 			endangeredChunks.push_back(this);
 		}
 
->>>>>>> dd5fe68c
 		addToStats();
+	}
+
+	/**
+	 * Given number of valid copies and number of missing copies for non-wildcard labels return
+	 * overall number of missing copies
+	 */
+	uint32_t missingCopies(uint32_t validCopies, uint32_t missingCopiesOfLabels) {
+		uint32_t ret = std::max<uint32_t>(
+				expectedCopies() > validCopies ? expectedCopies() - validCopies : 0,
+				missingCopiesOfLabels);
+		return std::min<uint32_t>(200U, ret);
+	}
+
+	/**
+	 * Given number of valid copies and number of missing copies return number of redundant copies
+	 */
+	uint32_t redundantCopies(uint32_t validCopies, uint32_t missingCopies) {
+		uint32_t validAndMissing = validCopies + missingCopies;
+		uint32_t ret = expectedCopies() < validAndMissing ? validAndMissing - expectedCopies() : 0;
+		return std::min<uint32_t>(200U, ret);
 	}
 
 	bool isSafe() const {
@@ -1596,13 +1582,8 @@
 		c->lockid = 0;
 		chunk_update_checksum(c);
 	}
-<<<<<<< HEAD
-	for (s=c->slisthead ; s ; s=s->next) {
+	for (slist *s=c->slisthead ; s ; s=s->next) {
 		if (s->ptr == ptr && s->chunkType == chunkType) {
-=======
-	for (slist *s=c->slisthead ; s ; s=s->next) {
-		if (s->ptr==ptr) {
->>>>>>> dd5fe68c
 			// This server already notified us about its copy.
 			// We normally don't get repeated notifications about the same copy, but
 			// they can arrive after chunkserver configuration reload (particularly,
@@ -1642,14 +1623,8 @@
 			return;
 		}
 	}
-<<<<<<< HEAD
 	const uint8_t state = (new_version == c->version) ? (todel ? TDVALID : VALID) : INVALID;
 	c->addCopy(ptr, state, new_version, chunkType);
-=======
-	const uint8_t state = (new_version == c->version) ?
-			(todel ? TDVALID : VALID) : INVALID;
-	c->addCopy(ptr, state, new_version);
->>>>>>> dd5fe68c
 }
 
 void chunk_damaged(matocsserventry *ptr,uint64_t chunkid) {
@@ -1669,11 +1644,7 @@
 			return;
 		}
 	}
-<<<<<<< HEAD
 	c->addCopy(ptr, INVALID, 0, ChunkType::getStandardChunkType());
-=======
-	c->addCopyNoStatsUpdate(ptr, INVALID, 0);
->>>>>>> dd5fe68c
 	c->needverincrease=1;
 }
 
@@ -1793,50 +1764,27 @@
 	}
 }
 
-<<<<<<< HEAD
 void chunk_got_replicate_status(matocsserventry *ptr, uint64_t chunkId, uint32_t chunkVersion,
 		ChunkType chunkType, uint8_t status) {
-	slist *s;
 	chunk *c = chunk_find(chunkId);
 	if (c == NULL || status != 0) {
 		return;
 	}
 
-	for (s = c->slisthead; s; s = s->next) {
+	for (slist *s = c->slisthead; s; s = s->next) {
 		if (s->chunkType == chunkType && s->ptr == ptr) {
 			syslog(LOG_WARNING,
 					"got replication status from server which had had that chunk before (chunk:%016"
 					PRIX64 "_%08" PRIX32 ")", chunkId, chunkVersion);
 			if (s->valid == VALID && chunkVersion != c->version) {
 				s->version = chunkVersion;
-=======
-void chunk_got_replicate_status(matocsserventry *ptr,uint64_t chunkid,uint32_t version,uint8_t status) {
-	chunk *c;
-	c = chunk_find(chunkid);
-	if (c==NULL) {
-		return ;
-	}
-	if (status!=0) {
-		return ;
-	}
-	for (slist *s=c->slisthead ; s ; s=s->next) {
-		if (s->ptr == ptr) {
-			syslog(LOG_WARNING,"got replication status from server which had had that chunk before (chunk:%016" PRIX64 "_%08" PRIX32 ")",chunkid,version);
-			if (s->valid==VALID && version!=c->version) {
-				s->version = version;
->>>>>>> dd5fe68c
 				c->markCopyAsHavingWrongVersion(s);
 			}
 			return;
 		}
 	}
-<<<<<<< HEAD
 	const uint8_t state = (c->isLocked() || chunkVersion != c->version) ? INVALID : VALID;
 	c->addCopy(ptr, state, chunkVersion, chunkType);
-=======
-	const uint8_t state = (c->isLocked() || version != c->version) ? INVALID : VALID;
-	c->addCopy(ptr, state, version);
->>>>>>> dd5fe68c
 }
 
 void chunk_operation_status(chunk *c, ChunkType chunkType, uint8_t status,matocsserventry *ptr) {
@@ -2224,11 +2172,13 @@
 	}
 
 	// step 7. check if chunk needs any replication
-<<<<<<< HEAD
 	if (goal::isXorGoal(c->goal())) {
 		if (c->needsReplication()) {
 			std::vector<ChunkType> toRecover = c->makeRegularCopiesCalculator().getPartsToRecover();
-			if (jobsnorepbefore >= main_time() || c->isLost() || toRecover.empty()) {
+			if (jobsnorepbefore >= main_time()
+					|| c->isLost()
+					|| toRecover.empty()
+					|| !replicationDelayInfoForAll.replicationAllowed(toRecover.size())) {
 				inforec_.notdone.copy_undergoal++;
 				return;
 			}
@@ -2286,86 +2236,17 @@
 			}
 			triedToReplicate = true;
 
-			// After setting triedToReplicate we can verify this condition
+			// After setting triedToReplicate we can verify this conditions
 			if (jobsnorepbefore >= main_time()) {
-=======
-
-	// First, order labels assigned to the goal of the current chunk in a way that wildcard is
-	// the last one. This would prevent us from making a copy on a random servers (which is
-	// determined by wildcards) before making sure that we have enough copies on servers required
-	// by other labels in the goal.
-	bool triedToReplicate = false;
-	std::vector<std::reference_wrapper<const Goal::Labels::value_type>> labelsAndExpectedCopies(
-			expectedCopies.begin(), expectedCopies.end());
-	std::partition(labelsAndExpectedCopies.begin(), labelsAndExpectedCopies.end(),
-			[](const Goal::Labels::value_type& labelGoal) {
-				return labelGoal.first != kMediaLabelWildcard;
-			}
-	);
-
-	// Sometimes we will be temporary unable (due to replication limits) to make a copy on a server
-	// pointed by some label. We will count how many non-wildcard copies we have skipped because of
-	// this fact to determine how many wildcard copies we can create -- we don't want to create
-	// a copy on a random server because some required server was temporary overloaded.
-	uint32_t skippedReplications = 0;
-
-	// Now, analyze the goal label by label.
-	for (const auto& labelAndExpectedCopies : labelsAndExpectedCopies) {
-		const MediaLabel& label = labelAndExpectedCopies.get().first;
-		int expectedCopiesForLabel = labelAndExpectedCopies.get().second;
-
-		// First, determine if we need more copies for the current label.
-		// For each non-wildcard label we need the number of valid copies determined by the goal.
-		// For the wildcard label we will create copies on any servers until we have exactly
-		// 'c->expectedCopies()' valid copies.
-		int missingCopiesForLabel;
-		if (label == kMediaLabelWildcard) {
-			missingCopiesForLabel = c->expectedCopies() - (vc + skippedReplications);
-		} else {
-			missingCopiesForLabel = expectedCopiesForLabel - validCopies[label];
-		}
-		if (missingCopiesForLabel <= 0) {
-			// No replication is needed for the current label, go to the next one
-			continue;
-		}
-		triedToReplicate = true;
-
-		// After setting triedToReplicate we can verify this condition
-		if (main_time() < jobsnorepbefore) {
-			break;
-		}
-		if (label == kMediaLabelWildcard) {
-			if (!replicationDelayInfoForAll.replicationAllowed(missingCopiesForLabel)) {
+				break;
+			}
+			if (label == kMediaLabelWildcard) {
+				if (!replicationDelayInfoForAll.replicationAllowed(missingCopiesForLabel)) {
+					continue;
+				}
+			} else if (!replicationDelayInfoForLabel[label].replicationAllowed(missingCopiesForLabel)) {
+				skippedReplications += missingCopiesForLabel;
 				continue;
-			}
-		} else if (!replicationDelayInfoForLabel[label].replicationAllowed(missingCopiesForLabel)) {
-			skippedReplications += missingCopiesForLabel;
-			continue;
-		}
-
-		// Get a list of possible destination servers
-		static matocsserventry* servers[65536];
-		uint16_t totalMatching = 0;
-		uint16_t returnedMatching = 0;
-		uint32_t destinationCount = matocsserv_getservers_lessrepl(label, MaxWriteRepl,
-				servers, &totalMatching, &returnedMatching);
-		if (label != kMediaLabelWildcard && totalMatching > returnedMatching) {
-			// There is a server which matches the current label, but it has exceeded the
-			// replication limit. In this case we won't try to use servers with non-matching
-			// labels as our destination -- we will wait for that server to be ready.
-			destinationCount = returnedMatching;
-		} else if (vc + skippedReplications >= c->expectedCopies()) {
-			// Don't create copies on non-matching servers if there already are enough replicas.
-			destinationCount = returnedMatching;
-		}
-
-		// Find a destination server for replication -- the first one without a copy of 'c'
-		matocsserventry *destination = nullptr;
-		for (uint32_t i = 0; i < destinationCount; i++) {
-			if (!chunkPresentOnServer(c, servers[i])) {
-				destination = servers[i];
->>>>>>> dd5fe68c
-				break;
 			}
 
 			// Get a list of possible destination servers
@@ -2379,6 +2260,9 @@
 				// replication limit. In this case we won't try to use servers with non-matching
 				// labels as our destination -- we will wait for that server to be ready.
 				destinationCount = returnedMatching;
+			} else if (vc + skippedReplications >= c->expectedCopies()) {
+				// Don't create copies on non-matching servers if there already are enough replicas.
+				destinationCount = returnedMatching;
 			}
 
 			// Find a destination server for replication -- the first one without a copy of 'c'
@@ -2404,38 +2288,17 @@
 				break; // there's no need to analyze other labels if there's no free source server
 			}
 		}
-<<<<<<< HEAD
 		if (triedToReplicate) {
 			inforec_.notdone.copy_undergoal++;
+			// Enqueue chunk again only if it was taken directly from endangered chunks queue
+			// to avoid repetitions. If it was taken from chunk hashmap, inEndangeredQueue bit
+			// would be still up.
+			if (!c->inEndangeredQueue && vc == 1 && vc < c->expectedCopies()) {
+				c->inEndangeredQueue = 1;
+				chunk::endangeredChunks.push_back(c);
+			}
 			return; // Don't go to the next step (= don't delete any copies) for undergoal chunks
 		}
-=======
-		if (availableSources == 0) {
-			// There is no server suitable for replication to be read from
-			// there's no need to analyze other labels if there's no free source server
-			// We break the whole loop here, so there is no need to update 'skippedReplications'.
-			break;
-		}
-		matocsserventry *source = servers[rndu32_ranged(availableSources)];
-
-		// Initialize the replication
-		stats_replications++;
-		matocsserv_send_replicatechunk(destination, c->chunkid, c->version, source);
-		c->needverincrease = 1;
-		inforec_.done.copy_undergoal++;
-		return;
-	}
-	if (triedToReplicate) {
-		inforec_.notdone.copy_undergoal++;
-		// Enqueue chunk again only if it was taken directly from endangered chunks queue
-		// to avoid repetitions. If it was taken from chunk hashmap, inEndangeredQueue bit
-		// would be still up.
-		if (!c->inEndangeredQueue && vc == 1 && vc < c->expectedCopies()) {
-			c->inEndangeredQueue = 1;
-			chunk::endangeredChunks.push_back(c);
-		}
-		return; // Don't go to the next step (= don't delete any copies) for undergoal chunks
->>>>>>> dd5fe68c
 	}
 
 	// step 8. if chunk has too many copies then delete some of them
@@ -2514,18 +2377,11 @@
 						usage = maxUsage;
 					}
 				}
-<<<<<<< HEAD
 				if (candidate != nullptr) {
 					--validCopies[matocsserv_get_label(candidate->ptr)];
 					candidates.push_back(candidate);
 				} else {
 					break;
-=======
-				double usage = matocsserv_get_usage(s->ptr);
-				if (usage > maxUsage) {
-					candidate = s;
-					maxUsage = usage;
->>>>>>> dd5fe68c
 				}
 			}
 			uint32_t copiesRemoved = 0;
@@ -2845,22 +2701,9 @@
 	ReplicationsDelayInit = cfg_getuint32("REPLICATIONS_DELAY_INIT",300);
 	ReplicationsDelayDisconnect = cfg_getuint32("REPLICATIONS_DELAY_DISCONNECT",3600);
 
-<<<<<<< HEAD
 	uint32_t disableChunksDel = cfg_getuint32("DISABLE_CHUNKS_DEL", 0);
 	if (disableChunksDel) {
 		MaxDelSoftLimit = MaxDelHardLimit = 0;
-=======
-	oldMaxDelSoftLimit = MaxDelSoftLimit;
-	oldMaxDelHardLimit = MaxDelHardLimit;
-
-	MaxDelSoftLimit = cfg_getuint32("CHUNKS_SOFT_DEL_LIMIT",10);
-	if (cfg_isdefined("CHUNKS_HARD_DEL_LIMIT")) {
-		MaxDelHardLimit = cfg_getuint32("CHUNKS_HARD_DEL_LIMIT",25);
-		if (MaxDelHardLimit<MaxDelSoftLimit) {
-			MaxDelSoftLimit = MaxDelHardLimit;
-			syslog(LOG_WARNING,"CHUNKS_SOFT_DEL_LIMIT is greater than CHUNKS_HARD_DEL_LIMIT - using CHUNKS_HARD_DEL_LIMIT for both");
-		}
->>>>>>> dd5fe68c
 	} else {
 		uint32_t oldMaxDelSoftLimit = MaxDelSoftLimit;
 		uint32_t oldMaxDelHardLimit = MaxDelHardLimit;
