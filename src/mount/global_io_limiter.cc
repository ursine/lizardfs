#include "config.h"
#include "mount/global_io_limiter.h"

#include <unistd.h>
#include <algorithm>

#include "common/cltoma_communication.h"
#include "common/matocl_communication.h"
#include "common/token_bucket.h"
#include "mount/io_limit_group.h"

using namespace ioLimiting;

MasterLimiter::MasterLimiter() : iolimitsConfigHandler_(*this), configVersion_(0) {
	sassert(fs_register_packet_type_handler(LIZ_MATOCL_IOLIMITS_CONFIG, &iolimitsConfigHandler_));
}

MasterLimiter::~MasterLimiter() {
	sassert(fs_unregister_packet_type_handler(
			LIZ_MATOCL_IOLIMITS_CONFIG, &iolimitsConfigHandler_));
}

uint64_t MasterLimiter::request(const IoLimitGroupId& groupId, uint64_t size) {
	MessageBuffer buffer;
	cltoma::iolimit::serialize(buffer, 0, configVersion_, groupId, size);
	uint8_t status = fs_raw_sendandreceive(buffer, LIZ_MATOCL_IOLIMIT);
	if (status != STATUS_OK) {
		syslog(LOG_NOTICE, "Sending IOLIMIT returned status %s", mfsstrerr(status));
		return 0;
	}
	uint32_t receivedMsgid, receivedConfigVersion;
	std::string receivedGroupId;
	uint64_t receivedSize;
	matocl::iolimit::deserialize(buffer, receivedMsgid, receivedConfigVersion, receivedGroupId,
			receivedSize);
	if (receivedConfigVersion != configVersion_) {
		syslog(LOG_NOTICE,
				"Received unexpected IOLIMIT config version %" PRIu32 " instead of %" PRIu32,
				receivedConfigVersion, configVersion_);
		return 0;
	}
	if (receivedGroupId != groupId) {
		syslog(LOG_NOTICE, "Received IOLIMIT group %s instead of %s",
				receivedGroupId.c_str(), groupId.c_str());
		return 0;
	}
	return receivedSize;
}

bool MasterLimiter::IolimitsConfigHandler::handle(MessageBuffer buffer) {
	try {
		uint32_t configVersion;
		uint32_t delta_us;
		std::string subsystem;
		std::vector<std::string> groups;
		matocl::iolimitsConfig::deserialize(buffer.data(), buffer.size(),
				configVersion, delta_us, subsystem, groups);
		parent_.configVersion_ = configVersion;
		parent_.reconfigure_(delta_us, subsystem, groups);
		syslog(LOG_INFO, "Received IO limits configuration update from master");
		return true;
	} catch (IncorrectDeserializationException& ex) {
		syslog(LOG_ERR, "Malformed MATOCL_IOLIMITS_CONFIG: %s", ex.what());
		return false;
	}
}

uint64_t MountLimiter::request(const IoLimitGroupId& groupId, uint64_t size) {
	return database_.request(SteadyClock::now(), groupId, size);
}

void MountLimiter::loadConfiguration(const IoLimitsConfigLoader& config) {
	database_.setLimits(SteadyClock::now(), config.limits(), 200);
	reconfigure_(1000, config.subsystem(), database_.getGroups());
}

<<<<<<< HEAD
=======
bool Group::attempt(uint64_t size) {
	if (lastRequestEndTime_ + shared_.delta < clock_.now()) {
		reserve_ = 0;
	}
	if (size <= reserve_) {
		reserve_ -= size;
		return true;
	} else {
		return false;
	}
}

Group::PendingRequests::iterator Group::enqueue(uint64_t size) {
	PendingRequests::iterator it = pendingRequests_.emplace(pendingRequests_.end(), size);
	return it;
}

void Group::dequeue(PendingRequests::iterator it) {
	pastRequests_.emplace_back(clock_.now(), it->size);
	pendingRequests_.erase(it);
}

void Group::notifyQueue() {
	if (!pendingRequests_.empty()) {
		pendingRequests_.front().cond.notify_one();
	}
}

bool Group::isFirst(PendingRequests::iterator it) const {
	return it == pendingRequests_.begin();
}

void Group::askMaster(std::unique_lock<std::mutex>& lock) {
	while (!pastRequests_.empty()
			&& ((pastRequests_.front().creationTime + shared_.delta) < clock_.now())) {
		pastRequests_.pop_front();
	}
	uint64_t size = 0;
	for (const auto& request : pendingRequests_) {
		size += request.size;
	}
	for (const auto& request : pastRequests_) {
		size += request.size;
	}
	sassert(size > reserve_);
	size -= reserve_;
	lastRequestStartTime_ = clock_.now();
	lock.unlock();
	uint64_t receivedSize = shared_.limiter.request(groupId_, size);
	lock.lock();
	lastRequestEndTime_ = clock_.now();
	lastRequestSuccessful_ = receivedSize >= size;
	reserve_ += receivedSize;
}

uint8_t Group::wait(uint64_t size, SteadyTimePoint deadline, std::unique_lock<std::mutex>& lock) {
	PendingRequests::iterator it = enqueue(size);
	it->cond.wait(lock, [this, it]() {return isFirst(it);});
	uint8_t status = ERROR_TIMEOUT;
	while (clock_.now() < deadline) {
		if (dead_) {
			status = ERROR_ENOENT;
			break;
		}
		if (attempt(size)) {
			status = STATUS_OK;
			break;
		}
		if (!lastRequestSuccessful_) {
			SteadyTimePoint nextRequestTime = lastRequestStartTime_ + shared_.delta;
			if (nextRequestTime > deadline) {
				break;
			}
			lock.unlock();
			clock_.sleepUntil(nextRequestTime);
			lock.lock();
			if (dead_) {
				continue;
			}
		}
		askMaster(lock);
	}
	dequeue(it);
	notifyQueue();
	return status;
}

SteadyTimePoint RTClock::now() {
	return SteadyClock::now();
}

void RTClock::sleepUntil(SteadyTimePoint time) {
	return std::this_thread::sleep_until(time);
}

void Group::die() {
	dead_ = true;
}

>>>>>>> 17a9eda5
std::shared_ptr<Group> LimiterProxy::getGroup(const IoLimitGroupId& groupId) const {
	Groups::const_iterator groupIt = groups_.find(groupId);
	if (groupIt == groups_.end()) {
		groupIt = groups_.find(kUnclassified);
	}
	if (groupIt == groups_.end()) {
		return nullptr;
	}
	return groupIt->second;
}

uint8_t LimiterProxy::waitForRead(const pid_t pid, const uint64_t size, SteadyTimePoint deadline) {
	std::unique_lock<std::mutex> lock(mutex_);
	uint8_t status;
	do {
		if (!enabled_) {
			return STATUS_OK;
		}
		IoLimitGroupId groupId = getIoLimitGroupIdNoExcept(pid, subsystem_);
		// Grab a shared_ptr reference on the group descriptor so that reconfigure() can
		// quickly unreference this group from the groups_ map without waiting for us.
		std::shared_ptr<Group> group = getGroup(groupId);
		if (!group) {
			return ERROR_EPERM;
		}
		status = group->wait(size, deadline, lock);
	} while (status == ERROR_ENOENT); // loop if the group disappeared due to reconfiguration
	return status;
}

uint8_t LimiterProxy::waitForWrite(const pid_t pid, const uint64_t size, SteadyTimePoint deadline) {
	return waitForRead(pid, size, deadline);
}

void LimiterProxy::reconfigure(uint32_t delta_us, const std::string& subsystem,
		const std::vector<IoLimitGroupId>& groupIds) {

	std::vector<std::reference_wrapper<const IoLimitGroupId>>
		newGroupIds(groupIds.begin(), groupIds.end());
	std::sort(newGroupIds.begin(), newGroupIds.end(), std::less<std::string>());

	std::unique_lock<std::mutex> lock(mutex_);

	const bool differentSubsystem = (subsystem_ != subsystem);
	auto newIter = newGroupIds.begin();
	auto oldIter = groups_.begin();

	while (true) {
		while (oldIter != groups_.end() &&
				(newIter == newGroupIds.end() ||
				 newIter->get() > oldIter->first)) {
			// no group with such name in new configuration
			// notify waitees that there's nothing to wait for
			oldIter->second->die();
			// make the group unreachable through groups_
			oldIter = groups_.erase(oldIter);
			// the last waitee's shared_ptr will free the memory
		}
		if (newIter == newGroupIds.end()) {
			// stale groups removed, no more new groups, we are done
			break;
		}
		if (oldIter == groups_.end() ||
				oldIter->first > newIter->get()) {
			// new group has been added
			const std::string& groupId = newIter->get();
			oldIter = groups_.insert(oldIter, std::move(std::make_pair(groupId,
					std::move(std::make_shared<Group>(shared_, groupId, clock_)))));
		} else {
			// existing group with the same name
			if (differentSubsystem) {
				// now it isn't the same group anymore
				// notify waitees
				oldIter->second->die();
				// unreference the old group and create a new one
				const std::string& groupId = newIter->get();
				oldIter->second = std::move(std::make_shared<Group>(shared_, groupId, clock_));
			}
		}
		newIter++;
		oldIter++;
	}
	shared_.delta = std::chrono::microseconds(delta_us);
	subsystem_ = subsystem;
	enabled_ = (subsystem_ != "" || groups_.count(kUnclassified) == 1);
}<|MERGE_RESOLUTION|>--- conflicted
+++ resolved
@@ -74,108 +74,6 @@
 	reconfigure_(1000, config.subsystem(), database_.getGroups());
 }
 
-<<<<<<< HEAD
-=======
-bool Group::attempt(uint64_t size) {
-	if (lastRequestEndTime_ + shared_.delta < clock_.now()) {
-		reserve_ = 0;
-	}
-	if (size <= reserve_) {
-		reserve_ -= size;
-		return true;
-	} else {
-		return false;
-	}
-}
-
-Group::PendingRequests::iterator Group::enqueue(uint64_t size) {
-	PendingRequests::iterator it = pendingRequests_.emplace(pendingRequests_.end(), size);
-	return it;
-}
-
-void Group::dequeue(PendingRequests::iterator it) {
-	pastRequests_.emplace_back(clock_.now(), it->size);
-	pendingRequests_.erase(it);
-}
-
-void Group::notifyQueue() {
-	if (!pendingRequests_.empty()) {
-		pendingRequests_.front().cond.notify_one();
-	}
-}
-
-bool Group::isFirst(PendingRequests::iterator it) const {
-	return it == pendingRequests_.begin();
-}
-
-void Group::askMaster(std::unique_lock<std::mutex>& lock) {
-	while (!pastRequests_.empty()
-			&& ((pastRequests_.front().creationTime + shared_.delta) < clock_.now())) {
-		pastRequests_.pop_front();
-	}
-	uint64_t size = 0;
-	for (const auto& request : pendingRequests_) {
-		size += request.size;
-	}
-	for (const auto& request : pastRequests_) {
-		size += request.size;
-	}
-	sassert(size > reserve_);
-	size -= reserve_;
-	lastRequestStartTime_ = clock_.now();
-	lock.unlock();
-	uint64_t receivedSize = shared_.limiter.request(groupId_, size);
-	lock.lock();
-	lastRequestEndTime_ = clock_.now();
-	lastRequestSuccessful_ = receivedSize >= size;
-	reserve_ += receivedSize;
-}
-
-uint8_t Group::wait(uint64_t size, SteadyTimePoint deadline, std::unique_lock<std::mutex>& lock) {
-	PendingRequests::iterator it = enqueue(size);
-	it->cond.wait(lock, [this, it]() {return isFirst(it);});
-	uint8_t status = ERROR_TIMEOUT;
-	while (clock_.now() < deadline) {
-		if (dead_) {
-			status = ERROR_ENOENT;
-			break;
-		}
-		if (attempt(size)) {
-			status = STATUS_OK;
-			break;
-		}
-		if (!lastRequestSuccessful_) {
-			SteadyTimePoint nextRequestTime = lastRequestStartTime_ + shared_.delta;
-			if (nextRequestTime > deadline) {
-				break;
-			}
-			lock.unlock();
-			clock_.sleepUntil(nextRequestTime);
-			lock.lock();
-			if (dead_) {
-				continue;
-			}
-		}
-		askMaster(lock);
-	}
-	dequeue(it);
-	notifyQueue();
-	return status;
-}
-
-SteadyTimePoint RTClock::now() {
-	return SteadyClock::now();
-}
-
-void RTClock::sleepUntil(SteadyTimePoint time) {
-	return std::this_thread::sleep_until(time);
-}
-
-void Group::die() {
-	dead_ = true;
-}
-
->>>>>>> 17a9eda5
 std::shared_ptr<Group> LimiterProxy::getGroup(const IoLimitGroupId& groupId) const {
 	Groups::const_iterator groupIt = groups_.find(groupId);
 	if (groupIt == groups_.end()) {
