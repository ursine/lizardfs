/*
   Copyright 2005-2010 Jakub Kruszona-Zawadzki, Gemius SA, 2013 Skytechnology sp. z o.o..

   This file was part of MooseFS and is part of LizardFS.

   LizardFS is free software: you can redistribute it and/or modify
   it under the terms of the GNU General Public License as published by
   the Free Software Foundation, version 3.

   LizardFS is distributed in the hope that it will be useful,
   but WITHOUT ANY WARRANTY; without even the implied warranty of
   MERCHANTABILITY or FITNESS FOR A PARTICULAR PURPOSE.  See the
   GNU General Public License for more details.

   You should have received a copy of the GNU General Public License
   along with LizardFS  If not, see <http://www.gnu.org/licenses/>.
 */

#if defined(__APPLE__)
#  if ! defined(__DARWIN_64_BIT_INO_T) && ! defined(_DARWIN_USE_64_BIT_INODE)
#    define __DARWIN_64_BIT_INO_T 0
#  endif
#endif

#include "config.h"
#include "mount/mfs_fuse.h"

#include <assert.h>
#include <errno.h>
#include <fcntl.h>
#include <inttypes.h>
#include <pthread.h>
#include <stdio.h>
#include <stdlib.h>
#include <string.h>
#include <syslog.h>
#include <unistd.h>
#include <map>
#include <memory>
#include <string>
#include <vector>
#include <fuse/fuse_lowlevel.h>

#include "common/access_control_list.h"
#include "common/acl_converter.h"
#include "common/acl_type.h"
#include "common/datapack.h"
#include "common/MFSCommunication.h"
#include "common/posix_acl_xattr.h"
#include "common/strerr.h"
#include "common/time_utils.h"
#include "devtools/request_log.h"
#include "mount/chunk_locator.h"
#include "mount/dirattrcache.h"
#include "mount/g_io_limiters.h"
#include "mount/io_limit_group.h"
#include "mount/mastercomm.h"
#include "mount/masterproxy.h"
#include "mount/oplog.h"
#include "mount/readdata.h"
#include "mount/stats.h"
#include "mount/symlinkcache.h"
#include "mount/writedata.h"

#if MFS_ROOT_ID != FUSE_ROOT_ID
#  error FUSE_ROOT_ID is not equal to MFS_ROOT_ID
#endif

#define READDIR_BUFFSIZE 50000

#define MAX_FILE_SIZE (int64_t)(MFS_MAX_FILE_SIZE)

#define PKGVERSION ((PACKAGE_VERSION_MAJOR)*1000000+(PACKAGE_VERSION_MINOR)*1000+(PACKAGE_VERSION_MICRO))

// #define MASTER_NAME ".master"
// #define MASTER_INODE 0x7FFFFFFF
// 0x01b6 == 0666
// static uint8_t masterattr[35]={'f', 0x01,0xB6, 0,0,0,0, 0,0,0,0, 0,0,0,0, 0,0,0,0, 0,0,0,0, 0,0,0,1, 0,0,0,0,0,0,0,0};

#define MASTERINFO_NAME ".masterinfo"
#define MASTERINFO_INODE 0x7FFFFFFF
// 0x0124 == 0b100100100 == 0444
#ifdef MASTERINFO_WITH_VERSION
static uint8_t masterinfoattr[35]={'f', 0x01,0x24, 0,0,0,0, 0,0,0,0, 0,0,0,0, 0,0,0,0, 0,0,0,0, 0,0,0,1, 0,0,0,0,0,0,0,14};
#else
static uint8_t masterinfoattr[35]={'f', 0x01,0x24, 0,0,0,0, 0,0,0,0, 0,0,0,0, 0,0,0,0, 0,0,0,0, 0,0,0,1, 0,0,0,0,0,0,0,10};
#endif

#define STATS_NAME ".stats"
#define STATS_INODE 0x7FFFFFF0
// 0x01A4 == 0b110100100 == 0644
static uint8_t statsattr[35]={'f', 0x01,0xA4, 0,0,0,0, 0,0,0,0, 0,0,0,0, 0,0,0,0, 0,0,0,0, 0,0,0,1, 0,0,0,0,0,0,0,0};

#define OPLOG_NAME ".oplog"
#define OPLOG_INODE 0x7FFFFFF1
#define OPHISTORY_NAME ".ophistory"
#define OPHISTORY_INODE 0x7FFFFFF2
// 0x0100 == 0b100000000 == 0400
static uint8_t oplogattr[35]={'f', 0x01,0x00, 0,0,0,0, 0,0,0,0, 0,0,0,0, 0,0,0,0, 0,0,0,0, 0,0,0,1, 0,0,0,0,0,0,0,0};

#define MIN_SPECIAL_INODE 0x7FFFFFF0
#define IS_SPECIAL_INODE(ino) ((ino)>=MIN_SPECIAL_INODE)
#define IS_SPECIAL_NAME(name) ((name)[0]=='.' && (strcmp(STATS_NAME,(name))==0 || strcmp(MASTERINFO_NAME,(name))==0 || strcmp(OPLOG_NAME,(name))==0 || strcmp(OPHISTORY_NAME,(name))==0/* || strcmp(ATTRCACHE_NAME,(name))==0*/))

typedef struct _sinfo {
	char *buff;
	uint32_t leng;
	uint8_t reset;
	pthread_mutex_t lock;
} sinfo;

typedef struct _dirbuf {
	int wasread;
	int dataformat;
	uid_t uid;
	gid_t gid;
	const uint8_t *p;
	size_t size;
	void *dcache;
	pthread_mutex_t lock;
} dirbuf;

enum {IO_NONE,IO_READ,IO_WRITE,IO_READONLY,IO_WRITEONLY};

typedef struct _finfo {
	uint8_t mode;
	void *data;
	pthread_rwlock_t rwlock;
	pthread_mutex_t flushlock;
} finfo;

static int debug_mode = 0;
static int usedircache = 1;
static int keep_cache = 0;
static double direntry_cache_timeout = 0.1;
static double entry_cache_timeout = 0.0;
static double attr_cache_timeout = 0.1;
static int mkdir_copy_sgid = 0;
static int sugid_clear_mode = 0;
static bool acl_enabled = 0;
static bool use_rwlock = 0;

enum {
	OP_STATFS = 0,
	OP_ACCESS,
	OP_LOOKUP,
	OP_LOOKUP_INTERNAL,
	OP_DIRCACHE_LOOKUP,
	OP_GETATTR,
	OP_DIRCACHE_GETATTR,
	OP_SETATTR,
	OP_MKNOD,
	OP_UNLINK,
	OP_MKDIR,
	OP_RMDIR,
	OP_SYMLINK,
	OP_READLINK,
	OP_READLINK_CACHED,
	OP_RENAME,
	OP_LINK,
	OP_OPENDIR,
	OP_READDIR,
	OP_RELEASEDIR,
	OP_CREATE,
	OP_OPEN,
	OP_RELEASE,
	OP_READ,
	OP_WRITE,
	OP_FLUSH,
	OP_FSYNC,
	OP_SETXATTR,
	OP_GETXATTR,
	OP_LISTXATTR,
	OP_REMOVEXATTR,
	OP_GETDIR_FULL,
	OP_GETDIR_SMALL,
	STATNODES
};

static uint64_t *statsptr[STATNODES];

void mfs_statsptr_init(void) {
	void *s;
	s = stats_get_subnode(NULL,"fuse_ops",0);
	statsptr[OP_SETXATTR] = stats_get_counterptr(stats_get_subnode(s,"setxattr",0));
	statsptr[OP_GETXATTR] = stats_get_counterptr(stats_get_subnode(s,"getxattr",0));
	statsptr[OP_LISTXATTR] = stats_get_counterptr(stats_get_subnode(s,"listxattr",0));
	statsptr[OP_REMOVEXATTR] = stats_get_counterptr(stats_get_subnode(s,"removexattr",0));
	statsptr[OP_FSYNC] = stats_get_counterptr(stats_get_subnode(s,"fsync",0));
	statsptr[OP_FLUSH] = stats_get_counterptr(stats_get_subnode(s,"flush",0));
	statsptr[OP_WRITE] = stats_get_counterptr(stats_get_subnode(s,"write",0));
	statsptr[OP_READ] = stats_get_counterptr(stats_get_subnode(s,"read",0));
	statsptr[OP_RELEASE] = stats_get_counterptr(stats_get_subnode(s,"release",0));
	statsptr[OP_OPEN] = stats_get_counterptr(stats_get_subnode(s,"open",0));
	statsptr[OP_CREATE] = stats_get_counterptr(stats_get_subnode(s,"create",0));
	statsptr[OP_RELEASEDIR] = stats_get_counterptr(stats_get_subnode(s,"releasedir",0));
	statsptr[OP_READDIR] = stats_get_counterptr(stats_get_subnode(s,"readdir",0));
	statsptr[OP_OPENDIR] = stats_get_counterptr(stats_get_subnode(s,"opendir",0));
	statsptr[OP_LINK] = stats_get_counterptr(stats_get_subnode(s,"link",0));
	statsptr[OP_RENAME] = stats_get_counterptr(stats_get_subnode(s,"rename",0));
	statsptr[OP_READLINK] = stats_get_counterptr(stats_get_subnode(s,"readlink",0));
	statsptr[OP_READLINK_CACHED] = stats_get_counterptr(stats_get_subnode(s,"readlink-cached",0));
	statsptr[OP_SYMLINK] = stats_get_counterptr(stats_get_subnode(s,"symlink",0));
	statsptr[OP_RMDIR] = stats_get_counterptr(stats_get_subnode(s,"rmdir",0));
	statsptr[OP_MKDIR] = stats_get_counterptr(stats_get_subnode(s,"mkdir",0));
	statsptr[OP_UNLINK] = stats_get_counterptr(stats_get_subnode(s,"unlink",0));
	statsptr[OP_MKNOD] = stats_get_counterptr(stats_get_subnode(s,"mknod",0));
	statsptr[OP_SETATTR] = stats_get_counterptr(stats_get_subnode(s,"setattr",0));
	statsptr[OP_GETATTR] = stats_get_counterptr(stats_get_subnode(s,"getattr",0));
	statsptr[OP_DIRCACHE_GETATTR] = stats_get_counterptr(stats_get_subnode(s,"getattr-cached",0));
	statsptr[OP_LOOKUP] = stats_get_counterptr(stats_get_subnode(s,"lookup",0));
	statsptr[OP_LOOKUP_INTERNAL] = stats_get_counterptr(stats_get_subnode(s,"lookup-internal",0));
	if (usedircache) {
		statsptr[OP_DIRCACHE_LOOKUP] = stats_get_counterptr(stats_get_subnode(s,"lookup-cached",0));
	}
	statsptr[OP_ACCESS] = stats_get_counterptr(stats_get_subnode(s,"access",0));
	statsptr[OP_STATFS] = stats_get_counterptr(stats_get_subnode(s,"statfs",0));
	if (usedircache) {
		statsptr[OP_GETDIR_FULL] = stats_get_counterptr(stats_get_subnode(s,"getdir-full",0));
	} else {
		statsptr[OP_GETDIR_SMALL] = stats_get_counterptr(stats_get_subnode(s,"getdir-small",0));
	}
}

void mfs_stats_inc(uint8_t id) {
	if (id<STATNODES) {
		stats_lock();
		(*statsptr[id])++;
		stats_unlock();
	}
}

#ifndef EDQUOT
# define EDQUOT ENOSPC
#endif
#ifndef ENOATTR
# ifdef ENODATA
#  define ENOATTR ENODATA
# else
#  define ENOATTR ENOENT
# endif
#endif

static int mfs_errorconv(int status) {
	int ret;
	switch (status) {
	case STATUS_OK:
		ret=0;
		break;
	case ERROR_EPERM:
		ret=EPERM;
		break;
	case ERROR_ENOTDIR:
		ret=ENOTDIR;
		break;
	case ERROR_ENOENT:
		ret=ENOENT;
		break;
	case ERROR_EACCES:
		ret=EACCES;
		break;
	case ERROR_EEXIST:
		ret=EEXIST;
		break;
	case ERROR_EINVAL:
		ret=EINVAL;
		break;
	case ERROR_ENOTEMPTY:
		ret=ENOTEMPTY;
		break;
	case ERROR_IO:
		ret=EIO;
		break;
	case ERROR_EROFS:
		ret=EROFS;
		break;
	case ERROR_QUOTA:
		ret=EDQUOT;
		break;
	case ERROR_ENOATTR:
		ret=ENOATTR;
		break;
	case ERROR_ENOTSUP:
		ret=ENOTSUP;
		break;
	case ERROR_ERANGE:
		ret=ERANGE;
		break;
	default:
		ret=EINVAL;
		break;
	}
	if (debug_mode && ret!=0) {
		fprintf(stderr, "status: %s\n", strerr(ret));
	}
	return ret;
}

static void mfs_type_to_stat(uint32_t inode,uint8_t type, struct stat *stbuf) {
	memset(stbuf,0,sizeof(struct stat));
	stbuf->st_ino = inode;
	switch (type) {
	case TYPE_DIRECTORY:
		stbuf->st_mode = S_IFDIR;
		break;
	case TYPE_SYMLINK:
		stbuf->st_mode = S_IFLNK;
		break;
	case TYPE_FILE:
		stbuf->st_mode = S_IFREG;
		break;
	case TYPE_FIFO:
		stbuf->st_mode = S_IFIFO;
		break;
	case TYPE_SOCKET:
		stbuf->st_mode = S_IFSOCK;
		break;
	case TYPE_BLOCKDEV:
		stbuf->st_mode = S_IFBLK;
		break;
	case TYPE_CHARDEV:
		stbuf->st_mode = S_IFCHR;
		break;
	default:
		stbuf->st_mode = 0;
	}
}

static uint8_t mfs_attr_get_mattr(const uint8_t attr[35]) {
	return (attr[1]>>4);    // higher 4 bits of mode
}

static void mfs_attr_to_stat(uint32_t inode,const uint8_t attr[35], struct stat *stbuf) {
	uint16_t attrmode;
	uint8_t attrtype;
	uint32_t attruid,attrgid,attratime,attrmtime,attrctime,attrnlink,attrrdev;
	uint64_t attrlength;
	const uint8_t *ptr;
	ptr = attr;
	attrtype = get8bit(&ptr);
	attrmode = get16bit(&ptr);
	attruid = get32bit(&ptr);
	attrgid = get32bit(&ptr);
	attratime = get32bit(&ptr);
	attrmtime = get32bit(&ptr);
	attrctime = get32bit(&ptr);
	attrnlink = get32bit(&ptr);
	stbuf->st_ino = inode;
#ifdef HAVE_STRUCT_STAT_ST_BLKSIZE
	stbuf->st_blksize = MFSBLOCKSIZE;
#endif
	switch (attrtype) {
	case TYPE_DIRECTORY:
		stbuf->st_mode = S_IFDIR | (attrmode & 07777);
		attrlength = get64bit(&ptr);
		stbuf->st_size = attrlength;
#ifdef HAVE_STRUCT_STAT_ST_BLOCKS
		stbuf->st_blocks = (attrlength+511)/512;
#endif
		break;
	case TYPE_SYMLINK:
		stbuf->st_mode = S_IFLNK | (attrmode & 07777);
		attrlength = get64bit(&ptr);
		stbuf->st_size = attrlength;
#ifdef HAVE_STRUCT_STAT_ST_BLOCKS
		stbuf->st_blocks = (attrlength+511)/512;
#endif
		break;
	case TYPE_FILE:
		stbuf->st_mode = S_IFREG | (attrmode & 07777);
		attrlength = get64bit(&ptr);
		stbuf->st_size = attrlength;
#ifdef HAVE_STRUCT_STAT_ST_BLOCKS
		stbuf->st_blocks = (attrlength+511)/512;
#endif
		break;
	case TYPE_FIFO:
		stbuf->st_mode = S_IFIFO | (attrmode & 07777);
		stbuf->st_size = 0;
#ifdef HAVE_STRUCT_STAT_ST_BLOCKS
		stbuf->st_blocks = 0;
#endif
		break;
	case TYPE_SOCKET:
		stbuf->st_mode = S_IFSOCK | (attrmode & 07777);
		stbuf->st_size = 0;
#ifdef HAVE_STRUCT_STAT_ST_BLOCKS
		stbuf->st_blocks = 0;
#endif
		break;
	case TYPE_BLOCKDEV:
		stbuf->st_mode = S_IFBLK | (attrmode & 07777);
		attrrdev = get32bit(&ptr);
#ifdef HAVE_STRUCT_STAT_ST_RDEV
		stbuf->st_rdev = attrrdev;
#endif
		stbuf->st_size = 0;
#ifdef HAVE_STRUCT_STAT_ST_BLOCKS
		stbuf->st_blocks = 0;
#endif
		break;
	case TYPE_CHARDEV:
		stbuf->st_mode = S_IFCHR | (attrmode & 07777);
		attrrdev = get32bit(&ptr);
#ifdef HAVE_STRUCT_STAT_ST_RDEV
		stbuf->st_rdev = attrrdev;
#endif
		stbuf->st_size = 0;
#ifdef HAVE_STRUCT_STAT_ST_BLOCKS
		stbuf->st_blocks = 0;
#endif
		break;
	default:
		stbuf->st_mode = 0;
	}
	stbuf->st_uid = attruid;
	stbuf->st_gid = attrgid;
	stbuf->st_atime = attratime;
	stbuf->st_mtime = attrmtime;
	stbuf->st_ctime = attrctime;
#ifdef HAVE_STRUCT_STAT_ST_BIRTHTIME
	stbuf->st_birthtime = attrctime;        // for future use
#endif
	stbuf->st_nlink = attrnlink;
}

static inline void mfs_makemodestr(char modestr[11],uint16_t mode) {
	uint32_t i;
	strcpy(modestr,"?rwxrwxrwx");
	switch (mode & S_IFMT) {
	case S_IFSOCK:
		modestr[0] = 's';
		break;
	case S_IFLNK:
		modestr[0] = 'l';
		break;
	case S_IFREG:
		modestr[0] = '-';
		break;
	case S_IFBLK:
		modestr[0] = 'b';
		break;
	case S_IFDIR:
		modestr[0] = 'd';
		break;
	case S_IFCHR:
		modestr[0] = 'c';
		break;
	case S_IFIFO:
		modestr[0] = 'f';
		break;
	}
	if (mode & S_ISUID) {
		modestr[3] = 's';
	}
	if (mode & S_ISGID) {
		modestr[6] = 's';
	}
	if (mode & S_ISVTX) {
		modestr[9] = 't';
	}
	for (i=0 ; i<9 ; i++) {
		if ((mode & (1<<i))==0) {
			if (modestr[9-i]=='s' || modestr[9-i]=='t') {
				modestr[9-i]&=0xDF;
			} else {
				modestr[9-i]='-';
			}
		}
	}
}

static void mfs_makeattrstr(char *buff,uint32_t size,struct stat *stbuf) {
	char modestr[11];
	mfs_makemodestr(modestr,stbuf->st_mode);
#ifdef HAVE_STRUCT_STAT_ST_RDEV
	if (modestr[0]=='b' || modestr[0]=='c') {
		snprintf(buff,size,"[%s:0%06o,%u,%ld,%ld,%lu,%lu,%lu,%" PRIu64 ",%08lX]",modestr,(unsigned int)(stbuf->st_mode),(unsigned int)(stbuf->st_nlink),(long int)stbuf->st_uid,(long int)stbuf->st_gid,(unsigned long int)(stbuf->st_atime),(unsigned long int)(stbuf->st_mtime),(unsigned long int)(stbuf->st_ctime),(uint64_t)(stbuf->st_size),(unsigned long int)(stbuf->st_rdev));
	} else {
		snprintf(buff,size,"[%s:0%06o,%u,%ld,%ld,%lu,%lu,%lu,%" PRIu64 "]",modestr,(unsigned int)(stbuf->st_mode),(unsigned int)(stbuf->st_nlink),(long int)stbuf->st_uid,(long int)stbuf->st_gid,(unsigned long int)(stbuf->st_atime),(unsigned long int)(stbuf->st_mtime),(unsigned long int)(stbuf->st_ctime),(uint64_t)(stbuf->st_size));
	}
#else
	snprintf(buff,size,"[%s:0%06o,%u,%ld,%ld,%lu,%lu,%lu,%" PRIu64 "]",modestr,(unsigned int)(stbuf->st_mode),(unsigned int)(stbuf->st_nlink),(long int)stbuf->st_uid,(long int)stbuf->st_gid,(unsigned long int)(stbuf->st_atime),(unsigned long int)(stbuf->st_mtime),(unsigned long int)(stbuf->st_ctime),(uint64_t)(stbuf->st_size));
#endif
}

#if FUSE_USE_VERSION >= 26
void mfs_statfs(fuse_req_t req,fuse_ino_t ino) {
#else
void mfs_statfs(fuse_req_t req) {
#endif
	const struct fuse_ctx ctx = *fuse_req_ctx(req);
	uint64_t totalspace,availspace,trashspace,reservedspace;
	uint32_t inodes;
	uint32_t bsize;
	struct statvfs stfsbuf;
	memset(&stfsbuf,0,sizeof(stfsbuf));

	mfs_stats_inc(OP_STATFS);
	if (debug_mode) {
#if FUSE_USE_VERSION >= 26
		oplog_printf(ctx, "statfs (%lu)", (unsigned long int)ino);
#else
		oplog_printf(ctx, "statfs ()");
#endif
	}
#if FUSE_USE_VERSION >= 26
	(void)ino;
#endif
	fs_statfs(&totalspace,&availspace,&trashspace,&reservedspace,&inodes);

#if defined(__APPLE__)
	if (totalspace>0x0001000000000000ULL) {
		bsize = 0x20000;
	} else {
		bsize = 0x10000;
	}
#else
	bsize = 0x10000;
#endif

	stfsbuf.f_namemax = MFS_NAME_MAX;
	stfsbuf.f_frsize = bsize;
	stfsbuf.f_bsize = bsize;
#if defined(__APPLE__)
	// FUSE on apple (or other parts of kernel) expects 32-bit values, so it's better to saturate this values than let being cut on 32-bit
	// can't change bsize also because 64k seems to be the biggest acceptable value for bsize

	if (totalspace/bsize>0xFFFFFFFFU) {
		stfsbuf.f_blocks = 0xFFFFFFFFU;
	} else {
		stfsbuf.f_blocks = totalspace/bsize;
	}
	if (availspace/bsize>0xFFFFFFFFU) {
		stfsbuf.f_bfree = 0xFFFFFFFFU;
		stfsbuf.f_bavail = 0xFFFFFFFFU;
	} else {
		stfsbuf.f_bfree = availspace/bsize;
		stfsbuf.f_bavail = availspace/bsize;
	}
#else
	stfsbuf.f_blocks = totalspace/bsize;
	stfsbuf.f_bfree = availspace/bsize;
	stfsbuf.f_bavail = availspace/bsize;
#endif
	stfsbuf.f_files = 1000000000+PKGVERSION+inodes;
	stfsbuf.f_ffree = 1000000000+PKGVERSION;
	stfsbuf.f_favail = 1000000000+PKGVERSION;
	//stfsbuf.f_flag = ST_RDONLY;
	fuse_reply_statfs(req,&stfsbuf);
#if FUSE_USE_VERSION >= 26
	oplog_printf(ctx,
			"statfs (%lu): OK (%" PRIu64 ",%" PRIu64 ",%" PRIu64 ",%" PRIu64 ",%" PRIu32 ")",
			(unsigned long int)ino, totalspace, availspace, trashspace, reservedspace, inodes);
#else
	oplog_printf(ctx,
			"statfs (): OK (%" PRIu64 ",%" PRIu64 ",%" PRIu64 ",%" PRIu64 ",%" PRIu32 ")",
			totalspace, availspace, trashspace, reservedspace, inodes);
#endif
}

void mfs_access(fuse_req_t req, fuse_ino_t ino, int mask) {
	int status;
	const struct fuse_ctx ctx = *fuse_req_ctx(req);
	int mmode;

	oplog_printf(ctx,"access (%lu,0x%X)",(unsigned long int)ino,mask);
	mfs_stats_inc(OP_ACCESS);
#if (R_OK==MODE_MASK_R) && (W_OK==MODE_MASK_W) && (X_OK==MODE_MASK_X)
	mmode = mask & (MODE_MASK_R | MODE_MASK_W | MODE_MASK_X);
#else
	mmode = 0;
	if (mask & R_OK) {
		mmode |= MODE_MASK_R;
	}
	if (mask & W_OK) {
		mmode |= MODE_MASK_W;
	}
	if (mask & X_OK) {
		mmode |= MODE_MASK_X;
	}
#endif
	if (IS_SPECIAL_INODE(ino)) {
		if (mask & (W_OK | X_OK)) {
			fuse_reply_err(req,EACCES);
		} else {
			fuse_reply_err(req,0);
		}
		return;
	}
	status = fs_access(ino,ctx.uid,ctx.gid,mmode);
	status = mfs_errorconv(status);
	if (status!=0) {
		fuse_reply_err(req,status);
	} else {
		fuse_reply_err(req,0);
	}
}

void mfs_lookup(fuse_req_t req, fuse_ino_t parent, const char *name) {
	struct fuse_entry_param e;
	uint64_t maxfleng;
	uint32_t inode;
	uint32_t nleng;
	uint8_t attr[35];
	char attrstr[256];
	uint8_t mattr;
	uint8_t icacheflag;
	int status;
	const struct fuse_ctx ctx = *fuse_req_ctx(req);

	if (debug_mode) {
		oplog_printf(ctx,"lookup (%lu,%s) ...",(unsigned long int)parent,name);
		fprintf(stderr,"lookup (%lu,%s)\n",(unsigned long int)parent,name);
	}
	nleng = strlen(name);
	if (nleng>MFS_NAME_MAX) {
		mfs_stats_inc(OP_LOOKUP);
		fuse_reply_err(req, ENAMETOOLONG);
		oplog_printf(ctx,"lookup (%lu,%s): %s",(unsigned long int)parent,name,strerr(ENAMETOOLONG));
		return;
	}
	if (parent==FUSE_ROOT_ID) {
		if (nleng==2 && name[0]=='.' && name[1]=='.') {
			nleng=1;
		}
		if (strcmp(name,MASTERINFO_NAME)==0) {
			memset(&e, 0, sizeof(e));
			e.ino = MASTERINFO_INODE;
			e.attr_timeout = 3600.0;
			e.entry_timeout = 3600.0;
			mfs_attr_to_stat(MASTERINFO_INODE,masterinfoattr,&e.attr);
			fuse_reply_entry(req, &e);
			mfs_stats_inc(OP_LOOKUP_INTERNAL);
			mfs_makeattrstr(attrstr,256,&e.attr);
			oplog_printf(ctx,"lookup (%lu,%s) (internal node: MASTERINFO): OK (%.1f,%lu,%.1f,%s)",(unsigned long int)parent,name,e.entry_timeout,(unsigned long int)e.ino,e.attr_timeout,attrstr);
			return ;
		}
		if (strcmp(name,STATS_NAME)==0) {
			memset(&e, 0, sizeof(e));
			e.ino = STATS_INODE;
			e.attr_timeout = 3600.0;
			e.entry_timeout = 3600.0;
			mfs_attr_to_stat(STATS_INODE,statsattr,&e.attr);
			fuse_reply_entry(req, &e);
			mfs_stats_inc(OP_LOOKUP_INTERNAL);
			mfs_makeattrstr(attrstr,256,&e.attr);
			oplog_printf(ctx,"lookup (%lu,%s) (internal node: STATS): OK (%.1f,%lu,%.1f,%s)",(unsigned long int)parent,name,e.entry_timeout,(unsigned long int)e.ino,e.attr_timeout,attrstr);
			return ;
		}
		if (strcmp(name,OPLOG_NAME)==0) {
			memset(&e, 0, sizeof(e));
			e.ino = OPLOG_INODE;
			e.attr_timeout = 3600.0;
			e.entry_timeout = 3600.0;
			mfs_attr_to_stat(OPLOG_INODE,oplogattr,&e.attr);
			fuse_reply_entry(req, &e);
			mfs_stats_inc(OP_LOOKUP_INTERNAL);
			mfs_makeattrstr(attrstr,256,&e.attr);
			oplog_printf(ctx,"lookup (%lu,%s) (internal node: OPLOG): OK (%.1f,%lu,%.1f,%s)",(unsigned long int)parent,name,e.entry_timeout,(unsigned long int)e.ino,e.attr_timeout,attrstr);
			return ;
		}
		if (strcmp(name,OPHISTORY_NAME)==0) {
			memset(&e, 0, sizeof(e));
			e.ino = OPHISTORY_INODE;
			e.attr_timeout = 3600.0;
			e.entry_timeout = 3600.0;
			mfs_attr_to_stat(OPHISTORY_INODE,oplogattr,&e.attr);
			fuse_reply_entry(req, &e);
			mfs_stats_inc(OP_LOOKUP_INTERNAL);
			mfs_makeattrstr(attrstr,256,&e.attr);
			oplog_printf(ctx,"lookup (%lu,%s) (internal node: OPHISTORY): OK (%.1f,%lu,%.1f,%s)",(unsigned long int)parent,name,e.entry_timeout,(unsigned long int)e.ino,e.attr_timeout,attrstr);
			return ;
		}
	}
	if (usedircache && dcache_lookup(&ctx,parent,nleng,(const uint8_t*)name,&inode,attr)) {
		if (debug_mode) {
			fprintf(stderr,"lookup: sending data from dircache\n");
		}
		mfs_stats_inc(OP_DIRCACHE_LOOKUP);
		status = 0;
		icacheflag = 1;
//              oplog_printf(ctx,"lookup (%lu,%s) (using open dir cache): OK (%lu)",(unsigned long int)parent,name,(unsigned long int)inode);
	} else {
		mfs_stats_inc(OP_LOOKUP);
		status = fs_lookup(parent,nleng,(const uint8_t*)name,ctx.uid,ctx.gid,&inode,attr);
		status = mfs_errorconv(status);
		icacheflag = 0;
	}
	if (status!=0) {
		fuse_reply_err(req, status);
		oplog_printf(ctx,"lookup (%lu,%s): %s",(unsigned long int)parent,name,strerr(status));
		return;
	}
	if (attr[0]==TYPE_FILE) {
		maxfleng = write_data_getmaxfleng(inode);
	} else {
		maxfleng = 0;
	}
	memset(&e, 0, sizeof(e));
	e.ino = inode;
	mattr = mfs_attr_get_mattr(attr);
	e.attr_timeout = (mattr&MATTR_NOACACHE)?0.0:attr_cache_timeout;
	e.entry_timeout = (mattr&MATTR_NOECACHE)?0.0:((attr[0]==TYPE_DIRECTORY)?direntry_cache_timeout:entry_cache_timeout);
	mfs_attr_to_stat(inode,attr,&e.attr);
	if (maxfleng>(uint64_t)(e.attr.st_size)) {
		e.attr.st_size=maxfleng;
	}
	fuse_reply_entry(req, &e);
	mfs_makeattrstr(attrstr,256,&e.attr);
	oplog_printf(ctx,"lookup (%lu,%s)%s: OK (%.1f,%lu,%.1f,%s)",(unsigned long int)parent,name,icacheflag?" (using open dir cache)":"",e.entry_timeout,(unsigned long int)e.ino,e.attr_timeout,attrstr);
}

void mfs_getattr(fuse_req_t req, fuse_ino_t ino, struct fuse_file_info *fi) {
	uint64_t maxfleng;
	double attr_timeout;
	struct stat o_stbuf;
	uint8_t attr[35];
	char attrstr[256];
	int status;
	const struct fuse_ctx ctx = *fuse_req_ctx(req);
	(void)fi;

	if (debug_mode) {
		oplog_printf(ctx,"getattr (%lu) ...",(unsigned long int)ino);
		fprintf(stderr,"getattr (%lu)\n",(unsigned long int)ino);
	}
	if (ino==MASTERINFO_INODE) {
		memset(&o_stbuf, 0, sizeof(struct stat));
		mfs_attr_to_stat(ino,masterinfoattr,&o_stbuf);
		fuse_reply_attr(req, &o_stbuf, 3600.0);
		mfs_stats_inc(OP_GETATTR);
		mfs_makeattrstr(attrstr,256,&o_stbuf);
		oplog_printf(ctx,"getattr (%lu) (internal node: MASTERINFO): OK (3600,%s)",(unsigned long int)ino,attrstr);
		return;
	}
	if (ino==STATS_INODE) {
		memset(&o_stbuf, 0, sizeof(struct stat));
		mfs_attr_to_stat(ino,statsattr,&o_stbuf);
		fuse_reply_attr(req, &o_stbuf, 3600.0);
		mfs_stats_inc(OP_GETATTR);
		mfs_makeattrstr(attrstr,256,&o_stbuf);
		oplog_printf(ctx,"getattr (%lu) (internal node: STATS): OK (3600,%s)",(unsigned long int)ino,attrstr);
		return;
	}
	if (ino==OPLOG_INODE || ino==OPHISTORY_INODE) {
		memset(&o_stbuf, 0, sizeof(struct stat));
		mfs_attr_to_stat(ino,oplogattr,&o_stbuf);
		fuse_reply_attr(req, &o_stbuf, 3600.0);
		mfs_stats_inc(OP_GETATTR);
		mfs_makeattrstr(attrstr,256,&o_stbuf);
		oplog_printf(ctx,"getattr (%lu) (internal node: %s): OK (3600,%s)",(unsigned long int)ino,(ino==OPLOG_INODE)?"OPLOG":"OPHISTORY",attrstr);
		return;
	}
	if (usedircache && dcache_getattr(&ctx,ino,attr)) {
		if (debug_mode) {
			fprintf(stderr,"getattr: sending data from dircache\n");
		}
		mfs_stats_inc(OP_DIRCACHE_GETATTR);
		status = 0;
	} else {
		mfs_stats_inc(OP_GETATTR);
		status = fs_getattr(ino,ctx.uid,ctx.gid,attr);
		status = mfs_errorconv(status);
	}
	if (status!=0) {
		fuse_reply_err(req, status);
		oplog_printf(ctx,"getattr (%lu): %s",(unsigned long int)ino,strerr(status));
		return;
	}
	if (attr[0]==TYPE_FILE) {
		maxfleng = write_data_getmaxfleng(ino);
	} else {
		maxfleng = 0;
	}
	memset(&o_stbuf, 0, sizeof(struct stat));
	mfs_attr_to_stat(ino,attr,&o_stbuf);
	if (maxfleng>(uint64_t)(o_stbuf.st_size)) {
		o_stbuf.st_size=maxfleng;
	}
	attr_timeout = (mfs_attr_get_mattr(attr)&MATTR_NOACACHE)?0.0:attr_cache_timeout;
	fuse_reply_attr(req, &o_stbuf, attr_timeout);
	mfs_makeattrstr(attrstr,256,&o_stbuf);
	oplog_printf(ctx,"getattr (%lu): OK (%.1f,%s)",(unsigned long int)ino,attr_timeout,attrstr);
}

void mfs_setattr(fuse_req_t req, fuse_ino_t ino, struct stat *stbuf, int to_set, struct fuse_file_info *fi) {
	struct stat o_stbuf;
	uint64_t maxfleng;
	uint8_t attr[35];
	char modestr[11];
	char attrstr[256];
	double attr_timeout;
	int status;
	const struct fuse_ctx ctx = *fuse_req_ctx(req);

	mfs_makemodestr(modestr,stbuf->st_mode);
	mfs_stats_inc(OP_SETATTR);
	if (debug_mode) {
		oplog_printf(ctx,"setattr (%lu,0x%X,[%s:0%04o,%ld,%ld,%lu,%lu,%" PRIu64 "]) ...",(unsigned long int)ino,to_set,modestr+1,(unsigned int)(stbuf->st_mode & 07777),(long int)stbuf->st_uid,(long int)stbuf->st_gid,(unsigned long int)(stbuf->st_atime),(unsigned long int)(stbuf->st_mtime),(uint64_t)(stbuf->st_size));
		fprintf(stderr,"setattr (%lu,0x%X,[%s:0%04o,%ld,%ld,%lu,%lu,%" PRIu64 "])\n",(unsigned long int)ino,to_set,modestr+1,(unsigned int)(stbuf->st_mode & 07777),(long int)stbuf->st_uid,(long int)stbuf->st_gid,(unsigned long int)(stbuf->st_atime),(unsigned long int)(stbuf->st_mtime),(uint64_t)(stbuf->st_size));
	}
	if (ino==MASTERINFO_INODE) {
		fuse_reply_err(req, EPERM);
		oplog_printf(ctx,"setattr (%lu,0x%X,[%s:0%04o,%ld,%ld,%lu,%lu,%" PRIu64 "]): %s",(unsigned long int)ino,to_set,modestr+1,(unsigned int)(stbuf->st_mode & 07777),(long int)stbuf->st_uid,(long int)stbuf->st_gid,(unsigned long int)(stbuf->st_atime),(unsigned long int)(stbuf->st_mtime),(uint64_t)(stbuf->st_size),strerr(EPERM));
		return;
	}
	if (ino==STATS_INODE) {
		memset(&o_stbuf, 0, sizeof(struct stat));
		mfs_attr_to_stat(ino,statsattr,&o_stbuf);
		fuse_reply_attr(req, &o_stbuf, 3600.0);
		mfs_makeattrstr(attrstr,256,&o_stbuf);
		oplog_printf(ctx,"setattr (%lu,0x%X,[%s:0%04o,%ld,%ld,%lu,%lu,%" PRIu64 "]) (internal node: STATS): OK (3600,%s)",(unsigned long int)ino,to_set,modestr+1,(unsigned int)(stbuf->st_mode & 07777),(long int)stbuf->st_uid,(long int)stbuf->st_gid,(unsigned long int)(stbuf->st_atime),(unsigned long int)(stbuf->st_mtime),(uint64_t)(stbuf->st_size),attrstr);
		return;
	}
	if (ino==OPLOG_INODE || ino==OPHISTORY_INODE) {
		memset(&o_stbuf, 0, sizeof(struct stat));
		mfs_attr_to_stat(ino,oplogattr,&o_stbuf);
		fuse_reply_attr(req, &o_stbuf, 3600.0);
		mfs_makeattrstr(attrstr,256,&o_stbuf);
		oplog_printf(ctx,"setattr (%lu,0x%X,[%s:0%04o,%ld,%ld,%lu,%lu,%" PRIu64 "]) (internal node: %s): OK (3600,%s)",(unsigned long int)ino,to_set,modestr+1,(unsigned int)(stbuf->st_mode & 07777),(long int)stbuf->st_uid,(long int)stbuf->st_gid,(unsigned long int)(stbuf->st_atime),(unsigned long int)(stbuf->st_mtime),(uint64_t)(stbuf->st_size),(ino==OPLOG_INODE)?"OPLOG":"OPHISTORY",attrstr);
		return;
	}

	status = EINVAL;
	if ((to_set & (FUSE_SET_ATTR_MODE
			| FUSE_SET_ATTR_UID
			| FUSE_SET_ATTR_GID
			| FUSE_SET_ATTR_ATIME
			| FUSE_SET_ATTR_ATIME_NOW
			| FUSE_SET_ATTR_MTIME
			| FUSE_SET_ATTR_MTIME_NOW
			| FUSE_SET_ATTR_SIZE)) == 0) { // change other flags or change nothing
		status = fs_setattr(ino,ctx.uid,ctx.gid,0,0,0,0,0,0,0,attr);    // ext3 compatibility - change ctime during this operation (usually chown(-1,-1))
		status = mfs_errorconv(status);
		if (status!=0) {
			fuse_reply_err(req, status);
			oplog_printf(ctx,"setattr (%lu,0x%X,[%s:0%04o,%ld,%ld,%lu,%lu,%" PRIu64 "]): %s",(unsigned long int)ino,to_set,modestr+1,(unsigned int)(stbuf->st_mode & 07777),(long int)stbuf->st_uid,(long int)stbuf->st_gid,(unsigned long int)(stbuf->st_atime),(unsigned long int)(stbuf->st_mtime),(uint64_t)(stbuf->st_size),strerr(status));
			return;
		}
	}
	if (to_set & (FUSE_SET_ATTR_MODE
			| FUSE_SET_ATTR_UID
			| FUSE_SET_ATTR_GID
			| FUSE_SET_ATTR_ATIME
			| FUSE_SET_ATTR_MTIME
			| FUSE_SET_ATTR_ATIME_NOW
			| FUSE_SET_ATTR_MTIME_NOW)) {
		uint8_t setmask = 0;
		if (to_set & FUSE_SET_ATTR_MODE) {
			setmask |= SET_MODE_FLAG;
		}
		if (to_set & FUSE_SET_ATTR_UID) {
			setmask |= SET_UID_FLAG;
		}
		if (to_set & FUSE_SET_ATTR_GID) {
			setmask |= SET_GID_FLAG;
		}
		if (to_set & FUSE_SET_ATTR_ATIME) {
			setmask |= SET_ATIME_FLAG;
		}
		if (to_set & FUSE_SET_ATTR_ATIME_NOW) {
			setmask |= SET_ATIME_NOW_FLAG;
		}
		if (to_set & FUSE_SET_ATTR_MTIME) {
			setmask |= SET_MTIME_FLAG;
		}
		if (to_set & FUSE_SET_ATTR_MTIME_NOW) {
			setmask |= SET_MTIME_NOW_FLAG;
		}
		if (to_set & (FUSE_SET_ATTR_MTIME | FUSE_SET_ATTR_MTIME_NOW)) {
			// in this case we want flush all pending writes because they could overwrite mtime
			write_data_flush_inode(ino);
		}
		status = fs_setattr(ino,ctx.uid,ctx.gid,setmask,stbuf->st_mode&07777,stbuf->st_uid,stbuf->st_gid,stbuf->st_atime,stbuf->st_mtime,sugid_clear_mode,attr);
		status = mfs_errorconv(status);
		if (status!=0) {
			fuse_reply_err(req, status);
			oplog_printf(ctx,"setattr (%lu,0x%X,[%s:0%04o,%ld,%ld,%lu,%lu,%" PRIu64 "]): %s",(unsigned long int)ino,to_set,modestr+1,(unsigned int)(stbuf->st_mode & 07777),(long int)stbuf->st_uid,(long int)stbuf->st_gid,(unsigned long int)(stbuf->st_atime),(unsigned long int)(stbuf->st_mtime),(uint64_t)(stbuf->st_size),strerr(status));
			return;
		}
	}
	if (to_set & FUSE_SET_ATTR_SIZE) {
		if (stbuf->st_size<0) {
			fuse_reply_err(req, EINVAL);
			oplog_printf(ctx,"setattr (%lu,0x%X,[%s:0%04o,%ld,%ld,%lu,%lu,%" PRIu64 "]): %s",(unsigned long int)ino,to_set,modestr+1,(unsigned int)(stbuf->st_mode & 07777),(long int)stbuf->st_uid,(long int)stbuf->st_gid,(unsigned long int)(stbuf->st_atime),(unsigned long int)(stbuf->st_mtime),(uint64_t)(stbuf->st_size),strerr(EINVAL));
			return;
		}
		if (stbuf->st_size>=MAX_FILE_SIZE) {
			fuse_reply_err(req, EFBIG);
			oplog_printf(ctx,"setattr (%lu,0x%X,[%s:0%04o,%ld,%ld,%lu,%lu,%" PRIu64 "]): %s",(unsigned long int)ino,to_set,modestr+1,(unsigned int)(stbuf->st_mode & 07777),(long int)stbuf->st_uid,(long int)stbuf->st_gid,(unsigned long int)(stbuf->st_atime),(unsigned long int)(stbuf->st_mtime),(uint64_t)(stbuf->st_size),strerr(EFBIG));
			return;
		}
<<<<<<< HEAD
		try {
			bool opened = (fi != NULL);
			status = write_data_truncate(ino, opened, ctx.uid, ctx.gid, stbuf->st_size, attr);
		} catch (Exception& ex) {
			status = mfs_errorconv(ex.status());
		}
=======
		write_data_flush_inode(ino);
		status = fs_truncate(ino,(fi!=NULL)?1:0,ctx.uid,ctx.gid,stbuf->st_size,attr);
		status = mfs_errorconv(status);
>>>>>>> aba0c9ae
		read_inode_ops(ino);
		if (status!=0) {
			fuse_reply_err(req, status);
			oplog_printf(ctx,"setattr (%lu,0x%X,[%s:0%04o,%ld,%ld,%lu,%lu,%" PRIu64 "]): %s",(unsigned long int)ino,to_set,modestr+1,(unsigned int)(stbuf->st_mode & 07777),(long int)stbuf->st_uid,(long int)stbuf->st_gid,(unsigned long int)(stbuf->st_atime),(unsigned long int)(stbuf->st_mtime),(uint64_t)(stbuf->st_size),strerr(status));
			return;
		}
	}
	if (status!=0) {        // should never happend but better check than sorry
		fuse_reply_err(req, status);
		oplog_printf(ctx,"setattr (%lu,0x%X,[%s:0%04o,%ld,%ld,%lu,%lu,%" PRIu64 "]): %s",(unsigned long int)ino,to_set,modestr+1,(unsigned int)(stbuf->st_mode & 07777),(long int)stbuf->st_uid,(long int)stbuf->st_gid,(unsigned long int)(stbuf->st_atime),(unsigned long int)(stbuf->st_mtime),(uint64_t)(stbuf->st_size),strerr(status));
		return;
	}
	if (attr[0]==TYPE_FILE) {
		maxfleng = write_data_getmaxfleng(ino);
	} else {
		maxfleng = 0;
	}
	memset(&o_stbuf, 0, sizeof(struct stat));
	mfs_attr_to_stat(ino,attr,&o_stbuf);
	if (maxfleng>(uint64_t)(o_stbuf.st_size)) {
		o_stbuf.st_size=maxfleng;
	}
	attr_timeout = (mfs_attr_get_mattr(attr)&MATTR_NOACACHE)?0.0:attr_cache_timeout;
	fuse_reply_attr(req, &o_stbuf, attr_timeout);
	mfs_makeattrstr(attrstr,256,&o_stbuf);
	oplog_printf(ctx,"setattr (%lu,0x%X,[%s:0%04o,%ld,%ld,%lu,%lu,%" PRIu64 "]): OK (%.1f,%s)",(unsigned long int)ino,to_set,modestr+1,(unsigned int)(stbuf->st_mode & 07777),(long int)stbuf->st_uid,(long int)stbuf->st_gid,(unsigned long int)(stbuf->st_atime),(unsigned long int)(stbuf->st_mtime),(uint64_t)(stbuf->st_size),attr_timeout,attrstr);
}

void mfs_mknod(fuse_req_t req, fuse_ino_t parent, const char *name, mode_t mode, dev_t rdev) {
	struct fuse_entry_param e;
	uint32_t inode;
	uint8_t attr[35];
	char modestr[11];
	char attrstr[256];
	uint8_t mattr;
	uint32_t nleng;
	int status;
	uint8_t type;
	const struct fuse_ctx ctx = *fuse_req_ctx(req);

	mfs_makemodestr(modestr,mode);
	mfs_stats_inc(OP_MKNOD);
	if (debug_mode) {
		oplog_printf(ctx,"mknod (%lu,%s,%s:0%04o,0x%08lX) ...",(unsigned long int)parent,name,modestr,(unsigned int)mode,(unsigned long int)rdev);
		fprintf(stderr,"mknod (%lu,%s,%s:0%04o,0x%08lX)\n",(unsigned long int)parent,name,modestr,(unsigned int)mode,(unsigned long int)rdev);
	}
	nleng = strlen(name);
	if (nleng>MFS_NAME_MAX) {
		fuse_reply_err(req, ENAMETOOLONG);
		oplog_printf(ctx,"mknod (%lu,%s,%s:0%04o,0x%08lX): %s",(unsigned long int)parent,name,modestr,(unsigned int)mode,(unsigned long int)rdev,strerr(ENAMETOOLONG));
		return;
	}
	if (S_ISFIFO(mode)) {
		type = TYPE_FIFO;
	} else if (S_ISCHR(mode)) {
		type = TYPE_CHARDEV;
	} else if (S_ISBLK(mode)) {
		type = TYPE_BLOCKDEV;
	} else if (S_ISSOCK(mode)) {
		type = TYPE_SOCKET;
	} else if (S_ISREG(mode) || (mode&0170000)==0) {
		type = TYPE_FILE;
	} else {
		fuse_reply_err(req, EPERM);
		oplog_printf(ctx,"mknod (%lu,%s,%s:0%04o,0x%08lX): %s",(unsigned long int)parent,name,modestr,(unsigned int)mode,(unsigned long int)rdev,strerr(EPERM));
		return;
	}

	if (parent==FUSE_ROOT_ID) {
		if (IS_SPECIAL_NAME(name)) {
			fuse_reply_err(req, EACCES);
			oplog_printf(ctx,"mknod (%lu,%s,%s:0%04o,0x%08lX): %s",(unsigned long int)parent,name,modestr,(unsigned int)mode,(unsigned long int)rdev,strerr(EACCES));
			return;
		}
	}

	status = fs_mknod(parent,nleng,(const uint8_t*)name,type,mode&07777,ctx.umask,ctx.uid,ctx.gid,rdev,inode,attr);
	status = mfs_errorconv(status);
	if (status!=0) {
		fuse_reply_err(req, status);
		oplog_printf(ctx,"mknod (%lu,%s,%s:0%04o,0x%08lX): %s",(unsigned long int)parent,name,modestr,(unsigned int)mode,(unsigned long int)rdev,strerr(status));
	} else {
		memset(&e, 0, sizeof(e));
		e.ino = inode;
		mattr = mfs_attr_get_mattr(attr);
		e.attr_timeout = (mattr&MATTR_NOACACHE)?0.0:attr_cache_timeout;
		e.entry_timeout = (mattr&MATTR_NOECACHE)?0.0:entry_cache_timeout;
		mfs_attr_to_stat(inode,attr,&e.attr);
		fuse_reply_entry(req, &e);
		mfs_makeattrstr(attrstr,256,&e.attr);
		oplog_printf(ctx,"mknod (%lu,%s,%s:0%04o,0x%08lX): OK (%.1f,%lu,%.1f,%s)",(unsigned long int)parent,name,modestr,(unsigned int)mode,(unsigned long int)rdev,e.entry_timeout,(unsigned long int)e.ino,e.attr_timeout,attrstr);
	}
}

void mfs_unlink(fuse_req_t req, fuse_ino_t parent, const char *name) {
	uint32_t nleng;
	int status;
	const struct fuse_ctx ctx = *fuse_req_ctx(req);

	mfs_stats_inc(OP_UNLINK);
	if (debug_mode) {
		oplog_printf(ctx,"unlink (%lu,%s) ...",(unsigned long int)parent,name);
		fprintf(stderr,"unlink (%lu,%s)\n",(unsigned long int)parent,name);
	}
	if (parent==FUSE_ROOT_ID) {
		if (IS_SPECIAL_NAME(name)) {
			fuse_reply_err(req, EACCES);
			oplog_printf(ctx,"unlink (%lu,%s): %s",(unsigned long int)parent,name,strerr(EACCES));
			return;
		}
	}

	nleng = strlen(name);
	if (nleng>MFS_NAME_MAX) {
		fuse_reply_err(req, ENAMETOOLONG);
		oplog_printf(ctx,"unlink (%lu,%s): %s",(unsigned long int)parent,name,strerr(ENAMETOOLONG));
		return;
	}

	status = fs_unlink(parent,nleng,(const uint8_t*)name,ctx.uid,ctx.gid);
	status = mfs_errorconv(status);
	if (status!=0) {
		fuse_reply_err(req, status);
		oplog_printf(ctx,"unlink (%lu,%s): %s",(unsigned long int)parent,name,strerr(status));
	} else {
		fuse_reply_err(req, 0);
		oplog_printf(ctx,"unlink (%lu,%s): OK",(unsigned long int)parent,name);
	}
}

void mfs_mkdir(fuse_req_t req, fuse_ino_t parent, const char *name, mode_t mode) {
	struct fuse_entry_param e;
	uint32_t inode;
	uint8_t attr[35];
	char modestr[11];
	char attrstr[256];
	uint8_t mattr;
	uint32_t nleng;
	int status;
	const struct fuse_ctx ctx = *fuse_req_ctx(req);

	mfs_makemodestr(modestr,mode);
	mfs_stats_inc(OP_MKDIR);
	if (debug_mode) {
		oplog_printf(ctx,"mkdir (%lu,%s,d%s:0%04o) ...",(unsigned long int)parent,name,modestr+1,(unsigned int)mode);
		fprintf(stderr,"mkdir (%lu,%s,d%s:0%04o)\n",(unsigned long int)parent,name,modestr+1,(unsigned int)mode);
	}
	if (parent==FUSE_ROOT_ID) {
		if (IS_SPECIAL_NAME(name)) {
			fuse_reply_err(req, EACCES);
			oplog_printf(ctx,"mkdir (%lu,%s,d%s:0%04o): %s",(unsigned long int)parent,name,modestr+1,(unsigned int)mode,strerr(EACCES));
			return;
		}
	}
	nleng = strlen(name);
	if (nleng>MFS_NAME_MAX) {
		fuse_reply_err(req, ENAMETOOLONG);
		oplog_printf(ctx,"mkdir (%lu,%s,d%s:0%04o): %s",(unsigned long int)parent,name,modestr+1,(unsigned int)mode,strerr(ENAMETOOLONG));
		return;
	}

	status = fs_mkdir(parent,nleng,(const uint8_t*)name,mode,ctx.umask,ctx.uid,ctx.gid,mkdir_copy_sgid,inode,attr);
	status = mfs_errorconv(status);
	if (status!=0) {
		fuse_reply_err(req, status);
		oplog_printf(ctx,"mkdir (%lu,%s,d%s:0%04o): %s",(unsigned long int)parent,name,modestr+1,(unsigned int)mode,strerr(status));
	} else {
		memset(&e, 0, sizeof(e));
		e.ino = inode;
		mattr = mfs_attr_get_mattr(attr);
		e.attr_timeout = (mattr&MATTR_NOACACHE)?0.0:attr_cache_timeout;
		e.entry_timeout = (mattr&MATTR_NOECACHE)?0.0:direntry_cache_timeout;
		mfs_attr_to_stat(inode,attr,&e.attr);
		fuse_reply_entry(req, &e);
		mfs_makeattrstr(attrstr,256,&e.attr);
		oplog_printf(ctx,"mkdir (%lu,%s,d%s:0%04o): OK (%.1f,%lu,%.1f,%s)",(unsigned long int)parent,name,modestr+1,(unsigned int)mode,e.entry_timeout,(unsigned long int)e.ino,e.attr_timeout,attrstr);
	}
}

void mfs_rmdir(fuse_req_t req, fuse_ino_t parent, const char *name) {
	uint32_t nleng;
	int status;
	const struct fuse_ctx ctx = *fuse_req_ctx(req);

	mfs_stats_inc(OP_RMDIR);
	if (debug_mode) {
		oplog_printf(ctx,"rmdir (%lu,%s) ...",(unsigned long int)parent,name);
		fprintf(stderr,"rmdir (%lu,%s)\n",(unsigned long int)parent,name);
	}
	if (parent==FUSE_ROOT_ID) {
		if (IS_SPECIAL_NAME(name)) {
			fuse_reply_err(req, EACCES);
			oplog_printf(ctx,"rmdir (%lu,%s): %s",(unsigned long int)parent,name,strerr(EACCES));
			return;
		}
	}
	nleng = strlen(name);
	if (nleng>MFS_NAME_MAX) {
		fuse_reply_err(req, ENAMETOOLONG);
		oplog_printf(ctx,"rmdir (%lu,%s): %s",(unsigned long int)parent,name,strerr(ENAMETOOLONG));
		return;
	}

	status = fs_rmdir(parent,nleng,(const uint8_t*)name,ctx.uid,ctx.gid);
	status = mfs_errorconv(status);
	if (status!=0) {
		fuse_reply_err(req, status);
		oplog_printf(ctx,"rmdir (%lu,%s): %s",(unsigned long int)parent,name,strerr(status));
	} else {
		fuse_reply_err(req, 0);
		oplog_printf(ctx,"rmdir (%lu,%s): OK",(unsigned long int)parent,name);
	}
}

void mfs_symlink(fuse_req_t req, const char *path, fuse_ino_t parent, const char *name) {
	struct fuse_entry_param e;
	uint32_t inode;
	uint8_t attr[35];
	char attrstr[256];
	uint8_t mattr;
	uint32_t nleng;
	int status;
	const struct fuse_ctx ctx = *fuse_req_ctx(req);

	mfs_stats_inc(OP_SYMLINK);
	if (debug_mode) {
		oplog_printf(ctx,"symlink (%s,%lu,%s) ...",path,(unsigned long int)parent,name);
		fprintf(stderr,"symlink (%s,%lu,%s)\n",path,(unsigned long int)parent,name);
	}
	if (parent==FUSE_ROOT_ID) {
		if (IS_SPECIAL_NAME(name)) {
			fuse_reply_err(req, EACCES);
			oplog_printf(ctx,"symlink (%s,%lu,%s): %s",path,(unsigned long int)parent,name,strerr(EACCES));
			return;
		}
	}
	nleng = strlen(name);
	if (nleng>MFS_NAME_MAX) {
		fuse_reply_err(req, ENAMETOOLONG);
		oplog_printf(ctx,"symlink (%s,%lu,%s): %s",path,(unsigned long int)parent,name,strerr(ENAMETOOLONG));
		return;
	}

	status = fs_symlink(parent,nleng,(const uint8_t*)name,(const uint8_t*)path,ctx.uid,ctx.gid,&inode,attr);
	status = mfs_errorconv(status);
	if (status!=0) {
		fuse_reply_err(req, status);
		oplog_printf(ctx,"symlink (%s,%lu,%s): %s",path,(unsigned long int)parent,name,strerr(status));
	} else {
		memset(&e, 0, sizeof(e));
		e.ino = inode;
		mattr = mfs_attr_get_mattr(attr);
		e.attr_timeout = (mattr&MATTR_NOACACHE)?0.0:attr_cache_timeout;
		e.entry_timeout = (mattr&MATTR_NOECACHE)?0.0:entry_cache_timeout;
		mfs_attr_to_stat(inode,attr,&e.attr);
		fuse_reply_entry(req, &e);
		mfs_makeattrstr(attrstr,256,&e.attr);
		oplog_printf(ctx,"symlink (%s,%lu,%s): OK (%.1f,%lu,%.1f,%s)",path,(unsigned long int)parent,name,e.entry_timeout,(unsigned long int)e.ino,e.attr_timeout,attrstr);
	}
}

void mfs_readlink(fuse_req_t req, fuse_ino_t ino) {
	int status;
	const uint8_t *path;
	const struct fuse_ctx ctx = *fuse_req_ctx(req);

	if (debug_mode) {
		oplog_printf(ctx,"readlink (%lu) ...",(unsigned long int)ino);
		fprintf(stderr,"readlink (%lu)\n",(unsigned long int)ino);
	}
	if (symlink_cache_search(ino,&path)) {
		mfs_stats_inc(OP_READLINK_CACHED);
		fuse_reply_readlink(req, (char*)path);
		oplog_printf(ctx,"readlink (%lu) (using cache): OK (%s)",(unsigned long int)ino,(char*)path);
		return;
	}
	mfs_stats_inc(OP_READLINK);
	status = fs_readlink(ino,&path);
	status = mfs_errorconv(status);
	if (status!=0) {
		fuse_reply_err(req, status);
		oplog_printf(ctx,"readlink (%lu): %s",(unsigned long int)ino,strerr(status));
	} else {
		symlink_cache_insert(ino,path);
		fuse_reply_readlink(req, (char*)path);
		oplog_printf(ctx,"readlink (%lu): OK (%s)",(unsigned long int)ino,(char*)path);
	}
}

void mfs_rename(fuse_req_t req, fuse_ino_t parent, const char *name, fuse_ino_t newparent, const char *newname) {
	uint32_t nleng,newnleng;
	int status;
	uint32_t inode;
	uint8_t attr[35];
	const struct fuse_ctx ctx = *fuse_req_ctx(req);

	mfs_stats_inc(OP_RENAME);
	if (debug_mode) {
		oplog_printf(ctx,"rename (%lu,%s,%lu,%s) ...",(unsigned long int)parent,name,(unsigned long int)newparent,newname);
		fprintf(stderr,"rename (%lu,%s,%lu,%s)\n",(unsigned long int)parent,name,(unsigned long int)newparent,newname);
	}
	if (parent==FUSE_ROOT_ID) {
		if (IS_SPECIAL_NAME(name)) {
			fuse_reply_err(req, EACCES);
			oplog_printf(ctx,"rename (%lu,%s,%lu,%s): %s",(unsigned long int)parent,name,(unsigned long int)newparent,newname,strerr(EACCES));
			return;
		}
	}
	if (newparent==FUSE_ROOT_ID) {
		if (IS_SPECIAL_NAME(newname)) {
			fuse_reply_err(req, EACCES);
			oplog_printf(ctx,"rename (%lu,%s,%lu,%s): %s",(unsigned long int)parent,name,(unsigned long int)newparent,newname,strerr(EACCES));
			return;
		}
	}
	nleng = strlen(name);
	if (nleng>MFS_NAME_MAX) {
		fuse_reply_err(req, ENAMETOOLONG);
		oplog_printf(ctx,"rename (%lu,%s,%lu,%s): %s",(unsigned long int)parent,name,(unsigned long int)newparent,newname,strerr(ENAMETOOLONG));
		return;
	}
	newnleng = strlen(newname);
	if (newnleng>MFS_NAME_MAX) {
		fuse_reply_err(req, ENAMETOOLONG);
		oplog_printf(ctx,"rename (%lu,%s,%lu,%s): %s",(unsigned long int)parent,name,(unsigned long int)newparent,newname,strerr(ENAMETOOLONG));
		return;
	}

	status = fs_rename(parent,nleng,(const uint8_t*)name,newparent,newnleng,(const uint8_t*)newname,ctx.uid,ctx.gid,&inode,attr);
	status = mfs_errorconv(status);
	if (status!=0) {
		fuse_reply_err(req, status);
		oplog_printf(ctx,"rename (%lu,%s,%lu,%s): %s",(unsigned long int)parent,name,(unsigned long int)newparent,newname,strerr(status));
	} else {
		fuse_reply_err(req, 0);
		oplog_printf(ctx,"rename (%lu,%s,%lu,%s): OK",(unsigned long int)parent,name,(unsigned long int)newparent,newname);
	}
}

void mfs_link(fuse_req_t req, fuse_ino_t ino, fuse_ino_t newparent, const char *newname) {
	uint32_t newnleng;
	int status;
	struct fuse_entry_param e;
	uint32_t inode;
	uint8_t attr[35];
	char attrstr[256];
	uint8_t mattr;
	const struct fuse_ctx ctx = *fuse_req_ctx(req);

	mfs_stats_inc(OP_LINK);
	if (debug_mode) {
		oplog_printf(ctx,"link (%lu,%lu,%s) ...",(unsigned long int)ino,(unsigned long int)newparent,newname);
		fprintf(stderr,"link (%lu,%lu,%s)\n",(unsigned long int)ino,(unsigned long int)newparent,newname);
	}
	if (IS_SPECIAL_INODE(ino)) {
		fuse_reply_err(req, EACCES);
		oplog_printf(ctx,"link (%lu,%lu,%s): %s",(unsigned long int)ino,(unsigned long int)newparent,newname,strerr(EACCES));
		return;
	}
	if (newparent==FUSE_ROOT_ID) {
		if (IS_SPECIAL_NAME(newname)) {
			fuse_reply_err(req, EACCES);
			oplog_printf(ctx,"link (%lu,%lu,%s): %s",(unsigned long int)ino,(unsigned long int)newparent,newname,strerr(EACCES));
			return;
		}
	}
	newnleng = strlen(newname);
	if (newnleng>MFS_NAME_MAX) {
		fuse_reply_err(req, ENAMETOOLONG);
		oplog_printf(ctx,"link (%lu,%lu,%s): %s",(unsigned long int)ino,(unsigned long int)newparent,newname,strerr(ENAMETOOLONG));
		return;
	}

	status = fs_link(ino,newparent,newnleng,(const uint8_t*)newname,ctx.uid,ctx.gid,&inode,attr);
	status = mfs_errorconv(status);
	if (status!=0) {
		fuse_reply_err(req, status);
		oplog_printf(ctx,"link (%lu,%lu,%s): %s",(unsigned long int)ino,(unsigned long int)newparent,newname,strerr(status));
	} else {
		memset(&e, 0, sizeof(e));
		e.ino = inode;
		mattr = mfs_attr_get_mattr(attr);
		e.attr_timeout = (mattr&MATTR_NOACACHE)?0.0:attr_cache_timeout;
		e.entry_timeout = (mattr&MATTR_NOECACHE)?0.0:entry_cache_timeout;
		mfs_attr_to_stat(inode,attr,&e.attr);
		fuse_reply_entry(req, &e);
		mfs_makeattrstr(attrstr,256,&e.attr);
		oplog_printf(ctx,"link (%lu,%lu,%s): OK (%.1f,%lu,%.1f,%s)",(unsigned long int)ino,(unsigned long int)newparent,newname,e.entry_timeout,(unsigned long int)e.ino,e.attr_timeout,attrstr);
	}
}

void mfs_opendir(fuse_req_t req, fuse_ino_t ino, struct fuse_file_info *fi) {
	dirbuf *dirinfo;
	int status;
	const struct fuse_ctx ctx = *fuse_req_ctx(req);

	mfs_stats_inc(OP_OPENDIR);
	if (debug_mode) {
		oplog_printf(ctx,"opendir (%lu) ...",(unsigned long int)ino);
		fprintf(stderr,"opendir (%lu)\n",(unsigned long int)ino);
	}
	if (IS_SPECIAL_INODE(ino)) {
		fuse_reply_err(req, ENOTDIR);
		oplog_printf(ctx,"opendir (%lu): %s",(unsigned long int)ino,strerr(ENOTDIR));
	}
	status = fs_access(ino,ctx.uid,ctx.gid,MODE_MASK_R);    // at least test rights
	status = mfs_errorconv(status);
	if (status!=0) {
		fuse_reply_err(req, status);
		oplog_printf(ctx,"opendir (%lu): %s",(unsigned long int)ino,strerr(status));
	} else {
		dirinfo = (dirbuf*) malloc(sizeof(dirbuf));
		pthread_mutex_init(&(dirinfo->lock),NULL);
		pthread_mutex_lock(&(dirinfo->lock));   // make valgrind happy
		dirinfo->p = NULL;
		dirinfo->size = 0;
		dirinfo->dcache = NULL;
		dirinfo->wasread = 0;
		pthread_mutex_unlock(&(dirinfo->lock)); // make valgrind happy
		fi->fh = (unsigned long)dirinfo;
		if (fuse_reply_open(req,fi) == -ENOENT) {
			fi->fh = 0;
			pthread_mutex_destroy(&(dirinfo->lock));
			free(dirinfo);
		}
		oplog_printf(ctx,"opendir (%lu): OK",(unsigned long int)ino);
	}
}

void mfs_readdir(fuse_req_t req, fuse_ino_t ino, size_t size, off_t off, struct fuse_file_info *fi) {
	int status;
	dirbuf *dirinfo = (dirbuf *)((unsigned long)(fi->fh));
	char buffer[READDIR_BUFFSIZE];
	char name[MFS_NAME_MAX+1];
	const uint8_t *ptr,*eptr;
	uint8_t end;
	size_t opos,oleng;
	uint8_t nleng;
	uint32_t inode;
	uint8_t type;
	struct stat stbuf;
	const struct fuse_ctx ctx = *fuse_req_ctx(req);

	mfs_stats_inc(OP_READDIR);
	if (debug_mode) {
		oplog_printf(ctx,"readdir (%lu,%" PRIu64 ",%" PRIu64 ") ...",(unsigned long int)ino,(uint64_t)size,(uint64_t)off);
		fprintf(stderr,"readdir (%lu,%" PRIu64 ",%" PRIu64 ")\n",(unsigned long int)ino,(uint64_t)size,(uint64_t)off);
	}
	if (off<0) {
		fuse_reply_err(req,EINVAL);
		oplog_printf(ctx,"readdir (%lu,%" PRIu64 ",%" PRIu64 "): %s",(unsigned long int)ino,(uint64_t)size,(uint64_t)off,strerr(EINVAL));
		return;
	}
	pthread_mutex_lock(&(dirinfo->lock));
	if (dirinfo->wasread==0 || (dirinfo->wasread==1 && off==0)) {
		const uint8_t *dbuff;
		uint32_t dsize;
		uint8_t needscopy;
		if (usedircache) {
			status = fs_getdir_plus(ino,ctx.uid,ctx.gid,0,&dbuff,&dsize);
			if (status==0) {
				mfs_stats_inc(OP_GETDIR_FULL);
			}
			needscopy = 1;
			dirinfo->dataformat = 1;
		} else {
			status = fs_getdir(ino,ctx.uid,ctx.gid,&dbuff,&dsize);
			if (status==0) {
				mfs_stats_inc(OP_GETDIR_SMALL);
			}
			needscopy = 1;
			dirinfo->dataformat = 0;
		}
		status = mfs_errorconv(status);
		if (status!=0) {
			fuse_reply_err(req, status);
			pthread_mutex_unlock(&(dirinfo->lock));
			oplog_printf(ctx,"readdir (%lu,%" PRIu64 ",%" PRIu64 "): %s",(unsigned long int)ino,(uint64_t)size,(uint64_t)off,strerr(status));
			return;
		}
		if (dirinfo->dcache) {
			dcache_release(dirinfo->dcache);
			dirinfo->dcache = NULL;
		}
		if (dirinfo->p) {
			free((uint8_t*)(dirinfo->p));
			dirinfo->p = NULL;
		}
		if (needscopy) {
			dirinfo->p = (const uint8_t*) malloc(dsize);
			if (dirinfo->p == NULL) {
				fuse_reply_err(req,EINVAL);
				pthread_mutex_unlock(&(dirinfo->lock));
				oplog_printf(ctx,"readdir (%lu,%" PRIu64 ",%" PRIu64 "): %s",(unsigned long int)ino,(uint64_t)size,(uint64_t)off,strerr(EINVAL));
				return;
			}
			memcpy((uint8_t*)(dirinfo->p),dbuff,dsize);
		} else {
			dirinfo->p = dbuff;
		}
		dirinfo->size = dsize;
		if (usedircache && dirinfo->dataformat==1) {
			dirinfo->dcache = dcache_new(&ctx,ino,dirinfo->p,dirinfo->size);
		}
	}
	dirinfo->wasread=1;

	if (off>=(off_t)(dirinfo->size)) {
		fuse_reply_buf(req, NULL, 0);
		oplog_printf(ctx,"readdir (%lu,%" PRIu64 ",%" PRIu64 "): OK (no data)",(unsigned long int)ino,(uint64_t)size,(uint64_t)off);
	} else {
		if (size>READDIR_BUFFSIZE) {
			size=READDIR_BUFFSIZE;
		}
		ptr = dirinfo->p+off;
		eptr = dirinfo->p+dirinfo->size;
		opos = 0;
		end = 0;

		while (ptr<eptr && end==0) {
			nleng = ptr[0];
			ptr++;
			memcpy(name,ptr,nleng);
			name[nleng]=0;
			ptr+=nleng;
			off+=nleng+((dirinfo->dataformat)?40:6);
			if (ptr+5<=eptr) {
				inode = get32bit(&ptr);
				if (dirinfo->dataformat) {
					mfs_attr_to_stat(inode,ptr,&stbuf);
					ptr+=35;
				} else {
					type = get8bit(&ptr);
					mfs_type_to_stat(inode,type,&stbuf);
				}
				oleng = fuse_add_direntry(req, buffer + opos, size - opos, name, &stbuf, off);
				if (opos+oleng>size) {
					end=1;
				} else {
					opos+=oleng;
				}
			}
		}

		fuse_reply_buf(req,buffer,opos);
		oplog_printf(ctx,"readdir (%lu,%" PRIu64 ",%" PRIu64 "): OK (%lu)",(unsigned long int)ino,(uint64_t)size,(uint64_t)off,(unsigned long int)opos);
	}
	pthread_mutex_unlock(&(dirinfo->lock));
}

void mfs_releasedir(fuse_req_t req, fuse_ino_t ino, struct fuse_file_info *fi) {
	(void)ino;
	dirbuf *dirinfo = (dirbuf *)((unsigned long)(fi->fh));
	const struct fuse_ctx ctx = *fuse_req_ctx(req);

	mfs_stats_inc(OP_RELEASEDIR);
	if (debug_mode) {
		oplog_printf(ctx,"releasedir (%lu) ...",(unsigned long int)ino);
		fprintf(stderr,"releasedir (%lu)\n",(unsigned long int)ino);
	}
	pthread_mutex_lock(&(dirinfo->lock));
	pthread_mutex_unlock(&(dirinfo->lock));
	pthread_mutex_destroy(&(dirinfo->lock));
	if (dirinfo->dcache) {
		dcache_release(dirinfo->dcache);
	}
	if (dirinfo->p) {
		free((uint8_t*)(dirinfo->p));
	}
	free(dirinfo);
	fi->fh = 0;
	fuse_reply_err(req,0);
	oplog_printf(ctx,"releasedir (%lu): OK",(unsigned long int)ino);
}


static finfo* mfs_newfileinfo(uint8_t accmode,uint32_t inode) {
	finfo *fileinfo;
	fileinfo = (finfo*) malloc(sizeof(finfo));
	pthread_mutex_init(&(fileinfo->flushlock),NULL);
	pthread_rwlock_init(&(fileinfo->rwlock),NULL);
	pthread_rwlock_wrlock(&(fileinfo->rwlock)); // make helgrind happy
#ifdef __FreeBSD__
	/* old FreeBSD fuse reads whole file when opening with O_WRONLY|O_APPEND,
	 * so can't open it write-only */
	(void)accmode;
	(void)inode;
	fileinfo->mode = IO_NONE;
	fileinfo->data = NULL;
#else
	if (accmode == O_RDONLY) {
		fileinfo->mode = IO_READONLY;
		fileinfo->data = new ReadChunkLocator();
	} else if (accmode == O_WRONLY) {
		fileinfo->mode = IO_WRITEONLY;
		fileinfo->data = write_data_new(inode);
	} else {
		fileinfo->mode = IO_NONE;
		fileinfo->data = NULL;
	}
#endif
	pthread_rwlock_unlock(&(fileinfo->rwlock)); // make helgrind happy
	return fileinfo;
}

static void delete_read_chunk_locator(void *locatorp) {
	ReadChunkLocator* locator = static_cast<ReadChunkLocator*>(locatorp);
	delete locator;
}

static void mfs_removefileinfo(finfo* fileinfo) {
	pthread_rwlock_wrlock(&(fileinfo->rwlock));
	if (fileinfo->mode == IO_READONLY || fileinfo->mode == IO_READ) {
		delete_read_chunk_locator(fileinfo->data);
		fileinfo->data = NULL;
	} else if (fileinfo->mode == IO_WRITEONLY || fileinfo->mode == IO_WRITE) {
		write_data_end(fileinfo->data);
	}
	pthread_rwlock_unlock(&(fileinfo->rwlock));
	pthread_rwlock_destroy(&(fileinfo->rwlock));
	pthread_mutex_destroy(&(fileinfo->flushlock));
	free(fileinfo);
}

void mfs_create(fuse_req_t req, fuse_ino_t parent, const char *name, mode_t mode, struct fuse_file_info *fi) {
	struct fuse_entry_param e;
	uint32_t inode;
	uint8_t oflags;
	uint8_t attr[35];
	char modestr[11];
	char attrstr[256];
	uint8_t mattr;
	uint32_t nleng;
	int status;
	const struct fuse_ctx ctx = *fuse_req_ctx(req);
	finfo *fileinfo;

	mfs_makemodestr(modestr,mode);
	mfs_stats_inc(OP_CREATE);
	if (debug_mode) {
		oplog_printf(ctx,"create (%lu,%s,-%s:0%04o)",(unsigned long int)parent,name,modestr+1,(unsigned int)mode);
		fprintf(stderr,"create (%lu,%s,-%s:0%04o)\n",(unsigned long int)parent,name,modestr+1,(unsigned int)mode);
	}
	if (parent==FUSE_ROOT_ID) {
		if (IS_SPECIAL_NAME(name)) {
			fuse_reply_err(req,EACCES);
			oplog_printf(ctx,"create (%lu,%s,-%s:0%04o): %s",(unsigned long int)parent,name,modestr+1,(unsigned int)mode,strerr(EACCES));
			return;
		}
	}
	nleng = strlen(name);
	if (nleng>MFS_NAME_MAX) {
		fuse_reply_err(req, ENAMETOOLONG);
		oplog_printf(ctx,"create (%lu,%s,-%s:0%04o): %s",(unsigned long int)parent,name,modestr+1,(unsigned int)mode,strerr(ENAMETOOLONG));
		return;
	}

	oflags = AFTER_CREATE;
	if ((fi->flags & O_ACCMODE) == O_RDONLY) {
		oflags |= WANT_READ;
	} else if ((fi->flags & O_ACCMODE) == O_WRONLY) {
		oflags |= WANT_WRITE;
	} else if ((fi->flags & O_ACCMODE) == O_RDWR) {
		oflags |= WANT_READ | WANT_WRITE;
	} else {
		fuse_reply_err(req, EINVAL);
		oplog_printf(ctx,"create (%lu,%s,-%s:0%04o): %s",(unsigned long int)parent,name,modestr+1,(unsigned int)mode,strerr(EINVAL));
		return;
	}

	status = fs_mknod(parent,nleng,(const uint8_t*)name,TYPE_FILE,mode&07777,ctx.umask,ctx.uid,ctx.gid,0,inode,attr);
	status = mfs_errorconv(status);
	if (status!=0) {
		fuse_reply_err(req, status);
		oplog_printf(ctx,"create (%lu,%s,-%s:0%04o) (mknod): %s",(unsigned long int)parent,name,modestr+1,(unsigned int)mode,strerr(status));
		return;
	}
	status = fs_opencheck(inode,ctx.uid,ctx.gid,oflags,NULL);
	status = mfs_errorconv(status);
	if (status!=0) {
		fuse_reply_err(req, status);
		oplog_printf(ctx,"create (%lu,%s,-%s:0%04o) (open): %s",(unsigned long int)parent,name,modestr+1,(unsigned int)mode,strerr(status));
		return;
	}

	mattr = mfs_attr_get_mattr(attr);
	fileinfo = mfs_newfileinfo(fi->flags & O_ACCMODE,inode);
	fi->fh = (unsigned long)fileinfo;
	if (keep_cache==1) {
		fi->keep_cache=1;
	} else if (keep_cache==2) {
		fi->keep_cache=0;
	} else {
		fi->keep_cache = (mattr&MATTR_ALLOWDATACACHE)?1:0;
	}
	if (debug_mode) {
		fprintf(stderr,"create (%lu) ok -> keep cache: %lu\n",(unsigned long int)inode,(unsigned long int)fi->keep_cache);
	}
	memset(&e, 0, sizeof(e));
	e.ino = inode;
	e.attr_timeout = (mattr&MATTR_NOACACHE)?0.0:attr_cache_timeout;
	e.entry_timeout = (mattr&MATTR_NOECACHE)?0.0:entry_cache_timeout;
	mfs_attr_to_stat(inode,attr,&e.attr);
	if (fuse_reply_create(req, &e, fi) == -ENOENT) {
		mfs_removefileinfo(fileinfo);
	}
	mfs_makeattrstr(attrstr,256,&e.attr);
	oplog_printf(ctx,"create (%lu,%s,-%s:0%04o): OK (%.1f,%lu,%.1f,%s,%lu)",(unsigned long int)parent,name,modestr+1,(unsigned int)mode,e.entry_timeout,(unsigned long int)e.ino,e.attr_timeout,attrstr,(unsigned long int)fi->keep_cache);
}

void mfs_open(fuse_req_t req, fuse_ino_t ino, struct fuse_file_info *fi) {
	uint8_t oflags;
	uint8_t attr[35];
	uint8_t mattr;
	int status;
	const struct fuse_ctx ctx = *fuse_req_ctx(req);
	finfo *fileinfo;

	mfs_stats_inc(OP_OPEN);
	if (debug_mode) {
		oplog_printf(ctx,"open (%lu) ...",(unsigned long int)ino);
		fprintf(stderr,"open (%lu)\n",(unsigned long int)ino);
	}

	if (ino==MASTERINFO_INODE) {
		if ((fi->flags & O_ACCMODE) != O_RDONLY) {
			fuse_reply_err(req,EACCES);
			oplog_printf(ctx,"open (%lu) (internal node: MASTERINFO): %s",(unsigned long int)ino,strerr(EACCES));
			return;
		}
		fi->fh = 0;
		fi->direct_io = 0;
		fi->keep_cache = 1;
		fuse_reply_open(req, fi);
		oplog_printf(ctx,"open (%lu) (internal node: MASTERINFO): OK (0,1)",(unsigned long int)ino);
		return;
	}

	if (ino==STATS_INODE) {
		sinfo *statsinfo;
		statsinfo = (sinfo*) malloc(sizeof(sinfo));
		if (statsinfo==NULL) {
			fuse_reply_err(req,ENOMEM);
			oplog_printf(ctx,"open (%lu) (internal node: STATS): %s",(unsigned long int)ino,strerr(ENOMEM));
			return;
		}
		pthread_mutex_init(&(statsinfo->lock),NULL);    // make helgrind happy
		pthread_mutex_lock(&(statsinfo->lock));         // make helgrind happy
		stats_show_all(&(statsinfo->buff),&(statsinfo->leng));
		statsinfo->reset = 0;
		pthread_mutex_unlock(&(statsinfo->lock));       // make helgrind happy
		fi->fh = (unsigned long)statsinfo;
		fi->direct_io = 1;
		fi->keep_cache = 0;
		fuse_reply_open(req, fi);
		oplog_printf(ctx,"open (%lu) (internal node: STATS): OK (1,0)",(unsigned long int)ino);
		return;
	}

	if (ino==OPLOG_INODE || ino==OPHISTORY_INODE) {
		if ((fi->flags & O_ACCMODE) != O_RDONLY) {
			fuse_reply_err(req,EACCES);
			oplog_printf(ctx,"open (%lu) (internal node: %s): %s",(unsigned long int)ino,(ino==OPLOG_INODE)?"OPLOG":"OPHISTORY",strerr(EACCES));
			return;
		}
		fi->fh = oplog_newhandle((ino==OPHISTORY_INODE)?1:0);
		fi->direct_io = 1;
		fi->keep_cache = 0;
		fuse_reply_open(req, fi);
		oplog_printf(ctx,"open (%lu) (internal node: %s): OK (1,0)",(unsigned long int)ino,(ino==OPLOG_INODE)?"OPLOG":"OPHISTORY");
		return;
	}

	oflags = 0;
	if ((fi->flags & O_ACCMODE) == O_RDONLY) {
		oflags |= WANT_READ;
	} else if ((fi->flags & O_ACCMODE) == O_WRONLY) {
		oflags |= WANT_WRITE;
	} else if ((fi->flags & O_ACCMODE) == O_RDWR) {
		oflags |= WANT_READ | WANT_WRITE;
	}
	status = fs_opencheck(ino,ctx.uid,ctx.gid,oflags,attr);
	status = mfs_errorconv(status);
	if (status!=0) {
		fuse_reply_err(req, status);
		oplog_printf(ctx,"open (%lu): %s",(unsigned long int)ino,strerr(status));
		return ;
	}

	mattr = mfs_attr_get_mattr(attr);
	fileinfo = mfs_newfileinfo(fi->flags & O_ACCMODE,ino);
	fi->fh = (unsigned long)fileinfo;
	if (keep_cache==1) {
		fi->keep_cache=1;
	} else if (keep_cache==2) {
		fi->keep_cache=0;
	} else {
		fi->keep_cache = (mattr&MATTR_ALLOWDATACACHE)?1:0;
	}
	if (debug_mode) {
		fprintf(stderr,"open (%lu) ok -> keep cache: %lu\n",(unsigned long int)ino,(unsigned long int)fi->keep_cache);
	}
	fi->direct_io = 0;
	if (fuse_reply_open(req, fi) == -ENOENT) {
		mfs_removefileinfo(fileinfo);
	}
	oplog_printf(ctx,"open (%lu): OK (%lu,%lu)",(unsigned long int)ino,(unsigned long int)fi->direct_io,(unsigned long int)fi->keep_cache);
}

void mfs_release(fuse_req_t req, fuse_ino_t ino, struct fuse_file_info *fi) {
	finfo *fileinfo = (finfo*)(unsigned long)(fi->fh);
	const struct fuse_ctx ctx = *fuse_req_ctx(req);

	mfs_stats_inc(OP_RELEASE);
	if (debug_mode) {
		oplog_printf(ctx,"release (%lu) ...",(unsigned long int)ino);
		fprintf(stderr,"release (%lu)\n",(unsigned long int)ino);
	}

	if (ino==MASTERINFO_INODE) {
		fuse_reply_err(req,0);
		oplog_printf(ctx,"release (%lu) (internal node: MASTERINFO): OK",(unsigned long int)ino);
		return;
	}
	if (ino==STATS_INODE) {
		sinfo *statsinfo = (sinfo*)(unsigned long)(fi->fh);
		if (statsinfo!=NULL) {
			pthread_mutex_lock(&(statsinfo->lock));         // make helgrind happy
			if (statsinfo->buff!=NULL) {
				free(statsinfo->buff);
			}
			if (statsinfo->reset) {
				stats_reset_all();
			}
			pthread_mutex_unlock(&(statsinfo->lock));       // make helgrind happy
			pthread_mutex_destroy(&(statsinfo->lock));      // make helgrind happy
			free(statsinfo);
		}
		fuse_reply_err(req,0);
		oplog_printf(ctx,"release (%lu) (internal node: STATS): OK",(unsigned long int)ino);
		return;
	}
	if (ino==OPLOG_INODE || ino==OPHISTORY_INODE) {
		oplog_releasehandle(fi->fh);
		fuse_reply_err(req,0);
		oplog_printf(ctx,"release (%lu) (internal node: %s): OK",(unsigned long int)ino,(ino==OPLOG_INODE)?"OPLOG":"OPHISTORY");
		return;
	}
	if (fileinfo!=NULL) {
		mfs_removefileinfo(fileinfo);
	}
	fs_release(ino);
	fuse_reply_err(req,0);
	oplog_printf(ctx,"release (%lu): OK",(unsigned long int)ino);
}

void mfs_read(fuse_req_t req, fuse_ino_t ino, size_t size, off_t off, struct fuse_file_info *fi) {
	LOG_AVG_TILL_END_OF_SCOPE0("mfs_read");
	finfo *fileinfo = (finfo*)(unsigned long)(fi->fh);
	uint8_t *buff;
	int err;
	const struct fuse_ctx ctx = *fuse_req_ctx(req);

	mfs_stats_inc(OP_READ);
	if (debug_mode) {
		if (ino!=OPLOG_INODE && ino!=OPHISTORY_INODE) {
			oplog_printf(ctx,"read (%lu,%" PRIu64 ",%" PRIu64 ") ...",(unsigned long int)ino,(uint64_t)size,(uint64_t)off);
		}
		fprintf(stderr,"read from inode %lu up to %" PRIu64 " bytes from position %" PRIu64 "\n",(unsigned long int)ino,(uint64_t)size,(uint64_t)off);
	}
	if (ino==MASTERINFO_INODE) {
		uint8_t masterinfo[14];
		fs_getmasterlocation(masterinfo);
		masterproxy_getlocation(masterinfo);
#ifdef MASTERINFO_WITH_VERSION
		if (off>=14) {
			fuse_reply_buf(req,NULL,0);
			oplog_printf(ctx,"read (%lu,%" PRIu64 ",%" PRIu64 "): OK (no data)",(unsigned long int)ino,(uint64_t)size,(uint64_t)off);
		} else if (off+size>14) {
			fuse_reply_buf(req,(char*)(masterinfo+off),14-off);
			oplog_printf(ctx,"read (%lu,%" PRIu64 ",%" PRIu64 "): OK (%lu)",(unsigned long int)ino,(uint64_t)size,(uint64_t)off,(unsigned long int)(14-off));
#else
		if (off>=10) {
			fuse_reply_buf(req,NULL,0);
			oplog_printf(ctx,"read (%lu,%" PRIu64 ",%" PRIu64 "): OK (no data)",(unsigned long int)ino,(uint64_t)size,(uint64_t)off);
		} else if (off+size>10) {
			fuse_reply_buf(req,(char*)(masterinfo+off),10-off);
			oplog_printf(ctx,"read (%lu,%" PRIu64 ",%" PRIu64 "): OK (%lu)",(unsigned long int)ino,(uint64_t)size,(uint64_t)off,(unsigned long int)(10-off));
#endif
		} else {
			fuse_reply_buf(req,(char*)(masterinfo+off),size);
			oplog_printf(ctx,"read (%lu,%" PRIu64 ",%" PRIu64 "): OK (%lu)",(unsigned long int)ino,(uint64_t)size,(uint64_t)off,(unsigned long int)size);
		}
		return;
	}
	if (ino==STATS_INODE) {
		sinfo *statsinfo = (sinfo*)(unsigned long)(fi->fh);
		if (statsinfo!=NULL) {
			pthread_mutex_lock(&(statsinfo->lock));         // make helgrind happy
			if (off>=statsinfo->leng) {
				fuse_reply_buf(req,NULL,0);
				oplog_printf(ctx,"read (%lu,%" PRIu64 ",%" PRIu64 "): OK (no data)",(unsigned long int)ino,(uint64_t)size,(uint64_t)off);
			} else if ((uint64_t)(off+size)>(uint64_t)(statsinfo->leng)) {
				fuse_reply_buf(req,statsinfo->buff+off,statsinfo->leng-off);
				oplog_printf(ctx,"read (%lu,%" PRIu64 ",%" PRIu64 "): OK (%lu)",(unsigned long int)ino,(uint64_t)size,(uint64_t)off,(unsigned long int)(statsinfo->leng-off));
			} else {
				fuse_reply_buf(req,statsinfo->buff+off,size);
				oplog_printf(ctx,"read (%lu,%" PRIu64 ",%" PRIu64 "): OK (%lu)",(unsigned long int)ino,(uint64_t)size,(uint64_t)off,(unsigned long int)size);
			}
			pthread_mutex_unlock(&(statsinfo->lock));       // make helgrind happy
		} else {
			fuse_reply_buf(req,NULL,0);
			oplog_printf(ctx,"read (%lu,%" PRIu64 ",%" PRIu64 "): OK (no data)",(unsigned long int)ino,(uint64_t)size,(uint64_t)off);
		}
		return;
	}
	if (ino==OPLOG_INODE || ino==OPHISTORY_INODE) {
		uint32_t ret;
		oplog_getdata(fi->fh, &buff, &ret, size);
		fuse_reply_buf(req, (char*)buff, ret);
		oplog_releasedata(fi->fh);
		return;
	}
	if (fileinfo==NULL) {
		fuse_reply_err(req,EBADF);
		oplog_printf(ctx,"read (%lu,%" PRIu64 ",%" PRIu64 "): %s",(unsigned long int)ino,(uint64_t)size,(uint64_t)off,strerr(EBADF));
		return;
	}
	if (off>=MAX_FILE_SIZE || off+size>=MAX_FILE_SIZE) {
		fuse_reply_err(req,EFBIG);
		oplog_printf(ctx,"read (%lu,%" PRIu64 ",%" PRIu64 "): %s",(unsigned long int)ino,(uint64_t)size,(uint64_t)off,strerr(EFBIG));
		return;
	}
	try {
		const SteadyTimePoint deadline = SteadyClock::now() + std::chrono::seconds(30);
		uint8_t status = gLocalIoLimiter().waitForRead(ctx.pid, size, deadline);
		if (status == STATUS_OK) {
			status = gGlobalIoLimiter().waitForRead(ctx.pid, size, deadline);
		}
		if (status != STATUS_OK) {
			fuse_reply_err(req, status);
			return;
		}
	} catch (Exception& ex) {
		syslog(LOG_WARNING, "I/O limiting error: %s", ex.what());
		fuse_reply_err(req, EIO);
		return;
	}
	if (use_rwlock) {
		// acquire shared lock, from now we only have to deal with other readers
		pthread_rwlock_rdlock(&(fileinfo->rwlock));
	} else {
		// acquire unique lock, from now we have exclusive access to this inode
		pthread_rwlock_wrlock(&(fileinfo->rwlock));
	}
	// serialize the following checks and preparations
	pthread_mutex_lock(&(fileinfo->flushlock));
	if (fileinfo->mode==IO_WRITEONLY) {
		pthread_mutex_unlock(&(fileinfo->flushlock));
		pthread_rwlock_unlock(&(fileinfo->rwlock));
		fuse_reply_err(req,EACCES);
		oplog_printf(ctx,"read (%lu,%" PRIu64 ",%" PRIu64 "): %s",(unsigned long int)ino,(uint64_t)size,(uint64_t)off,strerr(EACCES));
		return;
	}
	if (fileinfo->mode==IO_WRITE) {
		err = write_data_flush(fileinfo->data);
		if (err!=0) {
			pthread_mutex_unlock(&(fileinfo->flushlock));
			pthread_rwlock_unlock(&(fileinfo->rwlock));
			fuse_reply_err(req,err);
			if (debug_mode) {
				fprintf(stderr,"IO error occured while writting inode %lu\n",(unsigned long int)ino);
			}
			oplog_printf(ctx,"read (%lu,%" PRIu64 ",%" PRIu64 "): %s",(unsigned long int)ino,(uint64_t)size,(uint64_t)off,strerr(err));
			return;
		}
		write_data_end(fileinfo->data);
	}
	if (fileinfo->mode == IO_WRITE || fileinfo->mode == IO_NONE) {
		fileinfo->mode = IO_READ;
		fileinfo->data = new ReadChunkLocator();
	}
	pthread_mutex_unlock(&(fileinfo->flushlock));
	// end of reader critical section

	void *rrec = read_data_new(ino, static_cast<ReadChunkLocator*>(fileinfo->data));

	write_data_flush_inode(ino);

	// Lizardfs chunkserver supports only requests aligned to MFSBLOCKSIZE
	uint64_t firstBlockToRead = off / MFSBLOCKSIZE;
	uint64_t firstBlockNotToRead = (off + size + MFSBLOCKSIZE - 1) / MFSBLOCKSIZE;
	uint64_t alignedOffset = firstBlockToRead * MFSBLOCKSIZE;
	uint64_t alignedSize = (firstBlockNotToRead - firstBlockToRead) * MFSBLOCKSIZE;

	uint32_t ssize = alignedSize;
	buff = NULL;    // use internal 'readdata' buffer
	err = read_data(rrec, alignedOffset, &ssize, &buff);
	if (err!=0) {
		fuse_reply_err(req,err);
		if (debug_mode) {
			fprintf(stderr,"IO error occured while reading inode %lu\n",(unsigned long int)ino);
		}
		oplog_printf(ctx,"read (%lu,%" PRIu64 ",%" PRIu64 "): %s",(unsigned long int)ino,(uint64_t)size,(uint64_t)off,strerr(err));
	} else {
		uint32_t replyOffset = off - alignedOffset;
		buff += replyOffset;
		if (ssize > replyOffset) {
			ssize -= replyOffset;
			if (ssize > size) {
				ssize = size;
			}
		} else {
			ssize = 0;
		}
		fuse_reply_buf(req, (char*)buff, ssize);
		if (debug_mode) {
			fprintf(stderr,"%" PRIu32 " bytes have been read from inode %lu\n",ssize,(unsigned long int)ino);
		}
		oplog_printf(ctx,"read (%lu,%" PRIu64 ",%" PRIu64 "): OK (%lu)",(unsigned long int)ino,(uint64_t)size,(uint64_t)off,(unsigned long int)ssize);
	}
	read_data_end(rrec);
	pthread_rwlock_unlock(&(fileinfo->rwlock));
}

void mfs_write(fuse_req_t req, fuse_ino_t ino, const char *buf, size_t size, off_t off, struct fuse_file_info *fi) {
	LOG_AVG_TILL_END_OF_SCOPE0("mfs_write");
	finfo *fileinfo = (finfo*)(unsigned long)(fi->fh);
	int err;
	const struct fuse_ctx ctx = *fuse_req_ctx(req);

	mfs_stats_inc(OP_WRITE);
	if (debug_mode) {
		oplog_printf(ctx,"write (%lu,%" PRIu64 ",%" PRIu64 ") ...",(unsigned long int)ino,(uint64_t)size,(uint64_t)off);
		fprintf(stderr,"write to inode %lu %" PRIu64 " bytes at position %" PRIu64 "\n",(unsigned long int)ino,(uint64_t)size,(uint64_t)off);
	}
	if (ino==MASTERINFO_INODE || ino==OPLOG_INODE || ino==OPHISTORY_INODE) {
		fuse_reply_err(req,EACCES);
		oplog_printf(ctx,"write (%lu,%" PRIu64 ",%" PRIu64 "): %s",(unsigned long int)ino,(uint64_t)size,(uint64_t)off,strerr(EACCES));
		return;
	}
	if (ino==STATS_INODE) {
		sinfo *statsinfo = (sinfo*)(unsigned long)(fi->fh);
		if (statsinfo!=NULL) {
			pthread_mutex_lock(&(statsinfo->lock));         // make helgrind happy
			statsinfo->reset=1;
			pthread_mutex_unlock(&(statsinfo->lock));       // make helgrind happy
		}
		fuse_reply_write(req,size);
		oplog_printf(ctx,"write (%lu,%" PRIu64 ",%" PRIu64 "): OK (%lu)",(unsigned long int)ino,(uint64_t)size,(uint64_t)off,(unsigned long int)size);
		return;
	}
	if (fileinfo==NULL) {
		fuse_reply_err(req,EBADF);
		oplog_printf(ctx,"write (%lu,%" PRIu64 ",%" PRIu64 "): %s",(unsigned long int)ino,(uint64_t)size,(uint64_t)off,strerr(EBADF));
		return;
	}
	if (off>=MAX_FILE_SIZE || off+size>=MAX_FILE_SIZE) {
		fuse_reply_err(req, EFBIG);
		oplog_printf(ctx,"write (%lu,%" PRIu64 ",%" PRIu64 "): %s",(unsigned long int)ino,(uint64_t)size,(uint64_t)off,strerr(EFBIG));
		return;
	}
	try {
		const SteadyTimePoint deadline = SteadyClock::now() + std::chrono::seconds(30);
		uint8_t status = gLocalIoLimiter().waitForRead(ctx.pid, size, deadline);
		if (status == STATUS_OK) {
			status = gGlobalIoLimiter().waitForRead(ctx.pid, size, deadline);
		}
		if (status != STATUS_OK) {
			fuse_reply_err(req, status);
			return;
		}
	} catch (Exception& ex) {
		syslog(LOG_WARNING, "I/O limiting error: %s", ex.what());
		fuse_reply_err(req, EIO);
		return;
	}
	pthread_rwlock_wrlock(&(fileinfo->rwlock));
	if (fileinfo->mode==IO_READONLY) {
		pthread_rwlock_unlock(&(fileinfo->rwlock));
		fuse_reply_err(req,EACCES);
		oplog_printf(ctx,"write (%lu,%" PRIu64 ",%" PRIu64 "): %s",(unsigned long int)ino,(uint64_t)size,(uint64_t)off,strerr(EACCES));
		return;
	}
	if (fileinfo->mode==IO_READ) {
		delete_read_chunk_locator(fileinfo->data);
		fileinfo->data = NULL;
	}
	if (fileinfo->mode==IO_READ || fileinfo->mode==IO_NONE) {
		fileinfo->mode = IO_WRITE;
		fileinfo->data = write_data_new(ino);
	}
	err = write_data(fileinfo->data,off,size,(const uint8_t*)buf);
	if (err!=0) {
		pthread_rwlock_unlock(&(fileinfo->rwlock));
		fuse_reply_err(req,err);
		if (debug_mode) {
			fprintf(stderr,"IO error occured while writting inode %lu\n",(unsigned long int)ino);
		}
		oplog_printf(ctx,"write (%lu,%" PRIu64 ",%" PRIu64 "): %s",(unsigned long int)ino,(uint64_t)size,(uint64_t)off,strerr(err));
	} else {
		pthread_rwlock_unlock(&(fileinfo->rwlock));
		fuse_reply_write(req,size);
		if (debug_mode) {
			fprintf(stderr,"%" PRIu64 " bytes have been written to inode %lu\n",(uint64_t)size,(unsigned long int)ino);
		}
		oplog_printf(ctx,"write (%lu,%" PRIu64 ",%" PRIu64 "): OK (%lu)",(unsigned long int)ino,(uint64_t)size,(uint64_t)off,(unsigned long int)size);
	}
}

void mfs_flush(fuse_req_t req, fuse_ino_t ino, struct fuse_file_info *fi) {
	finfo *fileinfo = (finfo*)(unsigned long)(fi->fh);
	int err;
	const struct fuse_ctx ctx = *fuse_req_ctx(req);

	mfs_stats_inc(OP_FLUSH);
	if (debug_mode) {
		oplog_printf(ctx,"flush (%lu) ...",(unsigned long int)ino);
		fprintf(stderr,"flush (%lu)\n",(unsigned long int)ino);
	}
	if (IS_SPECIAL_INODE(ino)) {
		fuse_reply_err(req,0);
		oplog_printf(ctx,"flush (%lu): OK",(unsigned long int)ino);
		return;
	}
	if (fileinfo==NULL) {
		fuse_reply_err(req,EBADF);
		oplog_printf(ctx,"flush (%lu): %s",(unsigned long int)ino,strerr(EBADF));
		return;
	}
//      syslog(LOG_NOTICE,"remove_locks inode:%lu owner:%" PRIu64 "",(unsigned long int)ino,(uint64_t)fi->lock_owner);
	err = 0;
	pthread_rwlock_wrlock(&(fileinfo->rwlock));
	if (fileinfo->mode==IO_WRITE || fileinfo->mode==IO_WRITEONLY) {
		err = write_data_flush(fileinfo->data);
	}
	pthread_rwlock_unlock(&(fileinfo->rwlock));
	fuse_reply_err(req,err);
	if (err!=0) {
		oplog_printf(ctx,"flush (%lu): %s",(unsigned long int)ino,strerr(err));
	} else {
		oplog_printf(ctx,"flush (%lu): OK",(unsigned long int)ino);
	}
}

void mfs_fsync(fuse_req_t req, fuse_ino_t ino, int datasync, struct fuse_file_info *fi) {
	finfo *fileinfo = (finfo*)(unsigned long)(fi->fh);
	int err;
	const struct fuse_ctx ctx = *fuse_req_ctx(req);

	mfs_stats_inc(OP_FSYNC);
	if (debug_mode) {
		oplog_printf(ctx,"fsync (%lu,%d) ...",(unsigned long int)ino,datasync);
		fprintf(stderr,"fsync (%lu,%d)\n",(unsigned long int)ino,datasync);
	}
	if (IS_SPECIAL_INODE(ino)) {
		fuse_reply_err(req,0);
		oplog_printf(ctx,"fsync (%lu,%d): OK",(unsigned long int)ino,datasync);
		return;
	}
	if (fileinfo==NULL) {
		fuse_reply_err(req,EBADF);
		oplog_printf(ctx,"fsync (%lu,%d): %s",(unsigned long int)ino,datasync,strerr(EBADF));
		return;
	}
	err = 0;
	pthread_rwlock_wrlock(&(fileinfo->rwlock));
	if (fileinfo->mode==IO_WRITE || fileinfo->mode==IO_WRITEONLY) {
		err = write_data_flush(fileinfo->data);
	}
	pthread_rwlock_unlock(&(fileinfo->rwlock));
	fuse_reply_err(req,err);
	if (err!=0) {
		oplog_printf(ctx,"fsync (%lu,%d): %s",(unsigned long int)ino,datasync,strerr(err));
	} else {
		oplog_printf(ctx,"fsync (%lu,%d): OK",(unsigned long int)ino,datasync);
	}
}

namespace {

class XattrHandler {
public:
	virtual ~XattrHandler() {}

	/*
	 * handler for request to set an extended attribute
	 * mode - one of XATTR_SMODE_*
	 * returns status
	 */
	virtual uint8_t setxattr(const fuse_ctx& ctx, fuse_ino_t ino, const char *name,
			uint32_t nleng, const char *value, size_t size, int mode) = 0;

	/*
	 * handler for request to get an extended attribute
	 * mode - one of XATTR_GMODE_*
	 * returns status and:
	 * * sets value is mode is XATTR_GMODE_GET_DATA
	 * * sets valueLength is mode is XATTR_GMODE_LENGTH_ONLY
	 */
	virtual uint8_t getxattr(const fuse_ctx& ctx, fuse_ino_t ino, const char *name,
			uint32_t nleng, int mode, uint32_t& valueLength, std::vector<uint8_t>& value) = 0;

	/*
	 * handler for request to remove an extended attribute
	 * returns status
	 */
	virtual uint8_t removexattr(const fuse_ctx& ctx, fuse_ino_t ino, const char *name,
			uint32_t nleng) = 0;
};

class PlainXattrHandler : public XattrHandler {
public:
	virtual uint8_t setxattr(const fuse_ctx& ctx, fuse_ino_t ino, const char *name,
			uint32_t nleng, const char *value, size_t size, int mode) {
		return fs_setxattr(ino, 0, ctx.uid, ctx.gid, nleng, (const uint8_t*)name,
				(uint32_t)size, (const uint8_t*)value, mode);
	}

	virtual uint8_t getxattr(const fuse_ctx& ctx, fuse_ino_t ino, const char *name,
			uint32_t nleng, int mode, uint32_t& valueLength, std::vector<uint8_t>& value) {
		const uint8_t *buff;
		uint8_t status = fs_getxattr(ino, 0, ctx.uid, ctx.gid, nleng, (const uint8_t*)name,
				mode, &buff, &valueLength);
		if (mode == XATTR_GMODE_GET_DATA && status == STATUS_OK) {
			value = std::vector<uint8_t>(buff, buff + valueLength);
		}
		return status;
	}

	virtual uint8_t removexattr(const fuse_ctx& ctx, fuse_ino_t ino, const char *name,
			uint32_t nleng) {
		return fs_removexattr(ino, 0, ctx.uid, ctx.gid, nleng, (const uint8_t*)name);
	}
};

class ErrorXattrHandler : public XattrHandler {
public:
	ErrorXattrHandler(uint8_t error) : error_(error) {}
	virtual uint8_t setxattr(const fuse_ctx&, fuse_ino_t, const char *,
			uint32_t, const char *, size_t, int) {
		return error_;
	}

	virtual uint8_t getxattr(const fuse_ctx&, fuse_ino_t, const char *,
			uint32_t, int, uint32_t&, std::vector<uint8_t>&) {
		return error_;
	}

	virtual uint8_t removexattr(const fuse_ctx&, fuse_ino_t, const char *,
			uint32_t) {
		return error_;
	}
private:
	uint8_t error_;
};

class AclXattrHandler : public XattrHandler {
public:
	AclXattrHandler(AclType type) : type_(type) {}

	virtual uint8_t setxattr(const fuse_ctx& ctx, fuse_ino_t ino, const char *,
			uint32_t, const char *value, size_t size, int) {
		if (!acl_enabled) {
			return ERROR_ENOTSUP;
		}
		AccessControlList acl;
		try {
			PosixAclXattr posix = aclConverter::extractPosixObject((const uint8_t*)value, size);
			if (posix.entries.empty()) {
				// Is empty ACL set? It means to remove it!
				return fs_deletacl(ino, ctx.uid, ctx.gid, type_);
			}
			acl = aclConverter::posixToAclObject(posix);
		} catch (Exception&) {
			return ERROR_EINVAL;
		}
		return fs_setacl(ino, ctx.uid, ctx.gid, type_, acl);
	}

	virtual uint8_t getxattr(const fuse_ctx& ctx, fuse_ino_t ino, const char *,
			uint32_t, int /*mode*/, uint32_t& valueLength, std::vector<uint8_t>& value) {
		if (!acl_enabled) {
			return ERROR_ENOTSUP;
		}
		AccessControlList acl;
		uint8_t status = fs_getacl(ino, ctx.uid, ctx.gid, type_, acl);
		if (status != STATUS_OK) {
			return status;
		}
		try {
			value = aclConverter::aclObjectToXattr(acl);
			valueLength = value.size();
			return STATUS_OK;
		} catch (Exception&) {
			syslog(LOG_WARNING, "Failed to convert ACL to xattr, looks like a bug");
			return ERROR_IO;
		}
	}

	virtual uint8_t removexattr(const fuse_ctx& ctx, fuse_ino_t ino, const char *,
			uint32_t) {
		if (!acl_enabled) {
			return ERROR_ENOTSUP;
		}
		return fs_deletacl(ino, ctx.uid, ctx.gid, type_);
	}

private:
	AclType type_;
};

} // anonymous namespace

static AclXattrHandler accessAclXattrHandler(AclType::kAccess);
static AclXattrHandler defaultAclXattrHandler(AclType::kDefault);
static ErrorXattrHandler enotsupXattrHandler(ERROR_ENOTSUP);
static PlainXattrHandler plainXattrHandler;

static std::map<std::string, XattrHandler*> xattr_handlers = {
	{POSIX_ACL_XATTR_ACCESS, &accessAclXattrHandler},
	{POSIX_ACL_XATTR_DEFAULT, &defaultAclXattrHandler},
	{"security.capability", &enotsupXattrHandler},
};

static XattrHandler* choose_xattr_handler(const char *name) {
	try {
		return xattr_handlers.at(name);
	} catch (std::out_of_range&) {
		return &plainXattrHandler;
	}
}

#if defined(__APPLE__)
void mfs_setxattr (fuse_req_t req, fuse_ino_t ino, const char *name, const char *value, size_t size, int flags, uint32_t position) {
#else
void mfs_setxattr (fuse_req_t req, fuse_ino_t ino, const char *name, const char *value, size_t size, int flags) {
	uint32_t position=0;
#endif
	uint32_t nleng;
	int status;
	uint8_t mode;
	const struct fuse_ctx ctx = *fuse_req_ctx(req);

	mfs_stats_inc(OP_SETXATTR);
	if (debug_mode) {
		oplog_printf(ctx,"setxattr (%lu,%s,%" PRIu64 ",%d) ...",(unsigned long int)ino,name,(uint64_t)size,flags);
		fprintf(stderr,"setxattr (%lu,%s,%" PRIu64 ",%d)",(unsigned long int)ino,name,(uint64_t)size,flags);
	}
	if (IS_SPECIAL_INODE(ino)) {
		fuse_reply_err(req,EPERM);
		oplog_printf(ctx,"setxattr (%lu,%s,%" PRIu64 ",%d): %s",(unsigned long int)ino,name,(uint64_t)size,flags,strerr(EPERM));
		return;
	}
	if (size>MFS_XATTR_SIZE_MAX) {
#if defined(__APPLE__)
		// Mac OS X returns E2BIG here
		fuse_reply_err(req,E2BIG);
		oplog_printf(ctx,"setxattr (%lu,%s,%" PRIu64 ",%d): %s",(unsigned long int)ino,name,(uint64_t)size,flags,strerr(E2BIG));
#else
		fuse_reply_err(req,ERANGE);
		oplog_printf(ctx,"setxattr (%lu,%s,%" PRIu64 ",%d): %s",(unsigned long int)ino,name,(uint64_t)size,flags,strerr(ERANGE));
#endif
		return;
	}
	nleng = strlen(name);
	if (nleng>MFS_XATTR_NAME_MAX) {
#if defined(__APPLE__)
		// Mac OS X returns EPERM here
		fuse_reply_err(req,EPERM);
		oplog_printf(ctx,"setxattr (%lu,%s,%" PRIu64 ",%d): %s",(unsigned long int)ino,name,(uint64_t)size,flags,strerr(EPERM));
#else
		fuse_reply_err(req,ERANGE);
		oplog_printf(ctx,"setxattr (%lu,%s,%" PRIu64 ",%d): %s",(unsigned long int)ino,name,(uint64_t)size,flags,strerr(ERANGE));
#endif
		return;
	}
	if (nleng==0) {
		fuse_reply_err(req,EINVAL);
		oplog_printf(ctx,"setxattr (%lu,%s,%" PRIu64 ",%d): %s",(unsigned long int)ino,name,(uint64_t)size,flags,strerr(EINVAL));
		return;
	}
	if (strcmp(name,"security.capability")==0) {
		fuse_reply_err(req,ENOTSUP);
		oplog_printf(ctx,"setxattr (%lu,%s,%" PRIu64 ",%d): %s",(unsigned long int)ino,name,(uint64_t)size,flags,strerr(ENOTSUP));
		return;
	}
#if defined(XATTR_CREATE) && defined(XATTR_REPLACE)
	if ((flags&XATTR_CREATE) && (flags&XATTR_REPLACE)) {
		fuse_reply_err(req,EINVAL);
		oplog_printf(ctx,"setxattr (%lu,%s,%" PRIu64 ",%d): %s",(unsigned long int)ino,name,(uint64_t)size,flags,strerr(EINVAL));
		return;
	}
	mode = (flags==XATTR_CREATE)?XATTR_SMODE_CREATE_ONLY:(flags==XATTR_REPLACE)?XATTR_SMODE_REPLACE_ONLY:XATTR_SMODE_CREATE_OR_REPLACE;
#else
	mode = 0;
#endif
	(void)position;
	status = choose_xattr_handler(name)->setxattr(ctx, ino, name, nleng, value, size, mode);
	status = mfs_errorconv(status);
	if (status!=0) {
		fuse_reply_err(req,status);
		oplog_printf(ctx,"setxattr (%lu,%s,%" PRIu64 ",%d): %s",(unsigned long int)ino,name,(uint64_t)size,flags,strerr(status));
		return;
	}
	fuse_reply_err(req,0);
	oplog_printf(ctx,"setxattr (%lu,%s,%" PRIu64 ",%d): OK",(unsigned long int)ino,name,(uint64_t)size,flags);
}

#if defined(__APPLE__)
void mfs_getxattr (fuse_req_t req, fuse_ino_t ino, const char *name, size_t size, uint32_t position) {
#else
void mfs_getxattr (fuse_req_t req, fuse_ino_t ino, const char *name, size_t size) {
	uint32_t position=0;
#endif /* __APPLE__ */
	uint32_t nleng;
	int status;
	uint8_t mode;
	std::vector<uint8_t> buffer;
	const uint8_t *buff;
	uint32_t leng;
	const struct fuse_ctx ctx = *fuse_req_ctx(req);

	mfs_stats_inc(OP_GETXATTR);
	if (debug_mode) {
		oplog_printf(ctx,"getxattr (%lu,%s,%" PRIu64 ") ...",(unsigned long int)ino,name,(uint64_t)size);
		fprintf(stderr,"getxattr (%lu,%s,%" PRIu64 ")",(unsigned long int)ino,name,(uint64_t)size);
	}
	if (IS_SPECIAL_INODE(ino)) {
		fuse_reply_err(req,ENODATA);
		oplog_printf(ctx,"getxattr (%lu,%s,%" PRIu64 "): %s",(unsigned long int)ino,name,(uint64_t)size,strerr(ENODATA));
		return;
	}
	nleng = strlen(name);
	if (nleng>MFS_XATTR_NAME_MAX) {
#if defined(__APPLE__)
		// Mac OS X returns EPERM here
		fuse_reply_err(req,EPERM);
		oplog_printf(ctx,"getxattr (%lu,%s,%" PRIu64 "): %s",(unsigned long int)ino,name,(uint64_t)size,strerr(EPERM));
#else
		fuse_reply_err(req,ERANGE);
		oplog_printf(ctx,"getxattr (%lu,%s,%" PRIu64 "): %s",(unsigned long int)ino,name,(uint64_t)size,strerr(ERANGE));
#endif
		return;
	}
	if (nleng==0) {
		fuse_reply_err(req,EINVAL);
		oplog_printf(ctx,"getxattr (%lu,%s,%" PRIu64 "): %s",(unsigned long int)ino,name,(uint64_t)size,strerr(EINVAL));
		return;
	}
	if (strcmp(name,"security.capability")==0) {
		fuse_reply_err(req,ENOTSUP);
		oplog_printf(ctx,"getxattr (%lu,%s,%" PRIu64 "): %s",(unsigned long int)ino,name,(uint64_t)size,strerr(ENOTSUP));
		return;
	}
	if (size==0) {
		mode = XATTR_GMODE_LENGTH_ONLY;
	} else {
		mode = XATTR_GMODE_GET_DATA;
	}
	(void)position;
	status = choose_xattr_handler(name)->getxattr(ctx, ino, name, nleng, mode, leng, buffer);
	buff = buffer.data();
	status = mfs_errorconv(status);
	if (status!=0) {
		fuse_reply_err(req,status);
		oplog_printf(ctx,"getxattr (%lu,%s,%" PRIu64 "): %s",(unsigned long int)ino,name,(uint64_t)size,strerr(status));
		return;
	}
	if (size==0) {
		fuse_reply_xattr(req,leng);
		oplog_printf(ctx,"getxattr (%lu,%s,%" PRIu64 "): OK (%" PRIu32 ")",(unsigned long int)ino,name,(uint64_t)size,leng);
	} else {
		if (leng>size) {
			fuse_reply_err(req,ERANGE);
			oplog_printf(ctx,"getxattr (%lu,%s,%" PRIu64 "): %s",(unsigned long int)ino,name,(uint64_t)size,strerr(ERANGE));
		} else {
			fuse_reply_buf(req,(const char*)buff,leng);
			oplog_printf(ctx,"getxattr (%lu,%s,%" PRIu64 "): OK (%" PRIu32 ")",(unsigned long int)ino,name,(uint64_t)size,leng);
		}
	}
}

void mfs_listxattr (fuse_req_t req, fuse_ino_t ino, size_t size) {
	const uint8_t *buff;
	uint32_t leng;
	int status;
	uint8_t mode;
	const struct fuse_ctx ctx = *fuse_req_ctx(req);

	mfs_stats_inc(OP_LISTXATTR);
	if (debug_mode) {
		oplog_printf(ctx,"listxattr (%lu,%" PRIu64 ") ...",(unsigned long int)ino,(uint64_t)size);
		fprintf(stderr,"listxattr (%lu,%" PRIu64 ")",(unsigned long int)ino,(uint64_t)size);
	}
	if (IS_SPECIAL_INODE(ino)) {
		fuse_reply_err(req,EPERM);
		oplog_printf(ctx,"listxattr (%lu,%" PRIu64 "): %s",(unsigned long int)ino,(uint64_t)size,strerr(EPERM));
		return;
	}
	if (size==0) {
		mode = XATTR_GMODE_LENGTH_ONLY;
	} else {
		mode = XATTR_GMODE_GET_DATA;
	}
	status = fs_listxattr(ino,0,ctx.uid,ctx.gid,mode,&buff,&leng);
	status = mfs_errorconv(status);
	if (status!=0) {
		fuse_reply_err(req,status);
		oplog_printf(ctx,"listxattr (%lu,%" PRIu64 "): %s",(unsigned long int)ino,(uint64_t)size,strerr(status));
		return;
	}
	if (size==0) {
		fuse_reply_xattr(req,leng);
		oplog_printf(ctx,"listxattr (%lu,%" PRIu64 "): OK (%" PRIu32 ")",(unsigned long int)ino,(uint64_t)size,leng);
	} else {
		if (leng>size) {
			fuse_reply_err(req,ERANGE);
			oplog_printf(ctx,"listxattr (%lu,%" PRIu64 "): %s",(unsigned long int)ino,(uint64_t)size,strerr(ERANGE));
		} else {
			fuse_reply_buf(req,(const char*)buff,leng);
			oplog_printf(ctx,"listxattr (%lu,%" PRIu64 "): OK (%" PRIu32 ")",(unsigned long int)ino,(uint64_t)size,leng);
		}
	}
}

void mfs_removexattr (fuse_req_t req, fuse_ino_t ino, const char *name) {
	uint32_t nleng;
	int status;
	const struct fuse_ctx ctx = *fuse_req_ctx(req);

	mfs_stats_inc(OP_REMOVEXATTR);
	if (debug_mode) {
		oplog_printf(ctx,"removexattr (%lu,%s) ...",(unsigned long int)ino,name);
		fprintf(stderr,"removexattr (%lu,%s)",(unsigned long int)ino,name);
	}
	if (IS_SPECIAL_INODE(ino)) {
		fuse_reply_err(req,EPERM);
		oplog_printf(ctx,"removexattr (%lu,%s): %s",(unsigned long int)ino,name,strerr(EPERM));
		return;
	}
	nleng = strlen(name);
	if (nleng>MFS_XATTR_NAME_MAX) {
#if defined(__APPLE__)
		// Mac OS X returns EPERM here
		fuse_reply_err(req,EPERM);
		oplog_printf(ctx,"removexattr (%lu,%s): %s",(unsigned long int)ino,name,strerr(EPERM));
#else
		fuse_reply_err(req,ERANGE);
		oplog_printf(ctx,"removexattr (%lu,%s): %s",(unsigned long int)ino,name,strerr(ERANGE));
#endif
		return;
	}
	if (nleng==0) {
		fuse_reply_err(req,EINVAL);
		oplog_printf(ctx,"removexattr (%lu,%s): %s",(unsigned long int)ino,name,strerr(EINVAL));
		return;
	}
	status = choose_xattr_handler(name)->removexattr(ctx, ino, name, nleng);
	status = mfs_errorconv(status);
	if (status!=0) {
		fuse_reply_err(req,status);
		oplog_printf(ctx,"removexattr (%lu,%s): %s",(unsigned long int)ino,name,strerr(status));
	} else {
		fuse_reply_err(req,0);
		oplog_printf(ctx,"removexattr (%lu,%s): OK",(unsigned long int)ino,name);
	}
}

void mfs_init(int debug_mode_, int keep_cache_, double direntry_cache_timeout_,
		double entry_cache_timeout_, double attr_cache_timeout_, int mkdir_copy_sgid_,
		int sugid_clear_mode_, bool acl_enabled_, bool use_rwlock_) {
	const char* sugid_clear_mode_strings[] = {SUGID_CLEAR_MODE_STRINGS};
	debug_mode = debug_mode_;
	keep_cache = keep_cache_;
	direntry_cache_timeout = direntry_cache_timeout_;
	entry_cache_timeout = entry_cache_timeout_;
	attr_cache_timeout = attr_cache_timeout_;
	mkdir_copy_sgid = mkdir_copy_sgid_;
	sugid_clear_mode = sugid_clear_mode_;
	acl_enabled = acl_enabled_;
	use_rwlock = use_rwlock_;
	if (debug_mode) {
		fprintf(stderr,"cache parameters: file_keep_cache=%s direntry_cache_timeout=%.2f entry_cache_timeout=%.2f attr_cache_timeout=%.2f\n",(keep_cache==1)?"always":(keep_cache==2)?"never":"auto",direntry_cache_timeout,entry_cache_timeout,attr_cache_timeout);
		fprintf(stderr,"mkdir copy sgid=%d\nsugid clear mode=%s\n",mkdir_copy_sgid_,(sugid_clear_mode_<SUGID_CLEAR_MODE_OPTIONS)?sugid_clear_mode_strings[sugid_clear_mode_]:"???");
		fprintf(stderr, "ACL support %s\n", acl_enabled ? "enabled" : "disabled");
		fprintf(stderr, "RW lock %s\n", use_rwlock ? "enabled" : "disabled");
	}
	mfs_statsptr_init();
}<|MERGE_RESOLUTION|>--- conflicted
+++ resolved
@@ -891,18 +891,12 @@
 			oplog_printf(ctx,"setattr (%lu,0x%X,[%s:0%04o,%ld,%ld,%lu,%lu,%" PRIu64 "]): %s",(unsigned long int)ino,to_set,modestr+1,(unsigned int)(stbuf->st_mode & 07777),(long int)stbuf->st_uid,(long int)stbuf->st_gid,(unsigned long int)(stbuf->st_atime),(unsigned long int)(stbuf->st_mtime),(uint64_t)(stbuf->st_size),strerr(EFBIG));
 			return;
 		}
-<<<<<<< HEAD
 		try {
 			bool opened = (fi != NULL);
 			status = write_data_truncate(ino, opened, ctx.uid, ctx.gid, stbuf->st_size, attr);
 		} catch (Exception& ex) {
 			status = mfs_errorconv(ex.status());
 		}
-=======
-		write_data_flush_inode(ino);
-		status = fs_truncate(ino,(fi!=NULL)?1:0,ctx.uid,ctx.gid,stbuf->st_size,attr);
-		status = mfs_errorconv(status);
->>>>>>> aba0c9ae
 		read_inode_ops(ino);
 		if (status!=0) {
 			fuse_reply_err(req, status);
