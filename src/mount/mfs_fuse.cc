/*
   Copyright 2005-2010 Jakub Kruszona-Zawadzki, Gemius SA, 2013 Skytechnology sp. z o.o..

   This file was part of MooseFS and is part of LizardFS.

   LizardFS is free software: you can redistribute it and/or modify
   it under the terms of the GNU General Public License as published by
   the Free Software Foundation, version 3.

   LizardFS is distributed in the hope that it will be useful,
   but WITHOUT ANY WARRANTY; without even the implied warranty of
   MERCHANTABILITY or FITNESS FOR A PARTICULAR PURPOSE.  See the
   GNU General Public License for more details.

   You should have received a copy of the GNU General Public License
   along with LizardFS  If not, see <http://www.gnu.org/licenses/>.
 */

#if defined(__APPLE__)
#  if ! defined(__DARWIN_64_BIT_INO_T) && ! defined(_DARWIN_USE_64_BIT_INODE)
#    define __DARWIN_64_BIT_INO_T 0
#  endif
#endif

#include "config.h"
#include "mfs_fuse.h"

<<<<<<< HEAD
#include <assert.h>
#include <errno.h>
=======
#include "mount/mfs_fuse.h"

>>>>>>> 0896a2ba
#include <fuse/fuse_lowlevel.h>
#include <fcntl.h>
#include <inttypes.h>
#include <pthread.h>
#include <stdio.h>
#include <stdlib.h>
#include <string.h>
#include <syslog.h>
#include <unistd.h>

#include "common/datapack.h"
#include "common/MFSCommunication.h"
#include "common/strerr.h"
<<<<<<< HEAD
#include "devtools/request_log.h"
#include "mount/chunk_locator.h"
#include "dirattrcache.h"
#include "mastercomm.h"
#include "masterproxy.h"
#include "oplog.h"
#include "readdata.h"
#include "stats.h"
#include "symlinkcache.h"
#include "writedata.h"
=======
#include "mount/dirattrcache.h"
#include "mount/global_io_limiter.h"
#include "mount/mastercomm.h"
#include "mount/masterproxy.h"
#include "mount/oplog.h"
#include "mount/readdata.h"
#include "mount/stats.h"
#include "mount/symlinkcache.h"
#include "mount/writedata.h"
>>>>>>> 0896a2ba

#if MFS_ROOT_ID != FUSE_ROOT_ID
#  error FUSE_ROOT_ID is not equal to MFS_ROOT_ID
#endif

#define READDIR_BUFFSIZE 50000

#define MAX_FILE_SIZE (int64_t)(MFS_MAX_FILE_SIZE)

#define PKGVERSION ((PACKAGE_VERSION_MAJOR)*1000000+(PACKAGE_VERSION_MINOR)*1000+(PACKAGE_VERSION_MICRO))

// #define MASTER_NAME ".master"
// #define MASTER_INODE 0x7FFFFFFF
// 0x01b6 == 0666
// static uint8_t masterattr[35]={'f', 0x01,0xB6, 0,0,0,0, 0,0,0,0, 0,0,0,0, 0,0,0,0, 0,0,0,0, 0,0,0,1, 0,0,0,0,0,0,0,0};

#define MASTERINFO_NAME ".masterinfo"
#define MASTERINFO_INODE 0x7FFFFFFF
// 0x0124 == 0b100100100 == 0444
#ifdef MASTERINFO_WITH_VERSION
static uint8_t masterinfoattr[35]={'f', 0x01,0x24, 0,0,0,0, 0,0,0,0, 0,0,0,0, 0,0,0,0, 0,0,0,0, 0,0,0,1, 0,0,0,0,0,0,0,14};
#else
static uint8_t masterinfoattr[35]={'f', 0x01,0x24, 0,0,0,0, 0,0,0,0, 0,0,0,0, 0,0,0,0, 0,0,0,0, 0,0,0,1, 0,0,0,0,0,0,0,10};
#endif

#define STATS_NAME ".stats"
#define STATS_INODE 0x7FFFFFF0
// 0x01A4 == 0b110100100 == 0644
static uint8_t statsattr[35]={'f', 0x01,0xA4, 0,0,0,0, 0,0,0,0, 0,0,0,0, 0,0,0,0, 0,0,0,0, 0,0,0,1, 0,0,0,0,0,0,0,0};

#define OPLOG_NAME ".oplog"
#define OPLOG_INODE 0x7FFFFFF1
#define OPHISTORY_NAME ".ophistory"
#define OPHISTORY_INODE 0x7FFFFFF2
// 0x0100 == 0b100000000 == 0400
static uint8_t oplogattr[35]={'f', 0x01,0x00, 0,0,0,0, 0,0,0,0, 0,0,0,0, 0,0,0,0, 0,0,0,0, 0,0,0,1, 0,0,0,0,0,0,0,0};

#define MIN_SPECIAL_INODE 0x7FFFFFF0
#define IS_SPECIAL_INODE(ino) ((ino)>=MIN_SPECIAL_INODE)
#define IS_SPECIAL_NAME(name) ((name)[0]=='.' && (strcmp(STATS_NAME,(name))==0 || strcmp(MASTERINFO_NAME,(name))==0 || strcmp(OPLOG_NAME,(name))==0 || strcmp(OPHISTORY_NAME,(name))==0/* || strcmp(ATTRCACHE_NAME,(name))==0*/))

typedef struct _sinfo {
	char *buff;
	uint32_t leng;
	uint8_t reset;
	pthread_mutex_t lock;
} sinfo;

typedef struct _dirbuf {
	int wasread;
	int dataformat;
	uid_t uid;
	gid_t gid;
	const uint8_t *p;
	size_t size;
	void *dcache;
	pthread_mutex_t lock;
} dirbuf;

enum {IO_NONE,IO_READ,IO_WRITE,IO_READONLY,IO_WRITEONLY};

typedef struct _finfo {
	uint8_t mode;
	void *data;
	pthread_rwlock_t rwlock;
	pthread_mutex_t flushlock;
} finfo;

static int debug_mode = 0;
static int usedircache = 1;
static int keep_cache = 0;
static double direntry_cache_timeout = 0.1;
static double entry_cache_timeout = 0.0;
static double attr_cache_timeout = 0.1;
static int mkdir_copy_sgid = 0;
static int sugid_clear_mode = 0;

enum {
	OP_STATFS = 0,
	OP_ACCESS,
	OP_LOOKUP,
	OP_LOOKUP_INTERNAL,
	OP_DIRCACHE_LOOKUP,
	OP_GETATTR,
	OP_DIRCACHE_GETATTR,
	OP_SETATTR,
	OP_MKNOD,
	OP_UNLINK,
	OP_MKDIR,
	OP_RMDIR,
	OP_SYMLINK,
	OP_READLINK,
	OP_READLINK_CACHED,
	OP_RENAME,
	OP_LINK,
	OP_OPENDIR,
	OP_READDIR,
	OP_RELEASEDIR,
	OP_CREATE,
	OP_OPEN,
	OP_RELEASE,
	OP_READ,
	OP_WRITE,
	OP_FLUSH,
	OP_FSYNC,
	OP_SETXATTR,
	OP_GETXATTR,
	OP_LISTXATTR,
	OP_REMOVEXATTR,
	OP_GETDIR_FULL,
	OP_GETDIR_SMALL,
	STATNODES
};

static uint64_t *statsptr[STATNODES];

void mfs_statsptr_init(void) {
	void *s;
	s = stats_get_subnode(NULL,"fuse_ops",0);
	statsptr[OP_SETXATTR] = stats_get_counterptr(stats_get_subnode(s,"setxattr",0));
	statsptr[OP_GETXATTR] = stats_get_counterptr(stats_get_subnode(s,"getxattr",0));
	statsptr[OP_LISTXATTR] = stats_get_counterptr(stats_get_subnode(s,"listxattr",0));
	statsptr[OP_REMOVEXATTR] = stats_get_counterptr(stats_get_subnode(s,"removexattr",0));
	statsptr[OP_FSYNC] = stats_get_counterptr(stats_get_subnode(s,"fsync",0));
	statsptr[OP_FLUSH] = stats_get_counterptr(stats_get_subnode(s,"flush",0));
	statsptr[OP_WRITE] = stats_get_counterptr(stats_get_subnode(s,"write",0));
	statsptr[OP_READ] = stats_get_counterptr(stats_get_subnode(s,"read",0));
	statsptr[OP_RELEASE] = stats_get_counterptr(stats_get_subnode(s,"release",0));
	statsptr[OP_OPEN] = stats_get_counterptr(stats_get_subnode(s,"open",0));
	statsptr[OP_CREATE] = stats_get_counterptr(stats_get_subnode(s,"create",0));
	statsptr[OP_RELEASEDIR] = stats_get_counterptr(stats_get_subnode(s,"releasedir",0));
	statsptr[OP_READDIR] = stats_get_counterptr(stats_get_subnode(s,"readdir",0));
	statsptr[OP_OPENDIR] = stats_get_counterptr(stats_get_subnode(s,"opendir",0));
	statsptr[OP_LINK] = stats_get_counterptr(stats_get_subnode(s,"link",0));
	statsptr[OP_RENAME] = stats_get_counterptr(stats_get_subnode(s,"rename",0));
	statsptr[OP_READLINK] = stats_get_counterptr(stats_get_subnode(s,"readlink",0));
	statsptr[OP_READLINK_CACHED] = stats_get_counterptr(stats_get_subnode(s,"readlink-cached",0));
	statsptr[OP_SYMLINK] = stats_get_counterptr(stats_get_subnode(s,"symlink",0));
	statsptr[OP_RMDIR] = stats_get_counterptr(stats_get_subnode(s,"rmdir",0));
	statsptr[OP_MKDIR] = stats_get_counterptr(stats_get_subnode(s,"mkdir",0));
	statsptr[OP_UNLINK] = stats_get_counterptr(stats_get_subnode(s,"unlink",0));
	statsptr[OP_MKNOD] = stats_get_counterptr(stats_get_subnode(s,"mknod",0));
	statsptr[OP_SETATTR] = stats_get_counterptr(stats_get_subnode(s,"setattr",0));
	statsptr[OP_GETATTR] = stats_get_counterptr(stats_get_subnode(s,"getattr",0));
	statsptr[OP_DIRCACHE_GETATTR] = stats_get_counterptr(stats_get_subnode(s,"getattr-cached",0));
	statsptr[OP_LOOKUP] = stats_get_counterptr(stats_get_subnode(s,"lookup",0));
	statsptr[OP_LOOKUP_INTERNAL] = stats_get_counterptr(stats_get_subnode(s,"lookup-internal",0));
	if (usedircache) {
		statsptr[OP_DIRCACHE_LOOKUP] = stats_get_counterptr(stats_get_subnode(s,"lookup-cached",0));
	}
	statsptr[OP_ACCESS] = stats_get_counterptr(stats_get_subnode(s,"access",0));
	statsptr[OP_STATFS] = stats_get_counterptr(stats_get_subnode(s,"statfs",0));
	if (usedircache) {
		statsptr[OP_GETDIR_FULL] = stats_get_counterptr(stats_get_subnode(s,"getdir-full",0));
	} else {
		statsptr[OP_GETDIR_SMALL] = stats_get_counterptr(stats_get_subnode(s,"getdir-small",0));
	}
}

void mfs_stats_inc(uint8_t id) {
	if (id<STATNODES) {
		stats_lock();
		(*statsptr[id])++;
		stats_unlock();
	}
}

#ifndef EDQUOT
# define EDQUOT ENOSPC
#endif
#ifndef ENOATTR
# ifdef ENODATA
#  define ENOATTR ENODATA
# else
#  define ENOATTR ENOENT
# endif
#endif

static int mfs_errorconv(int status) {
	int ret;
	switch (status) {
	case STATUS_OK:
		ret=0;
		break;
	case ERROR_EPERM:
		ret=EPERM;
		break;
	case ERROR_ENOTDIR:
		ret=ENOTDIR;
		break;
	case ERROR_ENOENT:
		ret=ENOENT;
		break;
	case ERROR_EACCES:
		ret=EACCES;
		break;
	case ERROR_EEXIST:
		ret=EEXIST;
		break;
	case ERROR_EINVAL:
		ret=EINVAL;
		break;
	case ERROR_ENOTEMPTY:
		ret=ENOTEMPTY;
		break;
	case ERROR_IO:
		ret=EIO;
		break;
	case ERROR_EROFS:
		ret=EROFS;
		break;
	case ERROR_QUOTA:
		ret=EDQUOT;
		break;
	case ERROR_ENOATTR:
		ret=ENOATTR;
		break;
	case ERROR_ENOTSUP:
		ret=ENOTSUP;
		break;
	case ERROR_ERANGE:
		ret=ERANGE;
		break;
	default:
		ret=EINVAL;
		break;
	}
	if (debug_mode && ret!=0) {
#ifdef HAVE_STRERROR_R
		char errorbuff[500];
# ifdef STRERROR_R_CHAR_P
		fprintf(stderr,"status: %s\n",strerror_r(ret,errorbuff,500));
# else
		strerror_r(ret,errorbuff,500);
		fprintf(stderr,"status: %s\n",errorbuff);
# endif
#else
# ifdef HAVE_PERROR
		errno=ret;
		perror("status: ");
# else
		fprintf(stderr,"status: %d\n",ret);
# endif
#endif
	}
	return ret;
}

static void mfs_type_to_stat(uint32_t inode,uint8_t type, struct stat *stbuf) {
	memset(stbuf,0,sizeof(struct stat));
	stbuf->st_ino = inode;
	switch (type) {
	case TYPE_DIRECTORY:
		stbuf->st_mode = S_IFDIR;
		break;
	case TYPE_SYMLINK:
		stbuf->st_mode = S_IFLNK;
		break;
	case TYPE_FILE:
		stbuf->st_mode = S_IFREG;
		break;
	case TYPE_FIFO:
		stbuf->st_mode = S_IFIFO;
		break;
	case TYPE_SOCKET:
		stbuf->st_mode = S_IFSOCK;
		break;
	case TYPE_BLOCKDEV:
		stbuf->st_mode = S_IFBLK;
		break;
	case TYPE_CHARDEV:
		stbuf->st_mode = S_IFCHR;
		break;
	default:
		stbuf->st_mode = 0;
	}
}

static uint8_t mfs_attr_get_mattr(const uint8_t attr[35]) {
	return (attr[1]>>4);	// higher 4 bits of mode
}

static void mfs_attr_to_stat(uint32_t inode,const uint8_t attr[35], struct stat *stbuf) {
	uint16_t attrmode;
	uint8_t attrtype;
	uint32_t attruid,attrgid,attratime,attrmtime,attrctime,attrnlink,attrrdev;
	uint64_t attrlength;
	const uint8_t *ptr;
	ptr = attr;
	attrtype = get8bit(&ptr);
	attrmode = get16bit(&ptr);
	attruid = get32bit(&ptr);
	attrgid = get32bit(&ptr);
	attratime = get32bit(&ptr);
	attrmtime = get32bit(&ptr);
	attrctime = get32bit(&ptr);
	attrnlink = get32bit(&ptr);
	stbuf->st_ino = inode;
#ifdef HAVE_STRUCT_STAT_ST_BLKSIZE
	stbuf->st_blksize = MFSBLOCKSIZE;
#endif
	switch (attrtype) {
	case TYPE_DIRECTORY:
		stbuf->st_mode = S_IFDIR | ( attrmode & 07777);
		attrlength = get64bit(&ptr);
		stbuf->st_size = attrlength;
#ifdef HAVE_STRUCT_STAT_ST_BLOCKS
		stbuf->st_blocks = (attrlength+511)/512;
#endif
		break;
	case TYPE_SYMLINK:
		stbuf->st_mode = S_IFLNK | ( attrmode & 07777);
		attrlength = get64bit(&ptr);
		stbuf->st_size = attrlength;
#ifdef HAVE_STRUCT_STAT_ST_BLOCKS
		stbuf->st_blocks = (attrlength+511)/512;
#endif
		break;
	case TYPE_FILE:
		stbuf->st_mode = S_IFREG | ( attrmode & 07777);
		attrlength = get64bit(&ptr);
		stbuf->st_size = attrlength;
#ifdef HAVE_STRUCT_STAT_ST_BLOCKS
		stbuf->st_blocks = (attrlength+511)/512;
#endif
		break;
	case TYPE_FIFO:
		stbuf->st_mode = S_IFIFO | ( attrmode & 07777);
		stbuf->st_size = 0;
#ifdef HAVE_STRUCT_STAT_ST_BLOCKS
		stbuf->st_blocks = 0;
#endif
		break;
	case TYPE_SOCKET:
		stbuf->st_mode = S_IFSOCK | ( attrmode & 07777);
		stbuf->st_size = 0;
#ifdef HAVE_STRUCT_STAT_ST_BLOCKS
		stbuf->st_blocks = 0;
#endif
		break;
	case TYPE_BLOCKDEV:
		stbuf->st_mode = S_IFBLK | ( attrmode & 07777);
		attrrdev = get32bit(&ptr);
#ifdef HAVE_STRUCT_STAT_ST_RDEV
		stbuf->st_rdev = attrrdev;
#endif
		stbuf->st_size = 0;
#ifdef HAVE_STRUCT_STAT_ST_BLOCKS
		stbuf->st_blocks = 0;
#endif
		break;
	case TYPE_CHARDEV:
		stbuf->st_mode = S_IFCHR | ( attrmode & 07777);
		attrrdev = get32bit(&ptr);
#ifdef HAVE_STRUCT_STAT_ST_RDEV
		stbuf->st_rdev = attrrdev;
#endif
		stbuf->st_size = 0;
#ifdef HAVE_STRUCT_STAT_ST_BLOCKS
		stbuf->st_blocks = 0;
#endif
		break;
	default:
		stbuf->st_mode = 0;
	}
	stbuf->st_uid = attruid;
	stbuf->st_gid = attrgid;
	stbuf->st_atime = attratime;
	stbuf->st_mtime = attrmtime;
	stbuf->st_ctime = attrctime;
#ifdef HAVE_STRUCT_STAT_ST_BIRTHTIME
	stbuf->st_birthtime = attrctime;	// for future use
#endif
	stbuf->st_nlink = attrnlink;
}

static inline void mfs_makemodestr(char modestr[11],uint16_t mode) {
	uint32_t i;
	strcpy(modestr,"?rwxrwxrwx");
	switch (mode & S_IFMT) {
	case S_IFSOCK:
		modestr[0] = 's';
		break;
	case S_IFLNK:
		modestr[0] = 'l';
		break;
	case S_IFREG:
		modestr[0] = '-';
		break;
	case S_IFBLK:
		modestr[0] = 'b';
		break;
	case S_IFDIR:
		modestr[0] = 'd';
		break;
	case S_IFCHR:
		modestr[0] = 'c';
		break;
	case S_IFIFO:
		modestr[0] = 'f';
		break;
	}
	if (mode & S_ISUID) {
		modestr[3] = 's';
	}
	if (mode & S_ISGID) {
		modestr[6] = 's';
	}
	if (mode & S_ISVTX) {
		modestr[9] = 't';
	}
	for (i=0 ; i<9 ; i++) {
		if ((mode & (1<<i))==0) {
			if (modestr[9-i]=='s' || modestr[9-i]=='t') {
				modestr[9-i]&=0xDF;
			} else {
				modestr[9-i]='-';
			}
		}
	}
}

static void mfs_makeattrstr(char *buff,uint32_t size,struct stat *stbuf) {
	char modestr[11];
	mfs_makemodestr(modestr,stbuf->st_mode);
#ifdef HAVE_STRUCT_STAT_ST_RDEV
	if (modestr[0]=='b' || modestr[0]=='c') {
		snprintf(buff,size,"[%s:0%06o,%u,%ld,%ld,%lu,%lu,%lu,%" PRIu64 ",%08lX]",modestr,(unsigned int)(stbuf->st_mode),(unsigned int)(stbuf->st_nlink),(long int)stbuf->st_uid,(long int)stbuf->st_gid,(unsigned long int)(stbuf->st_atime),(unsigned long int)(stbuf->st_mtime),(unsigned long int)(stbuf->st_ctime),(uint64_t)(stbuf->st_size),(unsigned long int)(stbuf->st_rdev));
	} else {
		snprintf(buff,size,"[%s:0%06o,%u,%ld,%ld,%lu,%lu,%lu,%" PRIu64 "]",modestr,(unsigned int)(stbuf->st_mode),(unsigned int)(stbuf->st_nlink),(long int)stbuf->st_uid,(long int)stbuf->st_gid,(unsigned long int)(stbuf->st_atime),(unsigned long int)(stbuf->st_mtime),(unsigned long int)(stbuf->st_ctime),(uint64_t)(stbuf->st_size));
	}
#else
	snprintf(buff,size,"[%s:0%06o,%u,%ld,%ld,%lu,%lu,%lu,%" PRIu64 "]",modestr,(unsigned int)(stbuf->st_mode),(unsigned int)(stbuf->st_nlink),(long int)stbuf->st_uid,(long int)stbuf->st_gid,(unsigned long int)(stbuf->st_atime),(unsigned long int)(stbuf->st_mtime),(unsigned long int)(stbuf->st_ctime),(uint64_t)(stbuf->st_size));
#endif
}

#if FUSE_USE_VERSION >= 26
void mfs_statfs(fuse_req_t req,fuse_ino_t ino) {
#else
void mfs_statfs(fuse_req_t req) {
#endif
	const struct fuse_ctx ctx = *fuse_req_ctx(req);
	uint64_t totalspace,availspace,trashspace,reservedspace;
	uint32_t inodes;
	uint32_t bsize;
	struct statvfs stfsbuf;
	memset(&stfsbuf,0,sizeof(stfsbuf));

	mfs_stats_inc(OP_STATFS);
	if (debug_mode) {
#if FUSE_USE_VERSION >= 26
		oplog_printf(ctx, "statfs (%lu)", (unsigned long int)ino);
#else
		oplog_printf(ctx, "statfs ()");
#endif
	}
#if FUSE_USE_VERSION >= 26
	(void)ino;
#endif
	fs_statfs(&totalspace,&availspace,&trashspace,&reservedspace,&inodes);

#if defined(__APPLE__)
	if (totalspace>0x0001000000000000ULL) {
		bsize = 0x20000;
	} else {
		bsize = 0x10000;
	}
#else
	bsize = 0x10000;
#endif

	stfsbuf.f_namemax = MFS_NAME_MAX;
	stfsbuf.f_frsize = bsize;
	stfsbuf.f_bsize = bsize;
#if defined(__APPLE__)
	// FUSE on apple (or other parts of kernel) expects 32-bit values, so it's better to saturate this values than let being cut on 32-bit
	// can't change bsize also because 64k seems to be the biggest acceptable value for bsize

	if (totalspace/bsize>0xFFFFFFFFU) {
		stfsbuf.f_blocks = 0xFFFFFFFFU;
	} else {
		stfsbuf.f_blocks = totalspace/bsize;
	}
	if (availspace/bsize>0xFFFFFFFFU) {
		stfsbuf.f_bfree = 0xFFFFFFFFU;
		stfsbuf.f_bavail = 0xFFFFFFFFU;
	} else {
		stfsbuf.f_bfree = availspace/bsize;
		stfsbuf.f_bavail = availspace/bsize;
	}
#else
	stfsbuf.f_blocks = totalspace/bsize;
	stfsbuf.f_bfree = availspace/bsize;
	stfsbuf.f_bavail = availspace/bsize;
#endif
	stfsbuf.f_files = 1000000000+PKGVERSION+inodes;
	stfsbuf.f_ffree = 1000000000+PKGVERSION;
	stfsbuf.f_favail = 1000000000+PKGVERSION;
	//stfsbuf.f_flag = ST_RDONLY;
	fuse_reply_statfs(req,&stfsbuf);
#if FUSE_USE_VERSION >= 26
	oplog_printf(ctx,
			"statfs (%lu): OK (%" PRIu64 ",%" PRIu64 ",%" PRIu64 ",%" PRIu64 ",%" PRIu32 ")",
			(unsigned long int)ino, totalspace, availspace, trashspace, reservedspace, inodes);
#else
	oplog_printf(ctx,
			"statfs (): OK (%" PRIu64 ",%" PRIu64 ",%" PRIu64 ",%" PRIu64 ",%" PRIu32 ")",
			totalspace, availspace, trashspace, reservedspace, inodes);
#endif
}

void mfs_access(fuse_req_t req, fuse_ino_t ino, int mask) {
	int status;
	const struct fuse_ctx ctx = *fuse_req_ctx(req);
	int mmode;

	oplog_printf(ctx,"access (%lu,0x%X)",(unsigned long int)ino,mask);
	mfs_stats_inc(OP_ACCESS);
#if (R_OK==MODE_MASK_R) && (W_OK==MODE_MASK_W) && (X_OK==MODE_MASK_X)
	mmode = mask & (MODE_MASK_R | MODE_MASK_W | MODE_MASK_X);
#else
	mmode = 0;
	if (mask & R_OK) {
		mmode |= MODE_MASK_R;
	}
	if (mask & W_OK) {
		mmode |= MODE_MASK_W;
	}
	if (mask & X_OK) {
		mmode |= MODE_MASK_X;
	}
#endif
	if (IS_SPECIAL_INODE(ino)) {
		if (mask & (W_OK | X_OK)) {
			fuse_reply_err(req,EACCES);
		} else {
			fuse_reply_err(req,0);
		}
		return;
	}
	status = fs_access(ino,ctx.uid,ctx.gid,mmode);
	status = mfs_errorconv(status);
	if (status!=0) {
		fuse_reply_err(req,status);
	} else {
		fuse_reply_err(req,0);
	}
}

void mfs_lookup(fuse_req_t req, fuse_ino_t parent, const char *name) {
	struct fuse_entry_param e;
	uint64_t maxfleng;
	uint32_t inode;
	uint32_t nleng;
	uint8_t attr[35];
	char attrstr[256];
	uint8_t mattr;
	uint8_t icacheflag;
	int status;
	const struct fuse_ctx ctx = *fuse_req_ctx(req);

	if (debug_mode) {
		oplog_printf(ctx,"lookup (%lu,%s) ...",(unsigned long int)parent,name);
		fprintf(stderr,"lookup (%lu,%s)\n",(unsigned long int)parent,name);
	}
	nleng = strlen(name);
	if (nleng>MFS_NAME_MAX) {
		mfs_stats_inc(OP_LOOKUP);
		fuse_reply_err(req, ENAMETOOLONG);
		oplog_printf(ctx,"lookup (%lu,%s): %s",(unsigned long int)parent,name,strerr(ENAMETOOLONG));
		return;
	}
	if (parent==FUSE_ROOT_ID) {
		if (nleng==2 && name[0]=='.' && name[1]=='.') {
			nleng=1;
		}
		if (strcmp(name,MASTERINFO_NAME)==0) {
			memset(&e, 0, sizeof(e));
			e.ino = MASTERINFO_INODE;
			e.attr_timeout = 3600.0;
			e.entry_timeout = 3600.0;
			mfs_attr_to_stat(MASTERINFO_INODE,masterinfoattr,&e.attr);
			fuse_reply_entry(req, &e);
			mfs_stats_inc(OP_LOOKUP_INTERNAL);
			mfs_makeattrstr(attrstr,256,&e.attr);
			oplog_printf(ctx,"lookup (%lu,%s) (internal node: MASTERINFO): OK (%.1f,%lu,%.1f,%s)",(unsigned long int)parent,name,e.entry_timeout,(unsigned long int)e.ino,e.attr_timeout,attrstr);
			return ;
		}
		if (strcmp(name,STATS_NAME)==0) {
			memset(&e, 0, sizeof(e));
			e.ino = STATS_INODE;
			e.attr_timeout = 3600.0;
			e.entry_timeout = 3600.0;
			mfs_attr_to_stat(STATS_INODE,statsattr,&e.attr);
			fuse_reply_entry(req, &e);
			mfs_stats_inc(OP_LOOKUP_INTERNAL);
			mfs_makeattrstr(attrstr,256,&e.attr);
			oplog_printf(ctx,"lookup (%lu,%s) (internal node: STATS): OK (%.1f,%lu,%.1f,%s)",(unsigned long int)parent,name,e.entry_timeout,(unsigned long int)e.ino,e.attr_timeout,attrstr);
			return ;
		}
		if (strcmp(name,OPLOG_NAME)==0) {
			memset(&e, 0, sizeof(e));
			e.ino = OPLOG_INODE;
			e.attr_timeout = 3600.0;
			e.entry_timeout = 3600.0;
			mfs_attr_to_stat(OPLOG_INODE,oplogattr,&e.attr);
			fuse_reply_entry(req, &e);
			mfs_stats_inc(OP_LOOKUP_INTERNAL);
			mfs_makeattrstr(attrstr,256,&e.attr);
			oplog_printf(ctx,"lookup (%lu,%s) (internal node: OPLOG): OK (%.1f,%lu,%.1f,%s)",(unsigned long int)parent,name,e.entry_timeout,(unsigned long int)e.ino,e.attr_timeout,attrstr);
			return ;
		}
		if (strcmp(name,OPHISTORY_NAME)==0) {
			memset(&e, 0, sizeof(e));
			e.ino = OPHISTORY_INODE;
			e.attr_timeout = 3600.0;
			e.entry_timeout = 3600.0;
			mfs_attr_to_stat(OPHISTORY_INODE,oplogattr,&e.attr);
			fuse_reply_entry(req, &e);
			mfs_stats_inc(OP_LOOKUP_INTERNAL);
			mfs_makeattrstr(attrstr,256,&e.attr);
			oplog_printf(ctx,"lookup (%lu,%s) (internal node: OPHISTORY): OK (%.1f,%lu,%.1f,%s)",(unsigned long int)parent,name,e.entry_timeout,(unsigned long int)e.ino,e.attr_timeout,attrstr);
			return ;
		}
	}
	if (usedircache && dcache_lookup(&ctx,parent,nleng,(const uint8_t*)name,&inode,attr)) {
		if (debug_mode) {
			fprintf(stderr,"lookup: sending data from dircache\n");
		}
		mfs_stats_inc(OP_DIRCACHE_LOOKUP);
		status = 0;
		icacheflag = 1;
//		oplog_printf(ctx,"lookup (%lu,%s) (using open dir cache): OK (%lu)",(unsigned long int)parent,name,(unsigned long int)inode);
	} else {
		mfs_stats_inc(OP_LOOKUP);
		status = fs_lookup(parent,nleng,(const uint8_t*)name,ctx.uid,ctx.gid,&inode,attr);
		status = mfs_errorconv(status);
		icacheflag = 0;
	}
	if (status!=0) {
		fuse_reply_err(req, status);
		oplog_printf(ctx,"lookup (%lu,%s): %s",(unsigned long int)parent,name,strerr(status));
		return;
	}
	if (attr[0]==TYPE_FILE) {
		maxfleng = write_data_getmaxfleng(inode);
	} else {
		maxfleng = 0;
	}
	memset(&e, 0, sizeof(e));
	e.ino = inode;
	mattr = mfs_attr_get_mattr(attr);
	e.attr_timeout = (mattr&MATTR_NOACACHE)?0.0:attr_cache_timeout;
	e.entry_timeout = (mattr&MATTR_NOECACHE)?0.0:((attr[0]==TYPE_DIRECTORY)?direntry_cache_timeout:entry_cache_timeout);
	mfs_attr_to_stat(inode,attr,&e.attr);
	if (maxfleng>(uint64_t)(e.attr.st_size)) {
		e.attr.st_size=maxfleng;
	}
	fuse_reply_entry(req, &e);
	mfs_makeattrstr(attrstr,256,&e.attr);
	oplog_printf(ctx,"lookup (%lu,%s)%s: OK (%.1f,%lu,%.1f,%s)",(unsigned long int)parent,name,icacheflag?" (using open dir cache)":"",e.entry_timeout,(unsigned long int)e.ino,e.attr_timeout,attrstr);
}

void mfs_getattr(fuse_req_t req, fuse_ino_t ino, struct fuse_file_info *fi) {
	uint64_t maxfleng;
	double attr_timeout;
	struct stat o_stbuf;
	uint8_t attr[35];
	char attrstr[256];
	int status;
	const struct fuse_ctx ctx = *fuse_req_ctx(req);
	(void)fi;

	if (debug_mode) {
		oplog_printf(ctx,"getattr (%lu) ...",(unsigned long int)ino);
		fprintf(stderr,"getattr (%lu)\n",(unsigned long int)ino);
	}
	if (ino==MASTERINFO_INODE) {
		memset(&o_stbuf, 0, sizeof(struct stat));
		mfs_attr_to_stat(ino,masterinfoattr,&o_stbuf);
		fuse_reply_attr(req, &o_stbuf, 3600.0);
		mfs_stats_inc(OP_GETATTR);
		mfs_makeattrstr(attrstr,256,&o_stbuf);
		oplog_printf(ctx,"getattr (%lu) (internal node: MASTERINFO): OK (3600,%s)",(unsigned long int)ino,attrstr);
		return;
	}
	if (ino==STATS_INODE) {
		memset(&o_stbuf, 0, sizeof(struct stat));
		mfs_attr_to_stat(ino,statsattr,&o_stbuf);
		fuse_reply_attr(req, &o_stbuf, 3600.0);
		mfs_stats_inc(OP_GETATTR);
		mfs_makeattrstr(attrstr,256,&o_stbuf);
		oplog_printf(ctx,"getattr (%lu) (internal node: STATS): OK (3600,%s)",(unsigned long int)ino,attrstr);
		return;
	}
	if (ino==OPLOG_INODE || ino==OPHISTORY_INODE) {
		memset(&o_stbuf, 0, sizeof(struct stat));
		mfs_attr_to_stat(ino,oplogattr,&o_stbuf);
		fuse_reply_attr(req, &o_stbuf, 3600.0);
		mfs_stats_inc(OP_GETATTR);
		mfs_makeattrstr(attrstr,256,&o_stbuf);
		oplog_printf(ctx,"getattr (%lu) (internal node: %s): OK (3600,%s)",(unsigned long int)ino,(ino==OPLOG_INODE)?"OPLOG":"OPHISTORY",attrstr);
		return;
	}
	if (usedircache && dcache_getattr(&ctx,ino,attr)) {
		if (debug_mode) {
			fprintf(stderr,"getattr: sending data from dircache\n");
		}
		mfs_stats_inc(OP_DIRCACHE_GETATTR);
		status = 0;
	} else {
		mfs_stats_inc(OP_GETATTR);
		status = fs_getattr(ino,ctx.uid,ctx.gid,attr);
		status = mfs_errorconv(status);
	}
	if (status!=0) {
		fuse_reply_err(req, status);
		oplog_printf(ctx,"getattr (%lu): %s",(unsigned long int)ino,strerr(status));
		return;
	}
	if (attr[0]==TYPE_FILE) {
		maxfleng = write_data_getmaxfleng(ino);
	} else {
		maxfleng = 0;
	}
	memset(&o_stbuf, 0, sizeof(struct stat));
	mfs_attr_to_stat(ino,attr,&o_stbuf);
	if (maxfleng>(uint64_t)(o_stbuf.st_size)) {
		o_stbuf.st_size=maxfleng;
	}
	attr_timeout = (mfs_attr_get_mattr(attr)&MATTR_NOACACHE)?0.0:attr_cache_timeout;
	fuse_reply_attr(req, &o_stbuf, attr_timeout);
	mfs_makeattrstr(attrstr,256,&o_stbuf);
	oplog_printf(ctx,"getattr (%lu): OK (%.1f,%s)",(unsigned long int)ino,attr_timeout,attrstr);
}

void mfs_setattr(fuse_req_t req, fuse_ino_t ino, struct stat *stbuf, int to_set, struct fuse_file_info *fi) {
	struct stat o_stbuf;
	uint64_t maxfleng;
	uint8_t attr[35];
	char modestr[11];
	char attrstr[256];
	double attr_timeout;
	int status;
	const struct fuse_ctx ctx = *fuse_req_ctx(req);
	uint8_t setmask = 0;

	mfs_makemodestr(modestr,stbuf->st_mode);
	mfs_stats_inc(OP_SETATTR);
	if (debug_mode) {
		oplog_printf(ctx,"setattr (%lu,0x%X,[%s:0%04o,%ld,%ld,%lu,%lu,%" PRIu64 "]) ...",(unsigned long int)ino,to_set,modestr+1,(unsigned int)(stbuf->st_mode & 07777),(long int)stbuf->st_uid,(long int)stbuf->st_gid,(unsigned long int)(stbuf->st_atime),(unsigned long int)(stbuf->st_mtime),(uint64_t)(stbuf->st_size));
		fprintf(stderr,"setattr (%lu,0x%X,[%s:0%04o,%ld,%ld,%lu,%lu,%" PRIu64 "])\n",(unsigned long int)ino,to_set,modestr+1,(unsigned int)(stbuf->st_mode & 07777),(long int)stbuf->st_uid,(long int)stbuf->st_gid,(unsigned long int)(stbuf->st_atime),(unsigned long int)(stbuf->st_mtime),(uint64_t)(stbuf->st_size));
	}
	if (ino==MASTERINFO_INODE) {
		fuse_reply_err(req, EPERM);
		oplog_printf(ctx,"setattr (%lu,0x%X,[%s:0%04o,%ld,%ld,%lu,%lu,%" PRIu64 "]): %s",(unsigned long int)ino,to_set,modestr+1,(unsigned int)(stbuf->st_mode & 07777),(long int)stbuf->st_uid,(long int)stbuf->st_gid,(unsigned long int)(stbuf->st_atime),(unsigned long int)(stbuf->st_mtime),(uint64_t)(stbuf->st_size),strerr(EPERM));
		return;
	}
	if (ino==STATS_INODE) {
		memset(&o_stbuf, 0, sizeof(struct stat));
		mfs_attr_to_stat(ino,statsattr,&o_stbuf);
		fuse_reply_attr(req, &o_stbuf, 3600.0);
		mfs_makeattrstr(attrstr,256,&o_stbuf);
		oplog_printf(ctx,"setattr (%lu,0x%X,[%s:0%04o,%ld,%ld,%lu,%lu,%" PRIu64 "]) (internal node: STATS): OK (3600,%s)",(unsigned long int)ino,to_set,modestr+1,(unsigned int)(stbuf->st_mode & 07777),(long int)stbuf->st_uid,(long int)stbuf->st_gid,(unsigned long int)(stbuf->st_atime),(unsigned long int)(stbuf->st_mtime),(uint64_t)(stbuf->st_size),attrstr);
		return;
	}
	if (ino==OPLOG_INODE || ino==OPHISTORY_INODE) {
		memset(&o_stbuf, 0, sizeof(struct stat));
		mfs_attr_to_stat(ino,oplogattr,&o_stbuf);
		fuse_reply_attr(req, &o_stbuf, 3600.0);
		mfs_makeattrstr(attrstr,256,&o_stbuf);
		oplog_printf(ctx,"setattr (%lu,0x%X,[%s:0%04o,%ld,%ld,%lu,%lu,%" PRIu64 "]) (internal node: %s): OK (3600,%s)",(unsigned long int)ino,to_set,modestr+1,(unsigned int)(stbuf->st_mode & 07777),(long int)stbuf->st_uid,(long int)stbuf->st_gid,(unsigned long int)(stbuf->st_atime),(unsigned long int)(stbuf->st_mtime),(uint64_t)(stbuf->st_size),(ino==OPLOG_INODE)?"OPLOG":"OPHISTORY",attrstr);
		return;
	}

	status = EINVAL;
	if ((to_set & (FUSE_SET_ATTR_MODE|FUSE_SET_ATTR_UID|FUSE_SET_ATTR_GID|FUSE_SET_ATTR_ATIME|FUSE_SET_ATTR_MTIME|FUSE_SET_ATTR_SIZE)) == 0) {	// change other flags or change nothing
		status = fs_setattr(ino,ctx.uid,ctx.gid,0,0,0,0,0,0,0,attr);	// ext3 compatibility - change ctime during this operation (usually chown(-1,-1))
		status = mfs_errorconv(status);
		if (status!=0) {
			fuse_reply_err(req, status);
			oplog_printf(ctx,"setattr (%lu,0x%X,[%s:0%04o,%ld,%ld,%lu,%lu,%" PRIu64 "]): %s",(unsigned long int)ino,to_set,modestr+1,(unsigned int)(stbuf->st_mode & 07777),(long int)stbuf->st_uid,(long int)stbuf->st_gid,(unsigned long int)(stbuf->st_atime),(unsigned long int)(stbuf->st_mtime),(uint64_t)(stbuf->st_size),strerr(status));
			return;
		}
	}
	if (to_set & (FUSE_SET_ATTR_MODE|FUSE_SET_ATTR_UID|FUSE_SET_ATTR_GID|FUSE_SET_ATTR_ATIME|FUSE_SET_ATTR_MTIME)) {
		setmask = 0;
		if (to_set & FUSE_SET_ATTR_MODE) {
			setmask |= SET_MODE_FLAG;
		}
		if (to_set & FUSE_SET_ATTR_UID) {
			setmask |= SET_UID_FLAG;
		}
		if (to_set & FUSE_SET_ATTR_GID) {
			setmask |= SET_GID_FLAG;
		}
		if (to_set & FUSE_SET_ATTR_ATIME) {
			setmask |= SET_ATIME_FLAG;
		}
		if (to_set & FUSE_SET_ATTR_MTIME) {
			setmask |= SET_MTIME_FLAG;
			write_data_flush_inode(ino);	// in this case we want flush all pending writes because they could overwrite mtime
		}
		status = fs_setattr(ino,ctx.uid,ctx.gid,setmask,stbuf->st_mode&07777,stbuf->st_uid,stbuf->st_gid,stbuf->st_atime,stbuf->st_mtime,sugid_clear_mode,attr);
		status = mfs_errorconv(status);
		if (status!=0) {
			fuse_reply_err(req, status);
			oplog_printf(ctx,"setattr (%lu,0x%X,[%s:0%04o,%ld,%ld,%lu,%lu,%" PRIu64 "]): %s",(unsigned long int)ino,to_set,modestr+1,(unsigned int)(stbuf->st_mode & 07777),(long int)stbuf->st_uid,(long int)stbuf->st_gid,(unsigned long int)(stbuf->st_atime),(unsigned long int)(stbuf->st_mtime),(uint64_t)(stbuf->st_size),strerr(status));
			return;
		}
	}
	if (to_set & FUSE_SET_ATTR_SIZE) {
		if (stbuf->st_size<0) {
			fuse_reply_err(req, EINVAL);
			oplog_printf(ctx,"setattr (%lu,0x%X,[%s:0%04o,%ld,%ld,%lu,%lu,%" PRIu64 "]): %s",(unsigned long int)ino,to_set,modestr+1,(unsigned int)(stbuf->st_mode & 07777),(long int)stbuf->st_uid,(long int)stbuf->st_gid,(unsigned long int)(stbuf->st_atime),(unsigned long int)(stbuf->st_mtime),(uint64_t)(stbuf->st_size),strerr(EINVAL));
			return;
		}
		if (stbuf->st_size>=MAX_FILE_SIZE) {
			fuse_reply_err(req, EFBIG);
			oplog_printf(ctx,"setattr (%lu,0x%X,[%s:0%04o,%ld,%ld,%lu,%lu,%" PRIu64 "]): %s",(unsigned long int)ino,to_set,modestr+1,(unsigned int)(stbuf->st_mode & 07777),(long int)stbuf->st_uid,(long int)stbuf->st_gid,(unsigned long int)(stbuf->st_atime),(unsigned long int)(stbuf->st_mtime),(uint64_t)(stbuf->st_size),strerr(EFBIG));
			return;
		}
		write_data_flush_inode(ino);
		status = fs_truncate(ino,(fi!=NULL)?1:0,ctx.uid,ctx.gid,stbuf->st_size,attr);
		while (status==ERROR_LOCKED) {
			sleep(1);
			status = fs_truncate(ino,(fi!=NULL)?1:0,ctx.uid,ctx.gid,stbuf->st_size,attr);
		}
		status = mfs_errorconv(status);
		read_inode_ops(ino);
		if (status!=0) {
			fuse_reply_err(req, status);
			oplog_printf(ctx,"setattr (%lu,0x%X,[%s:0%04o,%ld,%ld,%lu,%lu,%" PRIu64 "]): %s",(unsigned long int)ino,to_set,modestr+1,(unsigned int)(stbuf->st_mode & 07777),(long int)stbuf->st_uid,(long int)stbuf->st_gid,(unsigned long int)(stbuf->st_atime),(unsigned long int)(stbuf->st_mtime),(uint64_t)(stbuf->st_size),strerr(status));
			return;
		}
	}
	if (status!=0) {	// should never happend but better check than sorry
		fuse_reply_err(req, status);
		oplog_printf(ctx,"setattr (%lu,0x%X,[%s:0%04o,%ld,%ld,%lu,%lu,%" PRIu64 "]): %s",(unsigned long int)ino,to_set,modestr+1,(unsigned int)(stbuf->st_mode & 07777),(long int)stbuf->st_uid,(long int)stbuf->st_gid,(unsigned long int)(stbuf->st_atime),(unsigned long int)(stbuf->st_mtime),(uint64_t)(stbuf->st_size),strerr(status));
		return;
	}
	if (attr[0]==TYPE_FILE) {
		maxfleng = write_data_getmaxfleng(ino);
	} else {
		maxfleng = 0;
	}
	memset(&o_stbuf, 0, sizeof(struct stat));
	mfs_attr_to_stat(ino,attr,&o_stbuf);
	if (maxfleng>(uint64_t)(o_stbuf.st_size)) {
		o_stbuf.st_size=maxfleng;
	}
	attr_timeout = (mfs_attr_get_mattr(attr)&MATTR_NOACACHE)?0.0:attr_cache_timeout;
	fuse_reply_attr(req, &o_stbuf, attr_timeout);
	mfs_makeattrstr(attrstr,256,&o_stbuf);
	oplog_printf(ctx,"setattr (%lu,0x%X,[%s:0%04o,%ld,%ld,%lu,%lu,%" PRIu64 "]): OK (%.1f,%s)",(unsigned long int)ino,to_set,modestr+1,(unsigned int)(stbuf->st_mode & 07777),(long int)stbuf->st_uid,(long int)stbuf->st_gid,(unsigned long int)(stbuf->st_atime),(unsigned long int)(stbuf->st_mtime),(uint64_t)(stbuf->st_size),attr_timeout,attrstr);
}

void mfs_mknod(fuse_req_t req, fuse_ino_t parent, const char *name, mode_t mode, dev_t rdev) {
	struct fuse_entry_param e;
	uint32_t inode;
	uint8_t attr[35];
	char modestr[11];
	char attrstr[256];
	uint8_t mattr;
	uint32_t nleng;
	int status;
	uint8_t type;
	const struct fuse_ctx ctx = *fuse_req_ctx(req);

	mfs_makemodestr(modestr,mode);
	mfs_stats_inc(OP_MKNOD);
	if (debug_mode) {
		oplog_printf(ctx,"mknod (%lu,%s,%s:0%04o,0x%08lX) ...",(unsigned long int)parent,name,modestr,(unsigned int)mode,(unsigned long int)rdev);
		fprintf(stderr,"mknod (%lu,%s,%s:0%04o,0x%08lX)\n",(unsigned long int)parent,name,modestr,(unsigned int)mode,(unsigned long int)rdev);
	}
	nleng = strlen(name);
	if (nleng>MFS_NAME_MAX) {
		fuse_reply_err(req, ENAMETOOLONG);
		oplog_printf(ctx,"mknod (%lu,%s,%s:0%04o,0x%08lX): %s",(unsigned long int)parent,name,modestr,(unsigned int)mode,(unsigned long int)rdev,strerr(ENAMETOOLONG));
		return;
	}
	if (S_ISFIFO(mode)) {
		type = TYPE_FIFO;
	} else if (S_ISCHR(mode)) {
		type = TYPE_CHARDEV;
	} else if (S_ISBLK(mode)) {
		type = TYPE_BLOCKDEV;
	} else if (S_ISSOCK(mode)) {
		type = TYPE_SOCKET;
	} else if (S_ISREG(mode) || (mode&0170000)==0) {
		type = TYPE_FILE;
	} else {
		fuse_reply_err(req, EPERM);
		oplog_printf(ctx,"mknod (%lu,%s,%s:0%04o,0x%08lX): %s",(unsigned long int)parent,name,modestr,(unsigned int)mode,(unsigned long int)rdev,strerr(EPERM));
		return;
	}

	if (parent==FUSE_ROOT_ID) {
		if (IS_SPECIAL_NAME(name)) {
			fuse_reply_err(req, EACCES);
			oplog_printf(ctx,"mknod (%lu,%s,%s:0%04o,0x%08lX): %s",(unsigned long int)parent,name,modestr,(unsigned int)mode,(unsigned long int)rdev,strerr(EACCES));
			return;
		}
	}

	status = fs_mknod(parent,nleng,(const uint8_t*)name,type,mode&07777,ctx.uid,ctx.gid,rdev,&inode,attr);
	status = mfs_errorconv(status);
	if (status!=0) {
		fuse_reply_err(req, status);
		oplog_printf(ctx,"mknod (%lu,%s,%s:0%04o,0x%08lX): %s",(unsigned long int)parent,name,modestr,(unsigned int)mode,(unsigned long int)rdev,strerr(status));
	} else {
		memset(&e, 0, sizeof(e));
		e.ino = inode;
		mattr = mfs_attr_get_mattr(attr);
		e.attr_timeout = (mattr&MATTR_NOACACHE)?0.0:attr_cache_timeout;
		e.entry_timeout = (mattr&MATTR_NOECACHE)?0.0:entry_cache_timeout;
		mfs_attr_to_stat(inode,attr,&e.attr);
		fuse_reply_entry(req, &e);
		mfs_makeattrstr(attrstr,256,&e.attr);
		oplog_printf(ctx,"mknod (%lu,%s,%s:0%04o,0x%08lX): OK (%.1f,%lu,%.1f,%s)",(unsigned long int)parent,name,modestr,(unsigned int)mode,(unsigned long int)rdev,e.entry_timeout,(unsigned long int)e.ino,e.attr_timeout,attrstr);
	}
}

void mfs_unlink(fuse_req_t req, fuse_ino_t parent, const char *name) {
	uint32_t nleng;
	int status;
	const struct fuse_ctx ctx = *fuse_req_ctx(req);

	mfs_stats_inc(OP_UNLINK);
	if (debug_mode) {
		oplog_printf(ctx,"unlink (%lu,%s) ...",(unsigned long int)parent,name);
		fprintf(stderr,"unlink (%lu,%s)\n",(unsigned long int)parent,name);
	}
	if (parent==FUSE_ROOT_ID) {
		if (IS_SPECIAL_NAME(name)) {
			fuse_reply_err(req, EACCES);
			oplog_printf(ctx,"unlink (%lu,%s): %s",(unsigned long int)parent,name,strerr(EACCES));
			return;
		}
	}

	nleng = strlen(name);
	if (nleng>MFS_NAME_MAX) {
		fuse_reply_err(req, ENAMETOOLONG);
		oplog_printf(ctx,"unlink (%lu,%s): %s",(unsigned long int)parent,name,strerr(ENAMETOOLONG));
		return;
	}

	status = fs_unlink(parent,nleng,(const uint8_t*)name,ctx.uid,ctx.gid);
	status = mfs_errorconv(status);
	if (status!=0) {
		fuse_reply_err(req, status);
		oplog_printf(ctx,"unlink (%lu,%s): %s",(unsigned long int)parent,name,strerr(status));
	} else {
		fuse_reply_err(req, 0);
		oplog_printf(ctx,"unlink (%lu,%s): OK",(unsigned long int)parent,name);
	}
}

void mfs_mkdir(fuse_req_t req, fuse_ino_t parent, const char *name, mode_t mode) {
	struct fuse_entry_param e;
	uint32_t inode;
	uint8_t attr[35];
	char modestr[11];
	char attrstr[256];
	uint8_t mattr;
	uint32_t nleng;
	int status;
	const struct fuse_ctx ctx = *fuse_req_ctx(req);

	mfs_makemodestr(modestr,mode);
	mfs_stats_inc(OP_MKDIR);
	if (debug_mode) {
		oplog_printf(ctx,"mkdir (%lu,%s,d%s:0%04o) ...",(unsigned long int)parent,name,modestr+1,(unsigned int)mode);
		fprintf(stderr,"mkdir (%lu,%s,d%s:0%04o)\n",(unsigned long int)parent,name,modestr+1,(unsigned int)mode);
	}
	if (parent==FUSE_ROOT_ID) {
		if (IS_SPECIAL_NAME(name)) {
			fuse_reply_err(req, EACCES);
			oplog_printf(ctx,"mkdir (%lu,%s,d%s:0%04o): %s",(unsigned long int)parent,name,modestr+1,(unsigned int)mode,strerr(EACCES));
			return;
		}
	}
	nleng = strlen(name);
	if (nleng>MFS_NAME_MAX) {
		fuse_reply_err(req, ENAMETOOLONG);
		oplog_printf(ctx,"mkdir (%lu,%s,d%s:0%04o): %s",(unsigned long int)parent,name,modestr+1,(unsigned int)mode,strerr(ENAMETOOLONG));
		return;
	}

	status = fs_mkdir(parent,nleng,(const uint8_t*)name,mode,ctx.uid,ctx.gid,mkdir_copy_sgid,&inode,attr);
	status = mfs_errorconv(status);
	if (status!=0) {
		fuse_reply_err(req, status);
		oplog_printf(ctx,"mkdir (%lu,%s,d%s:0%04o): %s",(unsigned long int)parent,name,modestr+1,(unsigned int)mode,strerr(status));
	} else {
		memset(&e, 0, sizeof(e));
		e.ino = inode;
		mattr = mfs_attr_get_mattr(attr);
		e.attr_timeout = (mattr&MATTR_NOACACHE)?0.0:attr_cache_timeout;
		e.entry_timeout = (mattr&MATTR_NOECACHE)?0.0:direntry_cache_timeout;
		mfs_attr_to_stat(inode,attr,&e.attr);
		fuse_reply_entry(req, &e);
		mfs_makeattrstr(attrstr,256,&e.attr);
		oplog_printf(ctx,"mkdir (%lu,%s,d%s:0%04o): OK (%.1f,%lu,%.1f,%s)",(unsigned long int)parent,name,modestr+1,(unsigned int)mode,e.entry_timeout,(unsigned long int)e.ino,e.attr_timeout,attrstr);
	}
}

void mfs_rmdir(fuse_req_t req, fuse_ino_t parent, const char *name) {
	uint32_t nleng;
	int status;
	const struct fuse_ctx ctx = *fuse_req_ctx(req);

	mfs_stats_inc(OP_RMDIR);
	if (debug_mode) {
		oplog_printf(ctx,"rmdir (%lu,%s) ...",(unsigned long int)parent,name);
		fprintf(stderr,"rmdir (%lu,%s)\n",(unsigned long int)parent,name);
	}
	if (parent==FUSE_ROOT_ID) {
		if (IS_SPECIAL_NAME(name)) {
			fuse_reply_err(req, EACCES);
			oplog_printf(ctx,"rmdir (%lu,%s): %s",(unsigned long int)parent,name,strerr(EACCES));
			return;
		}
	}
	nleng = strlen(name);
	if (nleng>MFS_NAME_MAX) {
		fuse_reply_err(req, ENAMETOOLONG);
		oplog_printf(ctx,"rmdir (%lu,%s): %s",(unsigned long int)parent,name,strerr(ENAMETOOLONG));
		return;
	}

	status = fs_rmdir(parent,nleng,(const uint8_t*)name,ctx.uid,ctx.gid);
	status = mfs_errorconv(status);
	if (status!=0) {
		fuse_reply_err(req, status);
		oplog_printf(ctx,"rmdir (%lu,%s): %s",(unsigned long int)parent,name,strerr(status));
	} else {
		fuse_reply_err(req, 0);
		oplog_printf(ctx,"rmdir (%lu,%s): OK",(unsigned long int)parent,name);
	}
}

void mfs_symlink(fuse_req_t req, const char *path, fuse_ino_t parent, const char *name) {
	struct fuse_entry_param e;
	uint32_t inode;
	uint8_t attr[35];
	char attrstr[256];
	uint8_t mattr;
	uint32_t nleng;
	int status;
	const struct fuse_ctx ctx = *fuse_req_ctx(req);

	mfs_stats_inc(OP_SYMLINK);
	if (debug_mode) {
		oplog_printf(ctx,"symlink (%s,%lu,%s) ...",path,(unsigned long int)parent,name);
		fprintf(stderr,"symlink (%s,%lu,%s)\n",path,(unsigned long int)parent,name);
	}
	if (parent==FUSE_ROOT_ID) {
		if (IS_SPECIAL_NAME(name)) {
			fuse_reply_err(req, EACCES);
			oplog_printf(ctx,"symlink (%s,%lu,%s): %s",path,(unsigned long int)parent,name,strerr(EACCES));
			return;
		}
	}
	nleng = strlen(name);
	if (nleng>MFS_NAME_MAX) {
		fuse_reply_err(req, ENAMETOOLONG);
		oplog_printf(ctx,"symlink (%s,%lu,%s): %s",path,(unsigned long int)parent,name,strerr(ENAMETOOLONG));
		return;
	}

	status = fs_symlink(parent,nleng,(const uint8_t*)name,(const uint8_t*)path,ctx.uid,ctx.gid,&inode,attr);
	status = mfs_errorconv(status);
	if (status!=0) {
		fuse_reply_err(req, status);
		oplog_printf(ctx,"symlink (%s,%lu,%s): %s",path,(unsigned long int)parent,name,strerr(status));
	} else {
		memset(&e, 0, sizeof(e));
		e.ino = inode;
		mattr = mfs_attr_get_mattr(attr);
		e.attr_timeout = (mattr&MATTR_NOACACHE)?0.0:attr_cache_timeout;
		e.entry_timeout = (mattr&MATTR_NOECACHE)?0.0:entry_cache_timeout;
		mfs_attr_to_stat(inode,attr,&e.attr);
		fuse_reply_entry(req, &e);
		mfs_makeattrstr(attrstr,256,&e.attr);
		oplog_printf(ctx,"symlink (%s,%lu,%s): OK (%.1f,%lu,%.1f,%s)",path,(unsigned long int)parent,name,e.entry_timeout,(unsigned long int)e.ino,e.attr_timeout,attrstr);
	}
}

void mfs_readlink(fuse_req_t req, fuse_ino_t ino) {
	int status;
	const uint8_t *path;
	const struct fuse_ctx ctx = *fuse_req_ctx(req);

	if (debug_mode) {
		oplog_printf(ctx,"readlink (%lu) ...",(unsigned long int)ino);
		fprintf(stderr,"readlink (%lu)\n",(unsigned long int)ino);
	}
	if (symlink_cache_search(ino,&path)) {
		mfs_stats_inc(OP_READLINK_CACHED);
		fuse_reply_readlink(req, (char*)path);
		oplog_printf(ctx,"readlink (%lu) (using cache): OK (%s)",(unsigned long int)ino,(char*)path);
		return;
	}
	mfs_stats_inc(OP_READLINK);
	status = fs_readlink(ino,&path);
	status = mfs_errorconv(status);
	if (status!=0) {
		fuse_reply_err(req, status);
		oplog_printf(ctx,"readlink (%lu): %s",(unsigned long int)ino,strerr(status));
	} else {
		symlink_cache_insert(ino,path);
		fuse_reply_readlink(req, (char*)path);
		oplog_printf(ctx,"readlink (%lu): OK (%s)",(unsigned long int)ino,(char*)path);
	}
}

void mfs_rename(fuse_req_t req, fuse_ino_t parent, const char *name, fuse_ino_t newparent, const char *newname) {
	uint32_t nleng,newnleng;
	int status;
	uint32_t inode;
	uint8_t attr[35];
	const struct fuse_ctx ctx = *fuse_req_ctx(req);

	mfs_stats_inc(OP_RENAME);
	if (debug_mode) {
		oplog_printf(ctx,"rename (%lu,%s,%lu,%s) ...",(unsigned long int)parent,name,(unsigned long int)newparent,newname);
		fprintf(stderr,"rename (%lu,%s,%lu,%s)\n",(unsigned long int)parent,name,(unsigned long int)newparent,newname);
	}
	if (parent==FUSE_ROOT_ID) {
		if (IS_SPECIAL_NAME(name)) {
			fuse_reply_err(req, EACCES);
			oplog_printf(ctx,"rename (%lu,%s,%lu,%s): %s",(unsigned long int)parent,name,(unsigned long int)newparent,newname,strerr(EACCES));
			return;
		}
	}
	if (newparent==FUSE_ROOT_ID) {
		if (IS_SPECIAL_NAME(newname)) {
			fuse_reply_err(req, EACCES);
			oplog_printf(ctx,"rename (%lu,%s,%lu,%s): %s",(unsigned long int)parent,name,(unsigned long int)newparent,newname,strerr(EACCES));
			return;
		}
	}
	nleng = strlen(name);
	if (nleng>MFS_NAME_MAX) {
		fuse_reply_err(req, ENAMETOOLONG);
		oplog_printf(ctx,"rename (%lu,%s,%lu,%s): %s",(unsigned long int)parent,name,(unsigned long int)newparent,newname,strerr(ENAMETOOLONG));
		return;
	}
	newnleng = strlen(newname);
	if (newnleng>MFS_NAME_MAX) {
		fuse_reply_err(req, ENAMETOOLONG);
		oplog_printf(ctx,"rename (%lu,%s,%lu,%s): %s",(unsigned long int)parent,name,(unsigned long int)newparent,newname,strerr(ENAMETOOLONG));
		return;
	}

	status = fs_rename(parent,nleng,(const uint8_t*)name,newparent,newnleng,(const uint8_t*)newname,ctx.uid,ctx.gid,&inode,attr);
	status = mfs_errorconv(status);
	if (status!=0) {
		fuse_reply_err(req, status);
		oplog_printf(ctx,"rename (%lu,%s,%lu,%s): %s",(unsigned long int)parent,name,(unsigned long int)newparent,newname,strerr(status));
	} else {
		fuse_reply_err(req, 0);
		oplog_printf(ctx,"rename (%lu,%s,%lu,%s): OK",(unsigned long int)parent,name,(unsigned long int)newparent,newname);
	}
}

void mfs_link(fuse_req_t req, fuse_ino_t ino, fuse_ino_t newparent, const char *newname) {
	uint32_t newnleng;
	int status;
	struct fuse_entry_param e;
	uint32_t inode;
	uint8_t attr[35];
	char attrstr[256];
	uint8_t mattr;
	const struct fuse_ctx ctx = *fuse_req_ctx(req);

	mfs_stats_inc(OP_LINK);
	if (debug_mode) {
		oplog_printf(ctx,"link (%lu,%lu,%s) ...",(unsigned long int)ino,(unsigned long int)newparent,newname);
		fprintf(stderr,"link (%lu,%lu,%s)\n",(unsigned long int)ino,(unsigned long int)newparent,newname);
	}
	if (IS_SPECIAL_INODE(ino)) {
		fuse_reply_err(req, EACCES);
		oplog_printf(ctx,"link (%lu,%lu,%s): %s",(unsigned long int)ino,(unsigned long int)newparent,newname,strerr(EACCES));
		return;
	}
	if (newparent==FUSE_ROOT_ID) {
		if (IS_SPECIAL_NAME(newname)) {
			fuse_reply_err(req, EACCES);
			oplog_printf(ctx,"link (%lu,%lu,%s): %s",(unsigned long int)ino,(unsigned long int)newparent,newname,strerr(EACCES));
			return;
		}
	}
	newnleng = strlen(newname);
	if (newnleng>MFS_NAME_MAX) {
		fuse_reply_err(req, ENAMETOOLONG);
		oplog_printf(ctx,"link (%lu,%lu,%s): %s",(unsigned long int)ino,(unsigned long int)newparent,newname,strerr(ENAMETOOLONG));
		return;
	}

	status = fs_link(ino,newparent,newnleng,(const uint8_t*)newname,ctx.uid,ctx.gid,&inode,attr);
	status = mfs_errorconv(status);
	if (status!=0) {
		fuse_reply_err(req, status);
		oplog_printf(ctx,"link (%lu,%lu,%s): %s",(unsigned long int)ino,(unsigned long int)newparent,newname,strerr(status));
	} else {
		memset(&e, 0, sizeof(e));
		e.ino = inode;
		mattr = mfs_attr_get_mattr(attr);
		e.attr_timeout = (mattr&MATTR_NOACACHE)?0.0:attr_cache_timeout;
		e.entry_timeout = (mattr&MATTR_NOECACHE)?0.0:entry_cache_timeout;
		mfs_attr_to_stat(inode,attr,&e.attr);
		fuse_reply_entry(req, &e);
		mfs_makeattrstr(attrstr,256,&e.attr);
		oplog_printf(ctx,"link (%lu,%lu,%s): OK (%.1f,%lu,%.1f,%s)",(unsigned long int)ino,(unsigned long int)newparent,newname,e.entry_timeout,(unsigned long int)e.ino,e.attr_timeout,attrstr);
	}
}

void mfs_opendir(fuse_req_t req, fuse_ino_t ino, struct fuse_file_info *fi) {
	dirbuf *dirinfo;
	int status;
	const struct fuse_ctx ctx = *fuse_req_ctx(req);

	mfs_stats_inc(OP_OPENDIR);
	if (debug_mode) {
		oplog_printf(ctx,"opendir (%lu) ...",(unsigned long int)ino);
		fprintf(stderr,"opendir (%lu)\n",(unsigned long int)ino);
	}
	if (IS_SPECIAL_INODE(ino)) {
		fuse_reply_err(req, ENOTDIR);
		oplog_printf(ctx,"opendir (%lu): %s",(unsigned long int)ino,strerr(ENOTDIR));
	}
	status = fs_access(ino,ctx.uid,ctx.gid,MODE_MASK_R);	// at least test rights
	status = mfs_errorconv(status);
	if (status!=0) {
		fuse_reply_err(req, status);
		oplog_printf(ctx,"opendir (%lu): %s",(unsigned long int)ino,strerr(status));
	} else {
		dirinfo = (dirbuf*) malloc(sizeof(dirbuf));
		pthread_mutex_init(&(dirinfo->lock),NULL);
		pthread_mutex_lock(&(dirinfo->lock));	// make valgrind happy
		dirinfo->p = NULL;
		dirinfo->size = 0;
		dirinfo->dcache = NULL;
		dirinfo->wasread = 0;
		pthread_mutex_unlock(&(dirinfo->lock));	// make valgrind happy
		fi->fh = (unsigned long)dirinfo;
		if (fuse_reply_open(req,fi) == -ENOENT) {
			fi->fh = 0;
			pthread_mutex_destroy(&(dirinfo->lock));
			free(dirinfo);
		}
		oplog_printf(ctx,"opendir (%lu): OK",(unsigned long int)ino);
	}
}

void mfs_readdir(fuse_req_t req, fuse_ino_t ino, size_t size, off_t off, struct fuse_file_info *fi) {
	int status;
        dirbuf *dirinfo = (dirbuf *)((unsigned long)(fi->fh));
	char buffer[READDIR_BUFFSIZE];
	char name[MFS_NAME_MAX+1];
	const uint8_t *ptr,*eptr;
	uint8_t end;
	size_t opos,oleng;
	uint8_t nleng;
	uint32_t inode;
	uint8_t type;
	struct stat stbuf;
	const struct fuse_ctx ctx = *fuse_req_ctx(req);

	mfs_stats_inc(OP_READDIR);
	if (debug_mode) {
		oplog_printf(ctx,"readdir (%lu,%" PRIu64 ",%" PRIu64 ") ...",(unsigned long int)ino,(uint64_t)size,(uint64_t)off);
		fprintf(stderr,"readdir (%lu,%" PRIu64 ",%" PRIu64 ")\n",(unsigned long int)ino,(uint64_t)size,(uint64_t)off);
	}
	if (off<0) {
		fuse_reply_err(req,EINVAL);
		oplog_printf(ctx,"readdir (%lu,%" PRIu64 ",%" PRIu64 "): %s",(unsigned long int)ino,(uint64_t)size,(uint64_t)off,strerr(EINVAL));
		return;
	}
	pthread_mutex_lock(&(dirinfo->lock));
	if (dirinfo->wasread==0 || (dirinfo->wasread==1 && off==0)) {
		const uint8_t *dbuff;
		uint32_t dsize;
		uint8_t needscopy;
		if (usedircache) {
			status = fs_getdir_plus(ino,ctx.uid,ctx.gid,0,&dbuff,&dsize);
			if (status==0) {
				mfs_stats_inc(OP_GETDIR_FULL);
			}
			needscopy = 1;
			dirinfo->dataformat = 1;
		} else {
			status = fs_getdir(ino,ctx.uid,ctx.gid,&dbuff,&dsize);
			if (status==0) {
				mfs_stats_inc(OP_GETDIR_SMALL);
			}
			needscopy = 1;
			dirinfo->dataformat = 0;
		}
		status = mfs_errorconv(status);
		if (status!=0) {
			fuse_reply_err(req, status);
			pthread_mutex_unlock(&(dirinfo->lock));
			oplog_printf(ctx,"readdir (%lu,%" PRIu64 ",%" PRIu64 "): %s",(unsigned long int)ino,(uint64_t)size,(uint64_t)off,strerr(status));
			return;
		}
		if (dirinfo->dcache) {
			dcache_release(dirinfo->dcache);
			dirinfo->dcache = NULL;
		}
		if (dirinfo->p) {
			free((uint8_t*)(dirinfo->p));
			dirinfo->p = NULL;
		}
		if (needscopy) {
			dirinfo->p = (const uint8_t*) malloc(dsize);
			if (dirinfo->p == NULL) {
				fuse_reply_err(req,EINVAL);
				pthread_mutex_unlock(&(dirinfo->lock));
				oplog_printf(ctx,"readdir (%lu,%" PRIu64 ",%" PRIu64 "): %s",(unsigned long int)ino,(uint64_t)size,(uint64_t)off,strerr(EINVAL));
				return;
			}
			memcpy((uint8_t*)(dirinfo->p),dbuff,dsize);
		} else {
			dirinfo->p = dbuff;
		}
		dirinfo->size = dsize;
		if (usedircache && dirinfo->dataformat==1) {
			dirinfo->dcache = dcache_new(&ctx,ino,dirinfo->p,dirinfo->size);
		}
	}
	dirinfo->wasread=1;

	if (off>=(off_t)(dirinfo->size)) {
		fuse_reply_buf(req, NULL, 0);
		oplog_printf(ctx,"readdir (%lu,%" PRIu64 ",%" PRIu64 "): OK (no data)",(unsigned long int)ino,(uint64_t)size,(uint64_t)off);
	} else {
		if (size>READDIR_BUFFSIZE) {
			size=READDIR_BUFFSIZE;
		}
		ptr = dirinfo->p+off;
		eptr = dirinfo->p+dirinfo->size;
		opos = 0;
		end = 0;

		while (ptr<eptr && end==0) {
			nleng = ptr[0];
			ptr++;
			memcpy(name,ptr,nleng);
			name[nleng]=0;
			ptr+=nleng;
			off+=nleng+((dirinfo->dataformat)?40:6);
			if (ptr+5<=eptr) {
				inode = get32bit(&ptr);
				if (dirinfo->dataformat) {
					mfs_attr_to_stat(inode,ptr,&stbuf);
					ptr+=35;
				} else {
					type = get8bit(&ptr);
					mfs_type_to_stat(inode,type,&stbuf);
				}
				oleng = fuse_add_direntry(req, buffer + opos, size - opos, name, &stbuf, off);
				if (opos+oleng>size) {
					end=1;
				} else {
					opos+=oleng;
				}
			}
		}

		fuse_reply_buf(req,buffer,opos);
		oplog_printf(ctx,"readdir (%lu,%" PRIu64 ",%" PRIu64 "): OK (%lu)",(unsigned long int)ino,(uint64_t)size,(uint64_t)off,(unsigned long int)opos);
	}
	pthread_mutex_unlock(&(dirinfo->lock));
}

void mfs_releasedir(fuse_req_t req, fuse_ino_t ino, struct fuse_file_info *fi) {
	(void)ino;
	dirbuf *dirinfo = (dirbuf *)((unsigned long)(fi->fh));
	const struct fuse_ctx ctx = *fuse_req_ctx(req);

	mfs_stats_inc(OP_RELEASEDIR);
	if (debug_mode) {
		oplog_printf(ctx,"releasedir (%lu) ...",(unsigned long int)ino);
		fprintf(stderr,"releasedir (%lu)\n",(unsigned long int)ino);
	}
	pthread_mutex_lock(&(dirinfo->lock));
	pthread_mutex_unlock(&(dirinfo->lock));
	pthread_mutex_destroy(&(dirinfo->lock));
	if (dirinfo->dcache) {
		dcache_release(dirinfo->dcache);
	}
	if (dirinfo->p) {
		free((uint8_t*)(dirinfo->p));
	}
	free(dirinfo);
	fi->fh = 0;
	fuse_reply_err(req,0);
	oplog_printf(ctx,"releasedir (%lu): OK",(unsigned long int)ino);
}


static finfo* mfs_newfileinfo(uint8_t accmode,uint32_t inode) {
	finfo *fileinfo;
	fileinfo = (finfo*) malloc(sizeof(finfo));
	pthread_mutex_init(&(fileinfo->flushlock),NULL);
	pthread_rwlock_init(&(fileinfo->rwlock),NULL);
	pthread_rwlock_wrlock(&(fileinfo->rwlock)); // make helgrind happy
#ifdef __FreeBSD__
	/* old FreeBSD fuse reads whole file when opening with O_WRONLY|O_APPEND,
	 * so can't open it write-only */
	(void)accmode;
	(void)inode;
	fileinfo->mode = IO_NONE;
	fileinfo->data = NULL;
#else
	if (accmode == O_RDONLY) {
		fileinfo->mode = IO_READONLY;
		fileinfo->data = new ReadChunkLocator();
	} else if (accmode == O_WRONLY) {
		fileinfo->mode = IO_WRITEONLY;
		fileinfo->data = write_data_new(inode);
	} else {
		fileinfo->mode = IO_NONE;
		fileinfo->data = NULL;
	}
#endif
	pthread_rwlock_unlock(&(fileinfo->rwlock)); // make helgrind happy
	return fileinfo;
}

static void delete_read_chunk_locator(void *locatorp) {
	ReadChunkLocator* locator = static_cast<ReadChunkLocator*>(locatorp);
	delete locator;
}

static void mfs_removefileinfo(finfo* fileinfo) {
	pthread_rwlock_wrlock(&(fileinfo->rwlock));
	if (fileinfo->mode == IO_READONLY || fileinfo->mode == IO_READ) {
		delete_read_chunk_locator(fileinfo->data);
		fileinfo->data = NULL;
	} else if (fileinfo->mode == IO_WRITEONLY || fileinfo->mode == IO_WRITE) {
		write_data_end(fileinfo->data);
	}
	pthread_rwlock_unlock(&(fileinfo->rwlock));
	pthread_rwlock_destroy(&(fileinfo->rwlock));
	pthread_mutex_destroy(&(fileinfo->flushlock));
	free(fileinfo);
}

void mfs_create(fuse_req_t req, fuse_ino_t parent, const char *name, mode_t mode, struct fuse_file_info *fi) {
	struct fuse_entry_param e;
	uint32_t inode;
	uint8_t oflags;
	uint8_t attr[35];
	char modestr[11];
	char attrstr[256];
	uint8_t mattr;
	uint32_t nleng;
	int status;
	const struct fuse_ctx ctx = *fuse_req_ctx(req);
	finfo *fileinfo;

	mfs_makemodestr(modestr,mode);
	mfs_stats_inc(OP_CREATE);
	if (debug_mode) {
		oplog_printf(ctx,"create (%lu,%s,-%s:0%04o)",(unsigned long int)parent,name,modestr+1,(unsigned int)mode);
		fprintf(stderr,"create (%lu,%s,-%s:0%04o)\n",(unsigned long int)parent,name,modestr+1,(unsigned int)mode);
	}
	if (parent==FUSE_ROOT_ID) {
		if (IS_SPECIAL_NAME(name)) {
			fuse_reply_err(req,EACCES);
			oplog_printf(ctx,"create (%lu,%s,-%s:0%04o): %s",(unsigned long int)parent,name,modestr+1,(unsigned int)mode,strerr(EACCES));
			return;
		}
	}
	nleng = strlen(name);
	if (nleng>MFS_NAME_MAX) {
		fuse_reply_err(req, ENAMETOOLONG);
		oplog_printf(ctx,"create (%lu,%s,-%s:0%04o): %s",(unsigned long int)parent,name,modestr+1,(unsigned int)mode,strerr(ENAMETOOLONG));
		return;
	}

	oflags = AFTER_CREATE;
	if ((fi->flags & O_ACCMODE) == O_RDONLY) {
		oflags |= WANT_READ;
	} else if ((fi->flags & O_ACCMODE) == O_WRONLY) {
		oflags |= WANT_WRITE;
	} else if ((fi->flags & O_ACCMODE) == O_RDWR) {
		oflags |= WANT_READ | WANT_WRITE;
	} else {
		fuse_reply_err(req, EINVAL);
		oplog_printf(ctx,"create (%lu,%s,-%s:0%04o): %s",(unsigned long int)parent,name,modestr+1,(unsigned int)mode,strerr(EINVAL));
		return;
	}

	status = fs_mknod(parent,nleng,(const uint8_t*)name,TYPE_FILE,mode&07777,ctx.uid,ctx.gid,0,&inode,attr);
	status = mfs_errorconv(status);
	if (status!=0) {
		fuse_reply_err(req, status);
		oplog_printf(ctx,"create (%lu,%s,-%s:0%04o) (mknod): %s",(unsigned long int)parent,name,modestr+1,(unsigned int)mode,strerr(status));
		return;
	}
	status = fs_opencheck(inode,ctx.uid,ctx.gid,oflags,NULL);
	status = mfs_errorconv(status);
	if (status!=0) {
		fuse_reply_err(req, status);
		oplog_printf(ctx,"create (%lu,%s,-%s:0%04o) (open): %s",(unsigned long int)parent,name,modestr+1,(unsigned int)mode,strerr(status));
		return;
	}

	mattr = mfs_attr_get_mattr(attr);
	fileinfo = mfs_newfileinfo(fi->flags & O_ACCMODE,inode);
	fi->fh = (unsigned long)fileinfo;
	if (keep_cache==1) {
		fi->keep_cache=1;
	} else if (keep_cache==2) {
		fi->keep_cache=0;
	} else {
		fi->keep_cache = (mattr&MATTR_ALLOWDATACACHE)?1:0;
	}
	if (debug_mode) {
		fprintf(stderr,"create (%lu) ok -> keep cache: %lu\n",(unsigned long int)inode,(unsigned long int)fi->keep_cache);
	}
	memset(&e, 0, sizeof(e));
	e.ino = inode;
	e.attr_timeout = (mattr&MATTR_NOACACHE)?0.0:attr_cache_timeout;
	e.entry_timeout = (mattr&MATTR_NOECACHE)?0.0:entry_cache_timeout;
	mfs_attr_to_stat(inode,attr,&e.attr);
	if (fuse_reply_create(req, &e, fi) == -ENOENT) {
		mfs_removefileinfo(fileinfo);
	}
	mfs_makeattrstr(attrstr,256,&e.attr);
	oplog_printf(ctx,"create (%lu,%s,-%s:0%04o): OK (%.1f,%lu,%.1f,%s,%lu)",(unsigned long int)parent,name,modestr+1,(unsigned int)mode,e.entry_timeout,(unsigned long int)e.ino,e.attr_timeout,attrstr,(unsigned long int)fi->keep_cache);
}

void mfs_open(fuse_req_t req, fuse_ino_t ino, struct fuse_file_info *fi) {
	uint8_t oflags;
	uint8_t attr[35];
	uint8_t mattr;
	int status;
	const struct fuse_ctx ctx = *fuse_req_ctx(req);
	finfo *fileinfo;

	mfs_stats_inc(OP_OPEN);
	if (debug_mode) {
		oplog_printf(ctx,"open (%lu) ...",(unsigned long int)ino);
		fprintf(stderr,"open (%lu)\n",(unsigned long int)ino);
	}

	if (ino==MASTERINFO_INODE) {
		if ((fi->flags & O_ACCMODE) != O_RDONLY) {
			fuse_reply_err(req,EACCES);
			oplog_printf(ctx,"open (%lu) (internal node: MASTERINFO): %s",(unsigned long int)ino,strerr(EACCES));
			return;
		}
		fi->fh = 0;
		fi->direct_io = 0;
		fi->keep_cache = 1;
		fuse_reply_open(req, fi);
		oplog_printf(ctx,"open (%lu) (internal node: MASTERINFO): OK (0,1)",(unsigned long int)ino);
		return;
	}

	if (ino==STATS_INODE) {
		sinfo *statsinfo;
		statsinfo = (sinfo*) malloc(sizeof(sinfo));
		if (statsinfo==NULL) {
			fuse_reply_err(req,ENOMEM);
			oplog_printf(ctx,"open (%lu) (internal node: STATS): %s",(unsigned long int)ino,strerr(ENOMEM));
			return;
		}
		pthread_mutex_init(&(statsinfo->lock),NULL);	// make helgrind happy
		pthread_mutex_lock(&(statsinfo->lock));		// make helgrind happy
		stats_show_all(&(statsinfo->buff),&(statsinfo->leng));
		statsinfo->reset = 0;
		pthread_mutex_unlock(&(statsinfo->lock));	// make helgrind happy
		fi->fh = (unsigned long)statsinfo;
		fi->direct_io = 1;
		fi->keep_cache = 0;
		fuse_reply_open(req, fi);
		oplog_printf(ctx,"open (%lu) (internal node: STATS): OK (1,0)",(unsigned long int)ino);
		return;
	}

	if (ino==OPLOG_INODE || ino==OPHISTORY_INODE) {
		if ((fi->flags & O_ACCMODE) != O_RDONLY) {
			fuse_reply_err(req,EACCES);
			oplog_printf(ctx,"open (%lu) (internal node: %s): %s",(unsigned long int)ino,(ino==OPLOG_INODE)?"OPLOG":"OPHISTORY",strerr(EACCES));
			return;
		}
		fi->fh = oplog_newhandle((ino==OPHISTORY_INODE)?1:0);
		fi->direct_io = 1;
		fi->keep_cache = 0;
		fuse_reply_open(req, fi);
		oplog_printf(ctx,"open (%lu) (internal node: %s): OK (1,0)",(unsigned long int)ino,(ino==OPLOG_INODE)?"OPLOG":"OPHISTORY");
		return;
	}

	oflags = 0;
	if ((fi->flags & O_ACCMODE) == O_RDONLY) {
		oflags |= WANT_READ;
	} else if ((fi->flags & O_ACCMODE) == O_WRONLY) {
		oflags |= WANT_WRITE;
	} else if ((fi->flags & O_ACCMODE) == O_RDWR) {
		oflags |= WANT_READ | WANT_WRITE;
	}
	status = fs_opencheck(ino,ctx.uid,ctx.gid,oflags,attr);
	status = mfs_errorconv(status);
	if (status!=0) {
		fuse_reply_err(req, status);
		oplog_printf(ctx,"open (%lu): %s",(unsigned long int)ino,strerr(status));
		return ;
	}

	mattr = mfs_attr_get_mattr(attr);
	fileinfo = mfs_newfileinfo(fi->flags & O_ACCMODE,ino);
	fi->fh = (unsigned long)fileinfo;
	if (keep_cache==1) {
		fi->keep_cache=1;
	} else if (keep_cache==2) {
		fi->keep_cache=0;
	} else {
		fi->keep_cache = (mattr&MATTR_ALLOWDATACACHE)?1:0;
	}
	if (debug_mode) {
		fprintf(stderr,"open (%lu) ok -> keep cache: %lu\n",(unsigned long int)ino,(unsigned long int)fi->keep_cache);
	}
	fi->direct_io = 0;
	if (fuse_reply_open(req, fi) == -ENOENT) {
		mfs_removefileinfo(fileinfo);
	}
	oplog_printf(ctx,"open (%lu): OK (%lu,%lu)",(unsigned long int)ino,(unsigned long int)fi->direct_io,(unsigned long int)fi->keep_cache);
}

void mfs_release(fuse_req_t req, fuse_ino_t ino, struct fuse_file_info *fi) {
	finfo *fileinfo = (finfo*)(unsigned long)(fi->fh);
	const struct fuse_ctx ctx = *fuse_req_ctx(req);

	mfs_stats_inc(OP_RELEASE);
	if (debug_mode) {
		oplog_printf(ctx,"release (%lu) ...",(unsigned long int)ino);
		fprintf(stderr,"release (%lu)\n",(unsigned long int)ino);
	}

	if (ino==MASTERINFO_INODE) {
		fuse_reply_err(req,0);
		oplog_printf(ctx,"release (%lu) (internal node: MASTERINFO): OK",(unsigned long int)ino);
		return;
	}
	if (ino==STATS_INODE) {
		sinfo *statsinfo = (sinfo*)(unsigned long)(fi->fh);
		if (statsinfo!=NULL) {
			pthread_mutex_lock(&(statsinfo->lock));		// make helgrind happy
			if (statsinfo->buff!=NULL) {
				free(statsinfo->buff);
			}
			if (statsinfo->reset) {
				stats_reset_all();
			}
			pthread_mutex_unlock(&(statsinfo->lock));	// make helgrind happy
			pthread_mutex_destroy(&(statsinfo->lock));	// make helgrind happy
			free(statsinfo);
		}
		fuse_reply_err(req,0);
		oplog_printf(ctx,"release (%lu) (internal node: STATS): OK",(unsigned long int)ino);
		return;
	}
	if (ino==OPLOG_INODE || ino==OPHISTORY_INODE) {
		oplog_releasehandle(fi->fh);
		fuse_reply_err(req,0);
		oplog_printf(ctx,"release (%lu) (internal node: %s): OK",(unsigned long int)ino,(ino==OPLOG_INODE)?"OPLOG":"OPHISTORY");
		return;
	}
	if (fileinfo!=NULL) {
		mfs_removefileinfo(fileinfo);
	}
	fs_release(ino);
	fuse_reply_err(req,0);
	oplog_printf(ctx,"release (%lu): OK",(unsigned long int)ino);
}

void mfs_read(fuse_req_t req, fuse_ino_t ino, size_t size, off_t off, struct fuse_file_info *fi) {
	LOG_AVG_TILL_END_OF_SCOPE0("mfs_read");
	finfo *fileinfo = (finfo*)(unsigned long)(fi->fh);
	uint8_t *buff;
	int err;
	const struct fuse_ctx ctx = *fuse_req_ctx(req);

	mfs_stats_inc(OP_READ);
	if (debug_mode) {
		if (ino!=OPLOG_INODE && ino!=OPHISTORY_INODE) {
			oplog_printf(ctx,"read (%lu,%" PRIu64 ",%" PRIu64 ") ...",(unsigned long int)ino,(uint64_t)size,(uint64_t)off);
		}
		fprintf(stderr,"read from inode %lu up to %" PRIu64 " bytes from position %" PRIu64 "\n",(unsigned long int)ino,(uint64_t)size,(uint64_t)off);
	}
	if (ino==MASTERINFO_INODE) {
		uint8_t masterinfo[14];
		fs_getmasterlocation(masterinfo);
		masterproxy_getlocation(masterinfo);
#ifdef MASTERINFO_WITH_VERSION
		if (off>=14) {
			fuse_reply_buf(req,NULL,0);
			oplog_printf(ctx,"read (%lu,%" PRIu64 ",%" PRIu64 "): OK (no data)",(unsigned long int)ino,(uint64_t)size,(uint64_t)off);
		} else if (off+size>14) {
			fuse_reply_buf(req,(char*)(masterinfo+off),14-off);
			oplog_printf(ctx,"read (%lu,%" PRIu64 ",%" PRIu64 "): OK (%lu)",(unsigned long int)ino,(uint64_t)size,(uint64_t)off,(unsigned long int)(14-off));
#else
		if (off>=10) {
			fuse_reply_buf(req,NULL,0);
			oplog_printf(ctx,"read (%lu,%" PRIu64 ",%" PRIu64 "): OK (no data)",(unsigned long int)ino,(uint64_t)size,(uint64_t)off);
		} else if (off+size>10) {
			fuse_reply_buf(req,(char*)(masterinfo+off),10-off);
			oplog_printf(ctx,"read (%lu,%" PRIu64 ",%" PRIu64 "): OK (%lu)",(unsigned long int)ino,(uint64_t)size,(uint64_t)off,(unsigned long int)(10-off));
#endif
		} else {
			fuse_reply_buf(req,(char*)(masterinfo+off),size);
			oplog_printf(ctx,"read (%lu,%" PRIu64 ",%" PRIu64 "): OK (%lu)",(unsigned long int)ino,(uint64_t)size,(uint64_t)off,(unsigned long int)size);
		}
		return;
	}
	if (ino==STATS_INODE) {
		sinfo *statsinfo = (sinfo*)(unsigned long)(fi->fh);
		if (statsinfo!=NULL) {
			pthread_mutex_lock(&(statsinfo->lock));		// make helgrind happy
			if (off>=statsinfo->leng) {
				fuse_reply_buf(req,NULL,0);
				oplog_printf(ctx,"read (%lu,%" PRIu64 ",%" PRIu64 "): OK (no data)",(unsigned long int)ino,(uint64_t)size,(uint64_t)off);
			} else if ((uint64_t)(off+size)>(uint64_t)(statsinfo->leng)) {
				fuse_reply_buf(req,statsinfo->buff+off,statsinfo->leng-off);
				oplog_printf(ctx,"read (%lu,%" PRIu64 ",%" PRIu64 "): OK (%lu)",(unsigned long int)ino,(uint64_t)size,(uint64_t)off,(unsigned long int)(statsinfo->leng-off));
			} else {
				fuse_reply_buf(req,statsinfo->buff+off,size);
				oplog_printf(ctx,"read (%lu,%" PRIu64 ",%" PRIu64 "): OK (%lu)",(unsigned long int)ino,(uint64_t)size,(uint64_t)off,(unsigned long int)size);
			}
			pthread_mutex_unlock(&(statsinfo->lock));	// make helgrind happy
		} else {
			fuse_reply_buf(req,NULL,0);
			oplog_printf(ctx,"read (%lu,%" PRIu64 ",%" PRIu64 "): OK (no data)",(unsigned long int)ino,(uint64_t)size,(uint64_t)off);
		}
		return;
	}
	if (ino==OPLOG_INODE || ino==OPHISTORY_INODE) {
		uint32_t ret;
		oplog_getdata(fi->fh, &buff, &ret, size);
		fuse_reply_buf(req, (char*)buff, ret);
		oplog_releasedata(fi->fh);
		return;
	}
	if (fileinfo==NULL) {
		fuse_reply_err(req,EBADF);
		oplog_printf(ctx,"read (%lu,%" PRIu64 ",%" PRIu64 "): %s",(unsigned long int)ino,(uint64_t)size,(uint64_t)off,strerr(EBADF));
		return;
	}
	if (off>=MAX_FILE_SIZE || off+size>=MAX_FILE_SIZE) {
		fuse_reply_err(req,EFBIG);
		oplog_printf(ctx,"read (%lu,%" PRIu64 ",%" PRIu64 "): %s",(unsigned long int)ino,(uint64_t)size,(uint64_t)off,strerr(EFBIG));
		return;
	}
<<<<<<< HEAD
	// acquire read lock, from now we only have to deal with other readers
	pthread_rwlock_rdlock(&(fileinfo->rwlock));
	// serialize the following checks and preparations
	pthread_mutex_lock(&(fileinfo->flushlock));
=======
	try {
		gIoLimiter.waitForRead(ctx.pid, size);
	} catch (Exception& ex) {
		syslog(LOG_WARNING, "I/O limiting error: %s", ex.what());
		fuse_reply_err(req, EIO);
		return;
	}
	pthread_mutex_lock(&(fileinfo->lock));
>>>>>>> 0896a2ba
	if (fileinfo->mode==IO_WRITEONLY) {
		pthread_mutex_unlock(&(fileinfo->flushlock));
		pthread_rwlock_unlock(&(fileinfo->rwlock));
		fuse_reply_err(req,EACCES);
		oplog_printf(ctx,"read (%lu,%" PRIu64 ",%" PRIu64 "): %s",(unsigned long int)ino,(uint64_t)size,(uint64_t)off,strerr(EACCES));
		return;
	}
	if (fileinfo->mode==IO_WRITE) {
		err = write_data_flush(fileinfo->data);
		if (err!=0) {
			pthread_mutex_unlock(&(fileinfo->flushlock));
			pthread_rwlock_unlock(&(fileinfo->rwlock));
			fuse_reply_err(req,err);
			if (debug_mode) {
				fprintf(stderr,"IO error occured while writting inode %lu\n",(unsigned long int)ino);
			}
			oplog_printf(ctx,"read (%lu,%" PRIu64 ",%" PRIu64 "): %s",(unsigned long int)ino,(uint64_t)size,(uint64_t)off,strerr(err));
			return;
		}
		write_data_end(fileinfo->data);
	}
	if (fileinfo->mode == IO_WRITE || fileinfo->mode == IO_NONE) {
		fileinfo->mode = IO_READ;
		fileinfo->data = new ReadChunkLocator();
	}
	pthread_mutex_unlock(&(fileinfo->flushlock));
	// end of reader critical section

	void *rrec = read_data_new(ino, static_cast<ReadChunkLocator*>(fileinfo->data));

	write_data_flush_inode(ino);

	// Lizardfs chunkserver supports only requests aligned to MFSBLOCKSIZE
	uint64_t firstBlockToRead = off / MFSBLOCKSIZE;
	uint64_t firstBlockNotToRead = (off + size + MFSBLOCKSIZE - 1) / MFSBLOCKSIZE;
	uint64_t alignedOffset = firstBlockToRead * MFSBLOCKSIZE;
	uint64_t alignedSize = (firstBlockNotToRead - firstBlockToRead) * MFSBLOCKSIZE;

	uint32_t ssize = alignedSize;
	buff = NULL;	// use internal 'readdata' buffer
	err = read_data(rrec, alignedOffset, &ssize, &buff);
	if (err!=0) {
		fuse_reply_err(req,err);
		if (debug_mode) {
			fprintf(stderr,"IO error occured while reading inode %lu\n",(unsigned long int)ino);
		}
		oplog_printf(ctx,"read (%lu,%" PRIu64 ",%" PRIu64 "): %s",(unsigned long int)ino,(uint64_t)size,(uint64_t)off,strerr(err));
	} else {
		uint32_t replyOffset = off - alignedOffset;
		buff += replyOffset;
		if (ssize > replyOffset) {
			ssize -= replyOffset;
			if (ssize > size) {
				ssize = size;
			}
		} else {
			ssize = 0;
		}
		fuse_reply_buf(req, (char*)buff, ssize);
		if (debug_mode) {
			fprintf(stderr,"%" PRIu32 " bytes have been read from inode %lu\n",ssize,(unsigned long int)ino);
		}
		oplog_printf(ctx,"read (%lu,%" PRIu64 ",%" PRIu64 "): OK (%lu)",(unsigned long int)ino,(uint64_t)size,(uint64_t)off,(unsigned long int)ssize);
	}
	read_data_end(rrec);
	pthread_rwlock_unlock(&(fileinfo->rwlock));
}

void mfs_write(fuse_req_t req, fuse_ino_t ino, const char *buf, size_t size, off_t off, struct fuse_file_info *fi) {
	LOG_AVG_TILL_END_OF_SCOPE0("mfs_write");
	finfo *fileinfo = (finfo*)(unsigned long)(fi->fh);
	int err;
	const struct fuse_ctx ctx = *fuse_req_ctx(req);

	mfs_stats_inc(OP_WRITE);
	if (debug_mode) {
		oplog_printf(ctx,"write (%lu,%" PRIu64 ",%" PRIu64 ") ...",(unsigned long int)ino,(uint64_t)size,(uint64_t)off);
		fprintf(stderr,"write to inode %lu %" PRIu64 " bytes at position %" PRIu64 "\n",(unsigned long int)ino,(uint64_t)size,(uint64_t)off);
	}
	if (ino==MASTERINFO_INODE || ino==OPLOG_INODE || ino==OPHISTORY_INODE) {
		fuse_reply_err(req,EACCES);
		oplog_printf(ctx,"write (%lu,%" PRIu64 ",%" PRIu64 "): %s",(unsigned long int)ino,(uint64_t)size,(uint64_t)off,strerr(EACCES));
		return;
	}
	if (ino==STATS_INODE) {
		sinfo *statsinfo = (sinfo*)(unsigned long)(fi->fh);
		if (statsinfo!=NULL) {
			pthread_mutex_lock(&(statsinfo->lock));		// make helgrind happy
			statsinfo->reset=1;
			pthread_mutex_unlock(&(statsinfo->lock));	// make helgrind happy
		}
		fuse_reply_write(req,size);
		oplog_printf(ctx,"write (%lu,%" PRIu64 ",%" PRIu64 "): OK (%lu)",(unsigned long int)ino,(uint64_t)size,(uint64_t)off,(unsigned long int)size);
		return;
	}
	if (fileinfo==NULL) {
		fuse_reply_err(req,EBADF);
		oplog_printf(ctx,"write (%lu,%" PRIu64 ",%" PRIu64 "): %s",(unsigned long int)ino,(uint64_t)size,(uint64_t)off,strerr(EBADF));
		return;
	}
	if (off>=MAX_FILE_SIZE || off+size>=MAX_FILE_SIZE) {
		fuse_reply_err(req, EFBIG);
		oplog_printf(ctx,"write (%lu,%" PRIu64 ",%" PRIu64 "): %s",(unsigned long int)ino,(uint64_t)size,(uint64_t)off,strerr(EFBIG));
		return;
	}
<<<<<<< HEAD
	pthread_rwlock_wrlock(&(fileinfo->rwlock));
=======
	try {
		gIoLimiter.waitForWrite(ctx.pid, size);
	} catch (Exception& ex) {
		syslog(LOG_WARNING, "I/O limiting error: %s", ex.what());
		fuse_reply_err(req, EIO);
		return;
	}
	pthread_mutex_lock(&(fileinfo->lock));
>>>>>>> 0896a2ba
	if (fileinfo->mode==IO_READONLY) {
		pthread_rwlock_unlock(&(fileinfo->rwlock));
		fuse_reply_err(req,EACCES);
		oplog_printf(ctx,"write (%lu,%" PRIu64 ",%" PRIu64 "): %s",(unsigned long int)ino,(uint64_t)size,(uint64_t)off,strerr(EACCES));
		return;
	}
	if (fileinfo->mode==IO_READ) {
		delete_read_chunk_locator(fileinfo->data);
		fileinfo->data = NULL;
	}
	if (fileinfo->mode==IO_READ || fileinfo->mode==IO_NONE) {
		fileinfo->mode = IO_WRITE;
		fileinfo->data = write_data_new(ino);
	}
	err = write_data(fileinfo->data,off,size,(const uint8_t*)buf);
	if (err!=0) {
		pthread_rwlock_unlock(&(fileinfo->rwlock));
		fuse_reply_err(req,err);
		if (debug_mode) {
			fprintf(stderr,"IO error occured while writting inode %lu\n",(unsigned long int)ino);
		}
		oplog_printf(ctx,"write (%lu,%" PRIu64 ",%" PRIu64 "): %s",(unsigned long int)ino,(uint64_t)size,(uint64_t)off,strerr(err));
	} else {
		pthread_rwlock_unlock(&(fileinfo->rwlock));
		fuse_reply_write(req,size);
		if (debug_mode) {
			fprintf(stderr,"%" PRIu64 " bytes have been written to inode %lu\n",(uint64_t)size,(unsigned long int)ino);
		}
		oplog_printf(ctx,"write (%lu,%" PRIu64 ",%" PRIu64 "): OK (%lu)",(unsigned long int)ino,(uint64_t)size,(uint64_t)off,(unsigned long int)size);
	}
}

void mfs_flush(fuse_req_t req, fuse_ino_t ino, struct fuse_file_info *fi) {
	finfo *fileinfo = (finfo*)(unsigned long)(fi->fh);
	int err;
	const struct fuse_ctx ctx = *fuse_req_ctx(req);

	mfs_stats_inc(OP_FLUSH);
	if (debug_mode) {
		oplog_printf(ctx,"flush (%lu) ...",(unsigned long int)ino);
		fprintf(stderr,"flush (%lu)\n",(unsigned long int)ino);
	}
	if (IS_SPECIAL_INODE(ino)) {
		fuse_reply_err(req,0);
		oplog_printf(ctx,"flush (%lu): OK",(unsigned long int)ino);
		return;
	}
	if (fileinfo==NULL) {
		fuse_reply_err(req,EBADF);
		oplog_printf(ctx,"flush (%lu): %s",(unsigned long int)ino,strerr(EBADF));
		return;
	}
//	syslog(LOG_NOTICE,"remove_locks inode:%lu owner:%" PRIu64 "",(unsigned long int)ino,(uint64_t)fi->lock_owner);
	err = 0;
	pthread_rwlock_wrlock(&(fileinfo->rwlock));
	if (fileinfo->mode==IO_WRITE || fileinfo->mode==IO_WRITEONLY) {
		err = write_data_flush(fileinfo->data);
	}
	pthread_rwlock_unlock(&(fileinfo->rwlock));
	fuse_reply_err(req,err);
	if (err!=0) {
		oplog_printf(ctx,"flush (%lu): %s",(unsigned long int)ino,strerr(err));
	} else {
		oplog_printf(ctx,"flush (%lu): OK",(unsigned long int)ino);
	}
}

void mfs_fsync(fuse_req_t req, fuse_ino_t ino, int datasync, struct fuse_file_info *fi) {
	finfo *fileinfo = (finfo*)(unsigned long)(fi->fh);
	int err;
	const struct fuse_ctx ctx = *fuse_req_ctx(req);

	mfs_stats_inc(OP_FSYNC);
	if (debug_mode) {
		oplog_printf(ctx,"fsync (%lu,%d) ...",(unsigned long int)ino,datasync);
		fprintf(stderr,"fsync (%lu,%d)\n",(unsigned long int)ino,datasync);
	}
	if (IS_SPECIAL_INODE(ino)) {
		fuse_reply_err(req,0);
		oplog_printf(ctx,"fsync (%lu,%d): OK",(unsigned long int)ino,datasync);
		return;
	}
	if (fileinfo==NULL) {
		fuse_reply_err(req,EBADF);
		oplog_printf(ctx,"fsync (%lu,%d): %s",(unsigned long int)ino,datasync,strerr(EBADF));
		return;
	}
	err = 0;
	pthread_rwlock_wrlock(&(fileinfo->rwlock));
	if (fileinfo->mode==IO_WRITE || fileinfo->mode==IO_WRITEONLY) {
		err = write_data_flush(fileinfo->data);
	}
	pthread_rwlock_unlock(&(fileinfo->rwlock));
	fuse_reply_err(req,err);
	if (err!=0) {
		oplog_printf(ctx,"fsync (%lu,%d): %s",(unsigned long int)ino,datasync,strerr(err));
	} else {
		oplog_printf(ctx,"fsync (%lu,%d): OK",(unsigned long int)ino,datasync);
	}
}

#if defined(__APPLE__)
void mfs_setxattr (fuse_req_t req, fuse_ino_t ino, const char *name, const char *value, size_t size, int flags, uint32_t position) {
#else
void mfs_setxattr (fuse_req_t req, fuse_ino_t ino, const char *name, const char *value, size_t size, int flags) {
	uint32_t position=0;
#endif
	uint32_t nleng;
	int status;
	uint8_t mode;
	const struct fuse_ctx ctx = *fuse_req_ctx(req);

	mfs_stats_inc(OP_SETXATTR);
	if (debug_mode) {
		oplog_printf(ctx,"setxattr (%lu,%s,%" PRIu64 ",%d) ...",(unsigned long int)ino,name,(uint64_t)size,flags);
		fprintf(stderr,"setxattr (%lu,%s,%" PRIu64 ",%d)",(unsigned long int)ino,name,(uint64_t)size,flags);
	}
	if (IS_SPECIAL_INODE(ino)) {
		fuse_reply_err(req,EPERM);
		oplog_printf(ctx,"setxattr (%lu,%s,%" PRIu64 ",%d): %s",(unsigned long int)ino,name,(uint64_t)size,flags,strerr(EPERM));
		return;
	}
	if (size>MFS_XATTR_SIZE_MAX) {
#if defined(__APPLE__)
		// Mac OS X returns E2BIG here
		fuse_reply_err(req,E2BIG);
		oplog_printf(ctx,"setxattr (%lu,%s,%" PRIu64 ",%d): %s",(unsigned long int)ino,name,(uint64_t)size,flags,strerr(E2BIG));
#else
		fuse_reply_err(req,ERANGE);
		oplog_printf(ctx,"setxattr (%lu,%s,%" PRIu64 ",%d): %s",(unsigned long int)ino,name,(uint64_t)size,flags,strerr(ERANGE));
#endif
		return;
	}
	// ACL's - will be implemented separately
	if (strcmp(name,"system.posix_acl_default")==0 || strcmp(name,"system.posix_acl_access")==0) {
		fuse_reply_err(req,ENOTSUP);
		oplog_printf(ctx,"setxattr (%lu,%s,%" PRIu64 ",%d): %s",(unsigned long int)ino,name,(uint64_t)size,flags,strerr(ENOTSUP));
		return;
	}
	nleng = strlen(name);
	if (nleng>MFS_XATTR_NAME_MAX) {
#if defined(__APPLE__)
		// Mac OS X returns EPERM here
		fuse_reply_err(req,EPERM);
		oplog_printf(ctx,"setxattr (%lu,%s,%" PRIu64 ",%d): %s",(unsigned long int)ino,name,(uint64_t)size,flags,strerr(EPERM));
#else
		fuse_reply_err(req,ERANGE);
		oplog_printf(ctx,"setxattr (%lu,%s,%" PRIu64 ",%d): %s",(unsigned long int)ino,name,(uint64_t)size,flags,strerr(ERANGE));
#endif
		return;
	}
	if (nleng==0) {
		fuse_reply_err(req,EINVAL);
		oplog_printf(ctx,"setxattr (%lu,%s,%" PRIu64 ",%d): %s",(unsigned long int)ino,name,(uint64_t)size,flags,strerr(EINVAL));
		return;
	}
#if defined(XATTR_CREATE) && defined(XATTR_REPLACE)
	if ((flags&XATTR_CREATE) && (flags&XATTR_REPLACE)) {
		fuse_reply_err(req,EINVAL);
		oplog_printf(ctx,"setxattr (%lu,%s,%" PRIu64 ",%d): %s",(unsigned long int)ino,name,(uint64_t)size,flags,strerr(EINVAL));
		return;
	}
	mode = (flags==XATTR_CREATE)?MFS_XATTR_CREATE_ONLY:(flags==XATTR_REPLACE)?MFS_XATTR_REPLACE_ONLY:MFS_XATTR_CREATE_OR_REPLACE;
#else
	mode = 0;
#endif
	(void)position;
	status = fs_setxattr(ino,0,ctx.uid,ctx.gid,nleng,(const uint8_t*)name,(uint32_t)size,(const uint8_t*)value,mode);
	status = mfs_errorconv(status);
	if (status!=0) {
		fuse_reply_err(req,status);
		oplog_printf(ctx,"setxattr (%lu,%s,%" PRIu64 ",%d): %s",(unsigned long int)ino,name,(uint64_t)size,flags,strerr(status));
		return;
	}
	fuse_reply_err(req,0);
	oplog_printf(ctx,"setxattr (%lu,%s,%" PRIu64 ",%d): OK",(unsigned long int)ino,name,(uint64_t)size,flags);
}

#if defined(__APPLE__)
void mfs_getxattr (fuse_req_t req, fuse_ino_t ino, const char *name, size_t size, uint32_t position) {
#else
void mfs_getxattr (fuse_req_t req, fuse_ino_t ino, const char *name, size_t size) {
	uint32_t position=0;
#endif /* __APPLE__ */
	uint32_t nleng;
	int status;
	uint8_t mode;
	const uint8_t *buff;
	uint32_t leng;
	const struct fuse_ctx ctx = *fuse_req_ctx(req);

	mfs_stats_inc(OP_GETXATTR);
	if (debug_mode) {
		oplog_printf(ctx,"getxattr (%lu,%s,%" PRIu64 ") ...",(unsigned long int)ino,name,(uint64_t)size);
		fprintf(stderr,"getxattr (%lu,%s,%" PRIu64 ")",(unsigned long int)ino,name,(uint64_t)size);
	}
	if (IS_SPECIAL_INODE(ino)) {
		fuse_reply_err(req,EPERM);
		oplog_printf(ctx,"getxattr (%lu,%s,%" PRIu64 "): %s",(unsigned long int)ino,name,(uint64_t)size,strerr(EPERM));
		return;
	}
	// ACL's - will be implemented separately
	if (strcmp(name,"system.posix_acl_default")==0 || strcmp(name,"system.posix_acl_access")==0) {
		fuse_reply_err(req,ENOTSUP);
		oplog_printf(ctx,"getxattr (%lu,%s,%" PRIu64 "): %s",(unsigned long int)ino,name,(uint64_t)size,strerr(ENOTSUP));
		return;
	}
	nleng = strlen(name);
	if (nleng>MFS_XATTR_NAME_MAX) {
#if defined(__APPLE__)
		// Mac OS X returns EPERM here
		fuse_reply_err(req,EPERM);
		oplog_printf(ctx,"getxattr (%lu,%s,%" PRIu64 "): %s",(unsigned long int)ino,name,(uint64_t)size,strerr(EPERM));
#else
		fuse_reply_err(req,ERANGE);
		oplog_printf(ctx,"getxattr (%lu,%s,%" PRIu64 "): %s",(unsigned long int)ino,name,(uint64_t)size,strerr(ERANGE));
#endif
		return;
	}
	if (nleng==0) {
		fuse_reply_err(req,EINVAL);
		oplog_printf(ctx,"getxattr (%lu,%s,%" PRIu64 "): %s",(unsigned long int)ino,name,(uint64_t)size,strerr(EINVAL));
		return;
	}
	if (size==0) {
		mode = MFS_XATTR_LENGTH_ONLY;
	} else {
		mode = MFS_XATTR_GETA_DATA;
	}
	(void)position;
	status = fs_getxattr(ino,0,ctx.uid,ctx.gid,nleng,(const uint8_t*)name,mode,&buff,&leng);
	status = mfs_errorconv(status);
	if (status!=0) {
		fuse_reply_err(req,status);
		oplog_printf(ctx,"getxattr (%lu,%s,%" PRIu64 "): %s",(unsigned long int)ino,name,(uint64_t)size,strerr(status));
		return;
	}
	if (size==0) {
		fuse_reply_xattr(req,leng);
		oplog_printf(ctx,"getxattr (%lu,%s,%" PRIu64 "): OK (%" PRIu32 ")",(unsigned long int)ino,name,(uint64_t)size,leng);
	} else {
		if (leng>size) {
			fuse_reply_err(req,ERANGE);
			oplog_printf(ctx,"getxattr (%lu,%s,%" PRIu64 "): %s",(unsigned long int)ino,name,(uint64_t)size,strerr(ERANGE));
		} else {
			fuse_reply_buf(req,(const char*)buff,leng);
			oplog_printf(ctx,"getxattr (%lu,%s,%" PRIu64 "): OK (%" PRIu32 ")",(unsigned long int)ino,name,(uint64_t)size,leng);
		}
	}
}

void mfs_listxattr (fuse_req_t req, fuse_ino_t ino, size_t size) {
	const uint8_t *buff;
	uint32_t leng;
	int status;
	uint8_t mode;
	const struct fuse_ctx ctx = *fuse_req_ctx(req);

	mfs_stats_inc(OP_LISTXATTR);
	if (debug_mode) {
		oplog_printf(ctx,"listxattr (%lu,%" PRIu64 ") ...",(unsigned long int)ino,(uint64_t)size);
		fprintf(stderr,"listxattr (%lu,%" PRIu64 ")",(unsigned long int)ino,(uint64_t)size);
	}
	if (IS_SPECIAL_INODE(ino)) {
		fuse_reply_err(req,EPERM);
		oplog_printf(ctx,"listxattr (%lu,%" PRIu64 "): %s",(unsigned long int)ino,(uint64_t)size,strerr(EPERM));
		return;
	}
	if (size==0) {
		mode = MFS_XATTR_LENGTH_ONLY;
	} else {
		mode = MFS_XATTR_GETA_DATA;
	}
	status = fs_listxattr(ino,0,ctx.uid,ctx.gid,mode,&buff,&leng);
	status = mfs_errorconv(status);
	if (status!=0) {
		fuse_reply_err(req,status);
		oplog_printf(ctx,"listxattr (%lu,%" PRIu64 "): %s",(unsigned long int)ino,(uint64_t)size,strerr(status));
		return;
	}
	if (size==0) {
		fuse_reply_xattr(req,leng);
		oplog_printf(ctx,"listxattr (%lu,%" PRIu64 "): OK (%" PRIu32 ")",(unsigned long int)ino,(uint64_t)size,leng);
	} else {
		if (leng>size) {
			fuse_reply_err(req,ERANGE);
			oplog_printf(ctx,"listxattr (%lu,%" PRIu64 "): %s",(unsigned long int)ino,(uint64_t)size,strerr(ERANGE));
		} else {
			fuse_reply_buf(req,(const char*)buff,leng);
			oplog_printf(ctx,"listxattr (%lu,%" PRIu64 "): OK (%" PRIu32 ")",(unsigned long int)ino,(uint64_t)size,leng);
		}
	}
}

void mfs_removexattr (fuse_req_t req, fuse_ino_t ino, const char *name) {
	uint32_t nleng;
	int status;
	const struct fuse_ctx ctx = *fuse_req_ctx(req);

	mfs_stats_inc(OP_REMOVEXATTR);
	if (debug_mode) {
		oplog_printf(ctx,"removexattr (%lu,%s) ...",(unsigned long int)ino,name);
		fprintf(stderr,"removexattr (%lu,%s)",(unsigned long int)ino,name);
	}
	if (IS_SPECIAL_INODE(ino)) {
		fuse_reply_err(req,EPERM);
		oplog_printf(ctx,"removexattr (%lu,%s): %s",(unsigned long int)ino,name,strerr(EPERM));
		return;
	}
	// ACL's - will be implemented separately
	if (strcmp(name,"system.posix_acl_default")==0 || strcmp(name,"system.posix_acl_access")==0) {
		fuse_reply_err(req,ENOTSUP);
		oplog_printf(ctx,"removexattr (%lu,%s): %s",(unsigned long int)ino,name,strerr(ENOTSUP));
		return;
	}
	nleng = strlen(name);
	if (nleng>MFS_XATTR_NAME_MAX) {
#if defined(__APPLE__)
		// Mac OS X returns EPERM here
		fuse_reply_err(req,EPERM);
		oplog_printf(ctx,"removexattr (%lu,%s): %s",(unsigned long int)ino,name,strerr(EPERM));
#else
		fuse_reply_err(req,ERANGE);
		oplog_printf(ctx,"removexattr (%lu,%s): %s",(unsigned long int)ino,name,strerr(ERANGE));
#endif
		return;
	}
	if (nleng==0) {
		fuse_reply_err(req,EINVAL);
		oplog_printf(ctx,"removexattr (%lu,%s): %s",(unsigned long int)ino,name,strerr(EINVAL));
		return;
	}
	status = fs_removexattr(ino,0,ctx.uid,ctx.gid,nleng,(const uint8_t*)name);
	status = mfs_errorconv(status);
	if (status!=0) {
		fuse_reply_err(req,status);
		oplog_printf(ctx,"removexattr (%lu,%s): %s",(unsigned long int)ino,name,strerr(status));
	} else {
		fuse_reply_err(req,0);
		oplog_printf(ctx,"removexattr (%lu,%s): OK",(unsigned long int)ino,name);
	}
}

void mfs_init(int debug_mode_in,int keep_cache_in,double direntry_cache_timeout_in,double entry_cache_timeout_in,double attr_cache_timeout_in,int mkdir_copy_sgid_in,int sugid_clear_mode_in) {
	const char* sugid_clear_mode_strings[] = {SUGID_CLEAR_MODE_STRINGS};
	debug_mode = debug_mode_in;
	keep_cache = keep_cache_in;
	direntry_cache_timeout = direntry_cache_timeout_in;
	entry_cache_timeout = entry_cache_timeout_in;
	attr_cache_timeout = attr_cache_timeout_in;
	mkdir_copy_sgid = mkdir_copy_sgid_in;
	sugid_clear_mode = sugid_clear_mode_in;
	if (debug_mode) {
		fprintf(stderr,"cache parameters: file_keep_cache=%s direntry_cache_timeout=%.2f entry_cache_timeout=%.2f attr_cache_timeout=%.2f\n",(keep_cache==1)?"always":(keep_cache==2)?"never":"auto",direntry_cache_timeout,entry_cache_timeout,attr_cache_timeout);
		fprintf(stderr,"mkdir copy sgid=%d\nsugid clear mode=%s\n",mkdir_copy_sgid_in,(sugid_clear_mode_in<SUGID_CLEAR_MODE_OPTIONS)?sugid_clear_mode_strings[sugid_clear_mode_in]:"???");
	}
	mfs_statsptr_init();
}<|MERGE_RESOLUTION|>--- conflicted
+++ resolved
@@ -23,40 +23,26 @@
 #endif
 
 #include "config.h"
-#include "mfs_fuse.h"
-
-<<<<<<< HEAD
-#include <assert.h>
-#include <errno.h>
-=======
+
 #include "mount/mfs_fuse.h"
 
->>>>>>> 0896a2ba
 #include <fuse/fuse_lowlevel.h>
-#include <fcntl.h>
-#include <inttypes.h>
-#include <pthread.h>
 #include <stdio.h>
 #include <stdlib.h>
 #include <string.h>
+#include <errno.h>
+#include <fcntl.h>
+#include <unistd.h>
+#include <assert.h>
 #include <syslog.h>
-#include <unistd.h>
+#include <inttypes.h>
+#include <pthread.h>
 
 #include "common/datapack.h"
 #include "common/MFSCommunication.h"
 #include "common/strerr.h"
-<<<<<<< HEAD
 #include "devtools/request_log.h"
 #include "mount/chunk_locator.h"
-#include "dirattrcache.h"
-#include "mastercomm.h"
-#include "masterproxy.h"
-#include "oplog.h"
-#include "readdata.h"
-#include "stats.h"
-#include "symlinkcache.h"
-#include "writedata.h"
-=======
 #include "mount/dirattrcache.h"
 #include "mount/global_io_limiter.h"
 #include "mount/mastercomm.h"
@@ -66,7 +52,6 @@
 #include "mount/stats.h"
 #include "mount/symlinkcache.h"
 #include "mount/writedata.h"
->>>>>>> 0896a2ba
 
 #if MFS_ROOT_ID != FUSE_ROOT_ID
 #  error FUSE_ROOT_ID is not equal to MFS_ROOT_ID
@@ -1829,12 +1814,6 @@
 		oplog_printf(ctx,"read (%lu,%" PRIu64 ",%" PRIu64 "): %s",(unsigned long int)ino,(uint64_t)size,(uint64_t)off,strerr(EFBIG));
 		return;
 	}
-<<<<<<< HEAD
-	// acquire read lock, from now we only have to deal with other readers
-	pthread_rwlock_rdlock(&(fileinfo->rwlock));
-	// serialize the following checks and preparations
-	pthread_mutex_lock(&(fileinfo->flushlock));
-=======
 	try {
 		gIoLimiter.waitForRead(ctx.pid, size);
 	} catch (Exception& ex) {
@@ -1842,8 +1821,10 @@
 		fuse_reply_err(req, EIO);
 		return;
 	}
-	pthread_mutex_lock(&(fileinfo->lock));
->>>>>>> 0896a2ba
+	// acquire read lock, from now we only have to deal with other readers
+	pthread_rwlock_rdlock(&(fileinfo->rwlock));
+	// serialize the following checks and preparations
+	pthread_mutex_lock(&(fileinfo->flushlock));
 	if (fileinfo->mode==IO_WRITEONLY) {
 		pthread_mutex_unlock(&(fileinfo->flushlock));
 		pthread_rwlock_unlock(&(fileinfo->rwlock));
@@ -1949,9 +1930,6 @@
 		oplog_printf(ctx,"write (%lu,%" PRIu64 ",%" PRIu64 "): %s",(unsigned long int)ino,(uint64_t)size,(uint64_t)off,strerr(EFBIG));
 		return;
 	}
-<<<<<<< HEAD
-	pthread_rwlock_wrlock(&(fileinfo->rwlock));
-=======
 	try {
 		gIoLimiter.waitForWrite(ctx.pid, size);
 	} catch (Exception& ex) {
@@ -1959,8 +1937,7 @@
 		fuse_reply_err(req, EIO);
 		return;
 	}
-	pthread_mutex_lock(&(fileinfo->lock));
->>>>>>> 0896a2ba
+	pthread_rwlock_wrlock(&(fileinfo->rwlock));
 	if (fileinfo->mode==IO_READONLY) {
 		pthread_rwlock_unlock(&(fileinfo->rwlock));
 		fuse_reply_err(req,EACCES);
