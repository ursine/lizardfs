#pragma once

#include "config.h"

#include "common/io_limiting.h"
#include "mount/mastercomm.h"

namespace ioLimiting {

// An object used locally in mount that communicates with a global limiter
// running in master
struct MasterLimiter : public Limiter {
	MasterLimiter();
	~MasterLimiter();
	// Passes a request to master
	uint64_t request(const IoLimitGroupId& groupId, uint64_t size) override;
private:
	class IolimitsConfigHandler : public PacketHandler {
	public:
		IolimitsConfigHandler(MasterLimiter& parent) : parent_(parent) {}

		bool handle(MessageBuffer buffer);
	private:
		MasterLimiter& parent_;
	};

	IolimitsConfigHandler iolimitsConfigHandler_;
	uint32_t configVersion_;
};

// The local limiter running in this mount instance (used in local I/O limiting)
struct MountLimiter : public Limiter {
	uint64_t request(const IoLimitGroupId& groupId, uint64_t size) override;
	void loadConfiguration(const IoLimitsConfigLoader& config);
private:
	IoLimitsDatabase database_;
};

<<<<<<< HEAD
=======
// Abstract clock used by the limiting mechanism, introduced mostly for testing purposed.
// Should be monotonic.
struct Clock {
	// A method that returns a current time of a clock
	virtual SteadyTimePoint now() = 0;
	// A method that sleeps until now() > 'time'
	virtual void sleepUntil(SteadyTimePoint time) = 0;
	virtual ~Clock() {}
};

// Real time clock
struct RTClock : public Clock {
	SteadyTimePoint now() override;
	void sleepUntil(SteadyTimePoint time) override;
};

// State shared by 'Group' instances.
struct SharedState {
	SharedState(Limiter& limiter, std::chrono::microseconds delta) :
		limiter(limiter), delta(delta) {}
	// A limiter that is used (local or remote)
	Limiter& limiter;
	// If a user of a group requests a resource assignment and its request
	// isn't fully satisfied, it should not send another request sooner then
	// after 'delta' microseconds:
	std::chrono::microseconds delta;
};

// Single IO limiting group, allowing users to wait for a resource assignment
class Group {
public:
	Group(const SharedState& shared, const std::string& groupId, Clock& clock) : shared_(shared),
		groupId_(groupId), reserve_(0), lastRequestSuccessful_(true), dead_(false), clock_(clock) {}
	virtual ~Group() {}

	// wait until we are allowed to transfer size bytes, return MFS status
	uint8_t wait(uint64_t size, const SteadyTimePoint deadline, std::unique_lock<std::mutex>& lock);
	// notify all waitees that the group has been removed
	void die();
private:
	// we keep some information about past and pending requests in order to calculate
	// suitable size for bandwidth reservations
	struct PastRequest {
		PastRequest(SteadyTimePoint creationTime, uint64_t size)
			: creationTime(creationTime), size(size) { }
		SteadyTimePoint creationTime;
		uint64_t size;
	};
	struct PendingRequest {
		PendingRequest(uint64_t size) : size(size) {}
		std::condition_variable cond;
		uint64_t size;
	};
	typedef std::list<PastRequest> PastRequests;
	typedef std::list<PendingRequest> PendingRequests;

	PendingRequests::iterator enqueue(uint64_t size);
	void dequeue(PendingRequests::iterator it);
	bool isFirst(PendingRequests::iterator) const;
	bool attempt(uint64_t size);
	void askMaster(std::unique_lock<std::mutex>& lock);
	void notifyQueue();

	const SharedState& shared_;
	const std::string groupId_;
	PastRequests pastRequests_;
	PendingRequests pendingRequests_;
	uint64_t reserve_;
	// We keep start time of the last sent to master request in order not to communicate with
	// the master to often.
	SteadyTimePoint lastRequestStartTime_;
	// We also keep the timestamp of the end of the last communication with master, in order not
	// to use a bandwidth that we obtained a long time ago. Note that due to the fact that the
	// communication with master can be slow, we can't used start time for this purpose. Note also
	// that we neither can resign from using start time for purposes described above, due to the
	// fact that some decisions are made on a basis of its value before the communication starts.
	SteadyTimePoint lastRequestEndTime_;
	bool lastRequestSuccessful_;
	bool dead_;
	Clock& clock_;
};

>>>>>>> 17a9eda5
// This class is a proxy that locally handles calls to a possibly remote Limiter.
// It classifies clients into groups and performs required delays.
class LimiterProxy {
public:
	LimiterProxy(Limiter& limiter, Clock& clock) :
		shared_(limiter, std::chrono::milliseconds(100)),
		enabled_(true),
		clock_(clock)
	{
		using namespace std::placeholders;
		limiter.registerReconfigure(std::bind(&LimiterProxy::reconfigure, this, _1, _2, _3));
	}

	// Try to acquire an assignment of 'size' bytes. This method pauses a callee until a request
	// is satisfied or a deadline is exceeded. Return when returns MFS status
	uint8_t waitForRead(const pid_t pid, const uint64_t size, SteadyTimePoint deadline);
	// Works the same as waitForRead
	uint8_t waitForWrite(const pid_t pid, const uint64_t size, SteadyTimePoint deadline);

private:
	typedef std::map<IoLimitGroupId, std::shared_ptr<Group>> Groups;

	std::shared_ptr<Group> getGroup(const IoLimitGroupId& groupId) const;
	// Remove groups that were deleted, cancel queued operations assigned to them. Add new groups.
	// Update the delta_us parameter.
	// If subsystem was changed, cancel all queued operations and removed groups that were used.
	void reconfigure(uint32_t delta_us, const std::string& subsystem,
			const std::vector<IoLimitGroupId>& groupIds);

	std::mutex mutex_;
	SharedState shared_;
	std::string subsystem_;
	Groups groups_;
	bool enabled_;
	Clock& clock_;
};

} // namespace ioLimiting<|MERGE_RESOLUTION|>--- conflicted
+++ resolved
@@ -36,91 +36,6 @@
 	IoLimitsDatabase database_;
 };
 
-<<<<<<< HEAD
-=======
-// Abstract clock used by the limiting mechanism, introduced mostly for testing purposed.
-// Should be monotonic.
-struct Clock {
-	// A method that returns a current time of a clock
-	virtual SteadyTimePoint now() = 0;
-	// A method that sleeps until now() > 'time'
-	virtual void sleepUntil(SteadyTimePoint time) = 0;
-	virtual ~Clock() {}
-};
-
-// Real time clock
-struct RTClock : public Clock {
-	SteadyTimePoint now() override;
-	void sleepUntil(SteadyTimePoint time) override;
-};
-
-// State shared by 'Group' instances.
-struct SharedState {
-	SharedState(Limiter& limiter, std::chrono::microseconds delta) :
-		limiter(limiter), delta(delta) {}
-	// A limiter that is used (local or remote)
-	Limiter& limiter;
-	// If a user of a group requests a resource assignment and its request
-	// isn't fully satisfied, it should not send another request sooner then
-	// after 'delta' microseconds:
-	std::chrono::microseconds delta;
-};
-
-// Single IO limiting group, allowing users to wait for a resource assignment
-class Group {
-public:
-	Group(const SharedState& shared, const std::string& groupId, Clock& clock) : shared_(shared),
-		groupId_(groupId), reserve_(0), lastRequestSuccessful_(true), dead_(false), clock_(clock) {}
-	virtual ~Group() {}
-
-	// wait until we are allowed to transfer size bytes, return MFS status
-	uint8_t wait(uint64_t size, const SteadyTimePoint deadline, std::unique_lock<std::mutex>& lock);
-	// notify all waitees that the group has been removed
-	void die();
-private:
-	// we keep some information about past and pending requests in order to calculate
-	// suitable size for bandwidth reservations
-	struct PastRequest {
-		PastRequest(SteadyTimePoint creationTime, uint64_t size)
-			: creationTime(creationTime), size(size) { }
-		SteadyTimePoint creationTime;
-		uint64_t size;
-	};
-	struct PendingRequest {
-		PendingRequest(uint64_t size) : size(size) {}
-		std::condition_variable cond;
-		uint64_t size;
-	};
-	typedef std::list<PastRequest> PastRequests;
-	typedef std::list<PendingRequest> PendingRequests;
-
-	PendingRequests::iterator enqueue(uint64_t size);
-	void dequeue(PendingRequests::iterator it);
-	bool isFirst(PendingRequests::iterator) const;
-	bool attempt(uint64_t size);
-	void askMaster(std::unique_lock<std::mutex>& lock);
-	void notifyQueue();
-
-	const SharedState& shared_;
-	const std::string groupId_;
-	PastRequests pastRequests_;
-	PendingRequests pendingRequests_;
-	uint64_t reserve_;
-	// We keep start time of the last sent to master request in order not to communicate with
-	// the master to often.
-	SteadyTimePoint lastRequestStartTime_;
-	// We also keep the timestamp of the end of the last communication with master, in order not
-	// to use a bandwidth that we obtained a long time ago. Note that due to the fact that the
-	// communication with master can be slow, we can't used start time for this purpose. Note also
-	// that we neither can resign from using start time for purposes described above, due to the
-	// fact that some decisions are made on a basis of its value before the communication starts.
-	SteadyTimePoint lastRequestEndTime_;
-	bool lastRequestSuccessful_;
-	bool dead_;
-	Clock& clock_;
-};
-
->>>>>>> 17a9eda5
 // This class is a proxy that locally handles calls to a possibly remote Limiter.
 // It classifies clients into groups and performs required delays.
 class LimiterProxy {
