--- conflicted
+++ resolved
@@ -31,20 +31,14 @@
 #include <sys/statvfs.h>
 #include <sys/types.h>
 #include <unistd.h>
-<<<<<<< HEAD
 #include <algorithm>
+#include <limits>
 #include <sstream>
+#include <vector>
 
 #include "common/cltoma_communication.h"
 #include "common/datapack.h"
 #include "common/goal.h"
-=======
-#include <limits>
-#include <vector>
-
-#include "common/cltoma_communication.h"
-#include "common/datapack.h"
->>>>>>> 0de630c2
 #include "common/human_readable_format.h"
 #include "common/matocl_communication.h"
 #include "common/MFSCommunication.h"
@@ -2064,44 +2058,6 @@
 	exit(1);
 }
 
-<<<<<<< HEAD
-bool parseSetXorGoalParameter(const std::string& param, uint8_t& goal) {
-	if (param.length() < 4 || param.substr(0, 3) != "xor") {
-		return false;
-	}
-	std::string levelString = param.substr(3);
-	int level = atoi(levelString.c_str());
-	if (std::to_string(level) != levelString || level < kMinXorLevel || level > kMaxXorLevel) {
-		return false;
-	}
-	goal = xorLevelToGoal(level);
-	return true;
-}
-
-bool parseSetOrdinaryGoalParameter(const std::string& param, uint8_t& goal, uint8_t& setMode) {
-	std::string operation = param;
-	setMode = SMODE_SET;
-	if (operation.back() == '+' || operation.back() == '-') {
-		setMode = (operation.back() == '+' ? SMODE_INCREASE : SMODE_DECREASE);
-		operation.resize(operation.size() - 1);
-	}
-	goal = atoi(operation.c_str());
-	if (std::to_string(goal) != operation || goal < kMinOrdinaryGoal || goal > kMaxOrdinaryGoal) {
-		return false;
-	}
-	return true;
-}
-
-bool parseSetGoalParameter(const std::string& param, uint8_t& goal, uint8_t& setMode) {
-	if (parseSetOrdinaryGoalParameter(param, goal, setMode)) {
-		return true;
-	}
-	if (parseSetXorGoalParameter(param, goal)) {
-		setMode = SMODE_SET;
-		return true;
-	}
-	return false;
-=======
 void quota_putc_plus_or_minus(uint64_t usage, uint64_t soft_limit, uint64_t hard_limit) {
 	if ((soft_limit > 0) && (usage > soft_limit)) {
 		fputs("+", stdout);
@@ -2215,7 +2171,44 @@
 		return -1;
 	}
 	return 0;
->>>>>>> 0de630c2
+}
+
+bool parseSetXorGoalParameter(const std::string& param, uint8_t& goal) {
+	if (param.length() < 4 || param.substr(0, 3) != "xor") {
+		return false;
+	}
+	std::string levelString = param.substr(3);
+	int level = atoi(levelString.c_str());
+	if (std::to_string(level) != levelString || level < kMinXorLevel || level > kMaxXorLevel) {
+		return false;
+	}
+	goal = xorLevelToGoal(level);
+	return true;
+}
+
+bool parseSetOrdinaryGoalParameter(const std::string& param, uint8_t& goal, uint8_t& setMode) {
+	std::string operation = param;
+	setMode = SMODE_SET;
+	if (operation.back() == '+' || operation.back() == '-') {
+		setMode = (operation.back() == '+' ? SMODE_INCREASE : SMODE_DECREASE);
+		operation.resize(operation.size() - 1);
+	}
+	goal = atoi(operation.c_str());
+	if (std::to_string(goal) != operation || goal < kMinOrdinaryGoal || goal > kMaxOrdinaryGoal) {
+		return false;
+	}
+	return true;
+}
+
+bool parseSetGoalParameter(const std::string& param, uint8_t& goal, uint8_t& setMode) {
+	if (parseSetOrdinaryGoalParameter(param, goal, setMode)) {
+		return true;
+	}
+	if (parseSetXorGoalParameter(param, goal)) {
+		setMode = SMODE_SET;
+		return true;
+	}
+	return false;
 }
 
 int main(int argc,char **argv) {
