--- conflicted
+++ resolved
@@ -1325,7 +1325,6 @@
 	if (fd < 0) {
 		return -1;
 	}
-<<<<<<< HEAD
 	chunkIndex = 0;
 	try {
 		do {
@@ -1392,70 +1391,6 @@
 					close_master_conn(1);
 					return -1;
 				}
-=======
-	indx=0;
-	do {
-		wptr = reqbuff;
-		put32bit(&wptr,CLTOMA_FUSE_READ_CHUNK);
-		put32bit(&wptr,12);
-		put32bit(&wptr,0);
-		put32bit(&wptr,inode);
-		put32bit(&wptr,indx);
-		if (tcpwrite(fd,reqbuff,20)!=20) {
-			printf("%s [%" PRIu32 "]: master query: send error\n",fname,indx);
-			close_master_conn(1);
-			return -1;
-		}
-		if (tcpread(fd,reqbuff,8)!=8) {
-			printf("%s [%" PRIu32 "]: master query: receive error\n",fname,indx);
-			close_master_conn(1);
-			return -1;
-		}
-		rptr = reqbuff;
-		cmd = get32bit(&rptr);
-		leng = get32bit(&rptr);
-		if (cmd!=MATOCL_FUSE_READ_CHUNK) {
-			printf("%s [%" PRIu32 "]: master query: wrong answer (type)\n",fname,indx);
-			close_master_conn(1);
-			return -1;
-		}
-		buff = (uint8_t*) malloc(leng);
-		if (tcpread(fd,buff,leng)!=(int32_t)leng) {
-			printf("%s [%" PRIu32 "]: master query: receive error\n",fname,indx);
-			free(buff);
-			close_master_conn(1);
-			return -1;
-		}
-		rptr = buff;
-		cmd = get32bit(&rptr);  // queryid
-		if (cmd!=0) {
-			printf("%s [%" PRIu32 "]: master query: wrong answer (queryid)\n",fname,indx);
-			free(buff);
-			close_master_conn(1);
-			return -1;
-		}
-		leng-=4;
-		if (leng==1) {
-			printf("%s [%" PRIu32 "]: %s\n",fname,indx,mfsstrerr(*rptr));
-			free(buff);
-			close_master_conn(1);
-			return -1;
-		} else if (leng<20 || ((leng-20)%6)!=0) {
-			printf("%s [%" PRIu32 "]: master query: wrong answer (leng)\n",fname,indx);
-			free(buff);
-			close_master_conn(1);
-			return -1;
-		}
-		if (indx==0) {
-			printf("%s:\n",fname);
-		}
-		fleng = get64bit(&rptr);
-		chunkid = get64bit(&rptr);
-		version = get32bit(&rptr);
-		if (fleng>0) {
-			if (chunkid==0 && version==0) {
-				printf("\tchunk %" PRIu32 ": empty\n",indx);
->>>>>>> 795f0466
 			} else {
 				if (version == matocl::fuseReadChunk::kStatusPacketVersion) {
 					matocl::fuseReadChunk::deserialize(buffer, status);
