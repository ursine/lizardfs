/*
   Copyright 2005-2010 Jakub Kruszona-Zawadzki, Gemius SA, 2013 Skytechnology sp. z o.o..

   This file was part of MooseFS and is part of LizardFS.

   LizardFS is free software: you can redistribute it and/or modify
   it under the terms of the GNU General Public License as published by
   the Free Software Foundation, version 3.

   LizardFS is distributed in the hope that it will be useful,
   but WITHOUT ANY WARRANTY; without even the implied warranty of
   MERCHANTABILITY or FITNESS FOR A PARTICULAR PURPOSE.  See the
   GNU General Public License for more details.

   You should have received a copy of the GNU General Public License
   along with LizardFS  If not, see <http://www.gnu.org/licenses/>.
 */

#include "config.h"

#include <stdio.h>

#include "chunkserver/chartsdata.h"
#include "chunkserver/hddspacemgr.h"
#include "chunkserver/masterconn.h"
#include "chunkserver/network_main_thread.h"
#include "common/random.h"

#define STR_AUX(x) #x
#define STR(x) STR_AUX(x)
const char id[]="@(#) version: " STR(PACKAGE_VERSION_MAJOR) "." STR(PACKAGE_VERSION_MINOR) "." STR(PACKAGE_VERSION_MICRO) ", written by Jakub Kruszona-Zawadzki";

/* Run Tab */
typedef int (*runfn)(void);
struct run_tab {
	runfn fn;
	const char *name;
};

run_tab RunTab[]={
	{rnd_init,"random generator"},
	{hdd_init,"hdd space manager"},
<<<<<<< HEAD
	{mainNetworkThreadInit,"main server module"},	/* it has to be before "masterconn" */
=======
	{csserv_init,"main server module"},     /* it has to be before "masterconn" */
>>>>>>> 795f0466
	{masterconn_init,"master connection module"},
	{chartsdata_init,"charts module"},
	{(runfn)0,"****"}
},LateRunTab[]={
	{hdd_late_init,"hdd space manager - threads"},
	{(runfn)0,"****"}
};<|MERGE_RESOLUTION|>--- conflicted
+++ resolved
@@ -40,11 +40,7 @@
 run_tab RunTab[]={
 	{rnd_init,"random generator"},
 	{hdd_init,"hdd space manager"},
-<<<<<<< HEAD
-	{mainNetworkThreadInit,"main server module"},	/* it has to be before "masterconn" */
-=======
-	{csserv_init,"main server module"},     /* it has to be before "masterconn" */
->>>>>>> 795f0466
+	{mainNetworkThreadInit,"main server module"},   /* it has to be before "masterconn" */
 	{masterconn_init,"master connection module"},
 	{chartsdata_init,"charts module"},
 	{(runfn)0,"****"}
