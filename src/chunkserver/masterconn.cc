/*
   Copyright 2005-2010 Jakub Kruszona-Zawadzki, Gemius SA, 2013 Skytechnology sp. z o.o..

   This file was part of MooseFS and is part of LizardFS.

   LizardFS is free software: you can redistribute it and/or modify
   it under the terms of the GNU General Public License as published by
   the Free Software Foundation, version 3.

   LizardFS is distributed in the hope that it will be useful,
   but WITHOUT ANY WARRANTY; without even the implied warranty of
   MERCHANTABILITY or FITNESS FOR A PARTICULAR PURPOSE.  See the
   GNU General Public License for more details.

   You should have received a copy of the GNU General Public License
   along with LizardFS  If not, see <http://www.gnu.org/licenses/>.
 */

#include "common/platform.h"
#include "chunkserver/masterconn.h"

#include <errno.h>
#include <inttypes.h>
#include <netinet/in.h>
#include <stdio.h>
#include <stdlib.h>
#include <string.h>
#include <sys/types.h>
#include <sys/uio.h>
#include <syslog.h>
#include <time.h>
#include <unistd.h>
#include <algorithm>
#include <list>

#include <list>

#include "chunkserver/bgjobs.h"
#include "chunkserver/hddspacemgr.h"
#include "chunkserver/network_main_thread.h"
#include "common/cfg.h"
#include "common/cstoma_communication.h"
#include "common/datapack.h"
#include "common/goal.h"
#include "common/main.h"
#include "common/massert.h"
#include "common/matocs_communication.h"
#include "common/MFSCommunication.h"
#include "common/moosefs_vector.h"
#include "common/packet.h"
#include "common/random.h"
#include "common/slogger.h"
#include "common/sockets.h"
#include "common/time_utils.h"
<<<<<<< HEAD
#include "devtools/request_log.h"
=======
>>>>>>> bb89f49e

#define MaxPacketSize 10000

// has to be less than MaxPacketSize on master side divided by 8
#define LOSTCHUNKLIMIT 25000

#define BGJOBSCNT 1000

// mode
enum {FREE,CONNECTING,HEADER,DATA,KILL};

struct InputPacket {
	uint8_t *startptr;
	uint32_t bytesLeft;
	std::vector<uint8_t> packet;
	InputPacket() : startptr(NULL), bytesLeft(0) {}
};

struct OutputPacket {
	std::vector<uint8_t> packet;
	uint32_t bytesSent;

	OutputPacket() : bytesSent(0) {
	};
	void swap(OutputPacket& other) {
		std::swap(packet, other.packet);
		std::swap(bytesSent, other.bytesSent);
	}
};

struct masterconn {
	int mode;
	int sock;
	int32_t pdescpos;
	Timer lastread,lastwrite;
	uint8_t hdrbuff[PacketHeader::kSize];
	InputPacket inputpacket;
	std::list<OutputPacket> outputPackets;
	uint32_t bindip;
	uint32_t masterip;
	uint16_t masterport;
	uint8_t masteraddrvalid;
};

static masterconn *masterconnsingleton=NULL;
static void *jpool;
static int jobfd;
static int32_t jobfdpdescpos;

// from config
// static uint32_t BackLogsNumber;
static char *MasterHost;
static char *MasterPort;
static char *BindHost;
static uint32_t Timeout_ms;
static void* reconnect_hook;
static std::string gLabel;

static uint64_t stats_bytesout=0;
static uint64_t stats_bytesin=0;
static uint32_t stats_maxjobscnt=0;

// static FILE *logfd;

void masterconn_stats(uint64_t *bin,uint64_t *bout,uint32_t *maxjobscnt) {
	*bin = stats_bytesin;
	*bout = stats_bytesout;
	*maxjobscnt = stats_maxjobscnt;
	stats_bytesin = 0;
	stats_bytesout = 0;
	stats_maxjobscnt = 0;
}

void* masterconn_create_detached_packet(uint32_t type,uint32_t size) {
	OutputPacket* outpacket = new OutputPacket();
	outpacket->packet.resize(size + PacketHeader::kSize);
	uint8_t *ptr = outpacket->packet.data();
	put32bit(&ptr, type);
	put32bit(&ptr, size);
	return outpacket;
}

uint8_t* masterconn_get_packet_data(void *packet) {
	OutputPacket* outpacket = (OutputPacket*)packet;
	return outpacket->packet.data() + PacketHeader::kSize;
}

void masterconn_delete_packet(void *packet) {
	OutputPacket* outputPacket = (OutputPacket*)packet;
	delete outputPacket;
}

void masterconn_attach_packet(masterconn *eptr, void* packet) {
	OutputPacket* outputPacket = (OutputPacket*) packet;
	eptr->outputPackets.push_back(OutputPacket());
	std::swap(eptr->outputPackets.back(), *outputPacket);
	delete outputPacket;
}

void masterconn_create_attached_packet(masterconn *eptr, std::vector<uint8_t>& serializedPacket) {
	OutputPacket outputPacket;
	outputPacket.packet.swap(serializedPacket);

	eptr->outputPackets.push_back(OutputPacket());
	std::swap(eptr->outputPackets.back(), outputPacket);
}

template<class... Data>
void masterconn_create_attached_moosefs_packet(masterconn *eptr,
		PacketHeader::Type type, const Data&... data) {
	std::vector<uint8_t> buffer;
	serializeMooseFsPacket(buffer, type, data...);
	masterconn_create_attached_packet(eptr, buffer);
<<<<<<< HEAD
=======
}

void masterconn_sendregisterlabel(masterconn *eptr) {
	if (eptr->mode == HEADER || eptr->mode == DATA) {
		std::vector<uint8_t> serializedPacket;
		cstoma::registerLabel::serialize(serializedPacket, gLabel);
		masterconn_create_attached_packet(eptr, serializedPacket);
	}
>>>>>>> bb89f49e
}

void masterconn_sendregister(masterconn *eptr) {
	uint32_t myip;
	uint16_t myport;
	uint64_t usedspace,totalspace;
	uint64_t tdusedspace,tdtotalspace;
	uint32_t chunkcount,tdchunkcount;

<<<<<<< HEAD
	myip = mainNetworkThreadGetListenIp();
	myport = mainNetworkThreadGetListenPort();
	std::vector<uint8_t> serializedPacket;
	cstoma::registerHost::serialize(serializedPacket, myip, myport, Timeout_ms,
			LIZARDFS_VERSHEX);
	masterconn_create_attached_packet(eptr, serializedPacket);
	hdd_get_chunks_begin();
	std::vector<ChunkWithVersionAndType> chunks;
=======
	myip = csserv_getlistenip();
	myport = csserv_getlistenport();
	std::vector<uint8_t> serializedPacket;
	cstoma::registerHost::serialize(serializedPacket, myip, myport, Timeout_ms, LIZARDFS_VERSHEX);
	masterconn_create_attached_packet(eptr, serializedPacket);
	hdd_get_chunks_begin();
	std::vector<ChunkWithVersion> chunks;
>>>>>>> bb89f49e
	hdd_get_chunks_next_list_data(chunks);
	while (!chunks.empty()) {
		serializedPacket.resize(0);
		cstoma::registerChunks::serialize(serializedPacket, chunks);
		masterconn_create_attached_packet(eptr, serializedPacket);
		chunks.resize(0);
		hdd_get_chunks_next_list_data(chunks);
	}
	hdd_get_chunks_end();
	hdd_get_space(&usedspace,&totalspace,&chunkcount,&tdusedspace,&tdtotalspace,&tdchunkcount);
	serializedPacket.clear();
	cstoma::registerSpace::serialize(serializedPacket, usedspace, totalspace, chunkcount,
			tdusedspace, tdtotalspace, tdchunkcount);
	masterconn_create_attached_packet(eptr, serializedPacket);
<<<<<<< HEAD
=======
	masterconn_sendregisterlabel(eptr);
>>>>>>> bb89f49e
}

void masterconn_check_hdd_reports() {
	masterconn *eptr = masterconnsingleton;
	uint32_t errorcounter;
	if (eptr->mode==DATA || eptr->mode==HEADER) {
		if (hdd_spacechanged()) {
			uint64_t usedspace,totalspace,tdusedspace,tdtotalspace;
			uint32_t chunkcount,tdchunkcount;
			hdd_get_space(&usedspace, &totalspace, &chunkcount, &tdusedspace, &tdtotalspace,
					&tdchunkcount);
			masterconn_create_attached_moosefs_packet(
					eptr, CSTOMA_SPACE,
					usedspace, totalspace, chunkcount, tdusedspace, tdtotalspace, tdchunkcount);
		}
		errorcounter = hdd_errorcounter();
		while (errorcounter) {
			masterconn_create_attached_moosefs_packet(eptr, CSTOMA_ERROR_OCCURRED);
			errorcounter--;
		}
<<<<<<< HEAD
=======

>>>>>>> bb89f49e
		MooseFSVector<uint64_t> chunks;
		hdd_get_damaged_chunks(chunks);
		if (!chunks.empty()) {
			masterconn_create_attached_moosefs_packet(eptr, CSTOMA_CHUNK_DAMAGED, chunks);
		}
<<<<<<< HEAD
		chunks.clear();
		// FIXME use chunkIdWithType instead of chunkId for reporting lost chunks
=======

		chunks.clear();
>>>>>>> bb89f49e
		hdd_get_lost_chunks(chunks, LOSTCHUNKLIMIT);
		if (!chunks.empty()) {
			masterconn_create_attached_moosefs_packet(eptr, CSTOMA_CHUNK_LOST, chunks);
		}
<<<<<<< HEAD
		std::vector<ChunkWithVersionAndType> chunksWithVersionAndType;
		hdd_get_new_chunks(chunksWithVersionAndType);
		size_t firstIndexToBeSent = 0;
		size_t kNewChunkLimit = 1000;
		while (firstIndexToBeSent < chunksWithVersionAndType.size()) {
			size_t firstIndexNotToBeSent = std::min(
					firstIndexToBeSent + kNewChunkLimit,
					chunksWithVersionAndType.size());
			std::vector<ChunkWithVersionAndType> toBeSent(
					chunksWithVersionAndType.begin() + firstIndexToBeSent,
					chunksWithVersionAndType.begin() + firstIndexNotToBeSent);

			std::vector<uint8_t> buffer;
			cstoma::chunkNew::serialize(buffer, toBeSent);
			masterconn_create_attached_packet(eptr, buffer);
			firstIndexToBeSent = firstIndexNotToBeSent;
		}
	}
}

void masterconn_jobfinished(uint8_t status, void *packet) {
=======

		MooseFSVector<ChunkWithVersion> chunksWithVersions;
		hdd_get_new_chunks(chunksWithVersions, NEWCHUNKLIMIT);
		if (!chunksWithVersions.empty()) {
			masterconn_create_attached_moosefs_packet(eptr, CSTOMA_CHUNK_NEW,
					chunksWithVersions);
		}
	}
}
void masterconn_jobfinished(uint8_t status,void *packet) {
>>>>>>> bb89f49e
	uint8_t *ptr;
	masterconn *eptr = masterconnsingleton;
	if (eptr->mode==DATA || eptr->mode==HEADER) {
		ptr = masterconn_get_packet_data(packet);
		ptr[8]=status;
		masterconn_attach_packet(eptr,packet);
	} else {
		masterconn_delete_packet(packet);
	}
}

void masterconn_lizjobfinished(uint8_t status, void *packet) {
	OutputPacket* outputPacket = static_cast<OutputPacket*>(packet);
	masterconn *eptr = masterconnsingleton;
	if (eptr->mode == DATA || eptr->mode == HEADER) {
		cstoma::overwriteStatusField(outputPacket->packet, status);
		masterconn_attach_packet(eptr, packet);
	} else {
		masterconn_delete_packet(packet);
	}
}

void masterconn_chunkopfinished(uint8_t status,void *packet) {
	uint8_t *ptr;
	masterconn *eptr = masterconnsingleton;
	if (eptr->mode==DATA || eptr->mode==HEADER) {
		ptr = masterconn_get_packet_data(packet);
		ptr[32]=status;
		masterconn_attach_packet(eptr,packet);
	} else {
		masterconn_delete_packet(packet);
	}
}

void masterconn_replicationfinished(uint8_t status,void *packet) {
	uint8_t *ptr;
	masterconn *eptr = masterconnsingleton;
//      syslog(LOG_NOTICE,"job replication status: %" PRIu8,status);
	if (eptr->mode==DATA || eptr->mode==HEADER) {
		ptr = masterconn_get_packet_data(packet);
		ptr[12]=status;
		masterconn_attach_packet(eptr,packet);
	} else {
		masterconn_delete_packet(packet);
	}
}

void masterconn_unwantedjobfinished(uint8_t status,void *packet) {
	(void)status;
	masterconn_delete_packet(packet);
}


void masterconn_create(masterconn */*eptr*/, const std::vector<uint8_t> &data) {
	uint64_t chunkId;
	ChunkType chunkType = ChunkType::getStandardChunkType();
	uint32_t chunkVersion;

	matocs::createChunk::deserialize(data, chunkId, chunkType, chunkVersion);
	OutputPacket *outputPacket = new OutputPacket;
	cstoma::createChunk::serialize(outputPacket->packet, chunkId, chunkType, STATUS_OK);
	job_create(jpool, masterconn_lizjobfinished, outputPacket, chunkId, chunkType, chunkVersion);
}

void masterconn_delete(masterconn */*eptr*/, const std::vector<uint8_t>& data) {
	uint64_t chunkId;
	uint32_t chunkVersion;
	ChunkType chunkType = ChunkType::getStandardChunkType();

	matocs::deleteChunk::deserialize(data, chunkId, chunkType, chunkVersion);
	OutputPacket* outputPacket = new OutputPacket;
	cstoma::deleteChunk::serialize(outputPacket->packet, chunkId, chunkType, 0);
	job_delete(jpool, masterconn_lizjobfinished, outputPacket, chunkId, chunkVersion, chunkType);
}

void masterconn_setversion(masterconn */*eptr*/, const std::vector<uint8_t>& data) {
	uint64_t chunkId;
	uint32_t chunkVersion;
	uint32_t newVersion;
	ChunkType chunkType = ChunkType::getStandardChunkType();

	matocs::setVersion::deserialize(data, chunkId, chunkType, chunkVersion, newVersion);
	OutputPacket* outputPacket = new OutputPacket;
	cstoma::setVersion::serialize(outputPacket->packet, chunkId, chunkType, 0);
	job_version(jpool, masterconn_lizjobfinished, outputPacket, chunkId, chunkVersion, chunkType,
			newVersion);
}

void masterconn_duplicate(masterconn* /*eptr*/,const std::vector<uint8_t>& data) {
	uint64_t newChunkId, oldChunkId;
	uint32_t newChunkVersion, oldChunkVersion;
	ChunkType chunkType = ChunkType::getStandardChunkType();

	matocs::duplicateChunk::deserialize(data, newChunkId, newChunkVersion, chunkType,
			oldChunkId, oldChunkVersion);
	OutputPacket* outputPacket = new OutputPacket;
	cstoma::duplicateChunk::serialize(outputPacket->packet, newChunkId, chunkType, 0);
	job_duplicate(jpool, masterconn_lizjobfinished, outputPacket, oldChunkId,
			oldChunkVersion, oldChunkVersion, chunkType, newChunkId, newChunkVersion);
}

void masterconn_truncate(masterconn */*eptr*/, const std::vector<uint8_t>& data) {
	uint64_t chunkId;
	ChunkType chunkType = ChunkType::getStandardChunkType();
	uint32_t version;
	uint32_t chunkLength;
	uint32_t newVersion;

	matocs::truncateChunk::deserialize(data, chunkId, chunkType, chunkLength, newVersion, version);
	OutputPacket* outputPacket = new OutputPacket;
	cstoma::truncate::serialize(outputPacket->packet, chunkId, chunkType, 0);
	job_truncate(jpool, masterconn_lizjobfinished, outputPacket, chunkId, chunkType, version,
			newVersion, chunkLength);
}

void masterconn_duptrunc(masterconn* /*eptr*/, const std::vector<uint8_t>& data) {
	uint64_t chunkId, copyChunkId;
	uint32_t chunkVersion, copyChunkVersion;
	ChunkType chunkType = ChunkType::getStandardChunkType();
	uint32_t newLength;

	matocs::duptruncChunk::deserialize(data, copyChunkId, copyChunkVersion,
			chunkType, chunkId, chunkVersion, newLength);
	OutputPacket* outputPacket = new OutputPacket;
	cstoma::duptruncChunk::serialize(outputPacket->packet, copyChunkId, chunkType, 0);
	job_duptrunc(jpool, masterconn_lizjobfinished, outputPacket, chunkId,
			chunkVersion, chunkVersion, chunkType, copyChunkId, copyChunkVersion, newLength);
}

void masterconn_chunkop(masterconn *eptr,const uint8_t *data,uint32_t length) {
	uint64_t chunkid;
	uint32_t version,newversion;
	uint64_t copychunkid;
	uint32_t copyversion;
	uint32_t leng;
	uint8_t *ptr;
	void *packet;

	if (length!=8+4+8+4+4+4) {
		syslog(LOG_NOTICE,"MATOCS_CHUNKOP - wrong size (%" PRIu32 "/32)",length);
		eptr->mode = KILL;
		return;
	}
	chunkid = get64bit(&data);
	version = get32bit(&data);
	newversion = get32bit(&data);
	copychunkid = get64bit(&data);
	copyversion = get32bit(&data);
	leng = get32bit(&data);
	packet = masterconn_create_detached_packet(CSTOMA_CHUNKOP,8+4+4+8+4+4+1);
	ptr = masterconn_get_packet_data(packet);
	put64bit(&ptr,chunkid);
	put32bit(&ptr,version);
	put32bit(&ptr,newversion);
	put64bit(&ptr,copychunkid);
	put32bit(&ptr,copyversion);
	put32bit(&ptr,leng);
	job_chunkop(jpool, masterconn_chunkopfinished, packet, chunkid, version,
			ChunkType::getStandardChunkType(), newversion, copychunkid, copyversion, leng);
}

void masterconn_replicate(const std::vector<uint8_t>& data) {
	uint64_t chunkId;
	ChunkType chunkType = ChunkType::getStandardChunkType();
	uint32_t chunkVersion;
	uint32_t sourcesBufferSize;
	const uint8_t* sourcesBuffer;

	matocs::replicateChunk::deserializePartial(data,
			chunkId, chunkVersion, chunkType, sourcesBuffer);
	sourcesBufferSize = data.size() - (sourcesBuffer - data.data());
	OutputPacket* outputPacket = new OutputPacket;
	cstoma::replicateChunk::serialize(outputPacket->packet,
			chunkId, chunkType, STATUS_OK, chunkVersion);
	job_replicate(jpool, masterconn_lizjobfinished, outputPacket,
			chunkId, chunkVersion, chunkType, sourcesBufferSize, sourcesBuffer);
}

void masterconn_legacy_replicate(masterconn *eptr,const uint8_t *data,uint32_t length) {
	uint64_t chunkid;
	uint32_t version;
	uint32_t ip;
	uint16_t port;
	uint8_t *ptr;
	void *packet;

	if (length!=8+4+4+2 && (length<12+18 || length>12+18*100 || (length-12)%18!=0)) {
		syslog(LOG_NOTICE,"MATOCS_REPLICATE - wrong size (%" PRIu32 "/18|12+n*18[n:1..100])",length);
		eptr->mode = KILL;
		return;
	}
	chunkid = get64bit(&data);
	version = get32bit(&data);
	DEBUG_LOG("cs.matocs.replicate") << chunkid;
	packet = masterconn_create_detached_packet(CSTOMA_REPLICATE,8+4+1);
	ptr = masterconn_get_packet_data(packet);
	put64bit(&ptr,chunkid);
	put32bit(&ptr,version);
	if (length==8+4+4+2) {
		ip = get32bit(&data);
		port = get16bit(&data);
//              syslog(LOG_NOTICE,"start job replication (%08" PRIX64 ":%04" PRIX32 ":%04" PRIX32 ":%02" PRIX16 ")",chunkid,version,ip,port);
		job_legacy_replicate_simple(jpool,masterconn_replicationfinished,packet,chunkid,version,ip,port);
	} else {
		job_legacy_replicate(jpool,masterconn_replicationfinished,packet,chunkid,version,(length-12)/18,data);
	}
}

/*
void masterconn_structure_log(masterconn *eptr,const uint8_t *data,uint32_t length) {
	if (length<5) {
		syslog(LOG_NOTICE,"MATOCS_STRUCTURE_LOG - wrong size (%" PRIu32 "/4+data)",length);
		eptr->mode = KILL;
		return;
	}
	if (data[0]==0xFF && length<10) {
		syslog(LOG_NOTICE,"MATOCS_STRUCTURE_LOG - wrong size (%" PRIu32 "/9+data)",length);
		eptr->mode = KILL;
		return;
	}
	if (data[length-1]!='\0') {
		syslog(LOG_NOTICE,"MATOCS_STRUCTURE_LOG - invalid string");
		eptr->mode = KILL;
		return;
	}

	if (logfd==NULL) {
		logfd = fopen("changelog_csback.0.mfs","a");
	}

	if (data[0]==0xFF) {    // new version
		uint64_t version;
		data++;
		version = get64bit(&data);
		if (logfd) {
			fprintf(logfd,"%" PRIu64 ": %s\n",version,data);
		} else {
			syslog(LOG_NOTICE,"lost MFS change %" PRIu64 ": %s",version,data);
		}
	} else {        // old version
		uint32_t version;
		version = get32bit(&data);
		if (logfd) {
			fprintf(logfd,"%" PRIu32 ": %s\n",version,data);
		} else {
			syslog(LOG_NOTICE,"lost MFS change %" PRIu32 ": %s",version,data);
		}
	}

}

void masterconn_structure_log_rotate(masterconn *eptr,const uint8_t *data,uint32_t length) {
	char logname1[100],logname2[100];
	uint32_t i;
	(void)data;
	if (length!=0) {
		syslog(LOG_NOTICE,"MATOCS_STRUCTURE_LOG_ROTATE - wrong size (%" PRIu32 "/0)",length);
		eptr->mode = KILL;
		return;
	}
	if (logfd!=NULL) {
		fclose(logfd);
		logfd=NULL;
	}
	if (BackLogsNumber>0) {
		for (i=BackLogsNumber ; i>0 ; i--) {
			snprintf(logname1,100,"changelog_csback.%" PRIu32 ".mfs",i);
			snprintf(logname2,100,"changelog_csback.%" PRIu32 ".mfs",i-1);
			rename(logname2,logname1);
		}
	} else {
		unlink("changelog_csback.0.mfs");
	}
}
*/

<<<<<<< HEAD
void masterconn_gotpacket(masterconn *eptr,uint32_t type, const std::vector<uint8_t>& data) {
	try {
		switch (type) {
			case ANTOAN_NOP:
				break;
			case ANTOAN_UNKNOWN_COMMAND: // for future use
				break;
			case ANTOAN_BAD_COMMAND_SIZE: // for future use
				break;
			case LIZ_MATOCS_CREATE_CHUNK:
				masterconn_create(eptr, data);
				break;
			case LIZ_MATOCS_DELETE_CHUNK:
				masterconn_delete(eptr, data);
				break;
			case LIZ_MATOCS_SET_VERSION:
				masterconn_setversion(eptr, data);
				break;
			case LIZ_MATOCS_DUPLICATE_CHUNK:
				masterconn_duplicate(eptr, data);
				break;
			case MATOCS_REPLICATE:
				masterconn_legacy_replicate(eptr, data.data(), data.size());
				break;
			case LIZ_MATOCS_REPLICATE_CHUNK:
				masterconn_replicate(data);
				break;
			case MATOCS_CHUNKOP:
				masterconn_chunkop(eptr, data.data(), data.size());
				break;
			case LIZ_MATOCS_TRUNCATE:
				masterconn_truncate(eptr, data);
				break;
			case LIZ_MATOCS_DUPTRUNC_CHUNK:
				masterconn_duptrunc(eptr,data);
				break;
	//              case MATOCS_STRUCTURE_LOG:
	//                      masterconn_structure_log(eptr,data,length);
	//                      break;
	//              case MATOCS_STRUCTURE_LOG_ROTATE:
	//                      masterconn_structure_log_rotate(eptr,data,length);
	//                      break;
			default:
				syslog(LOG_NOTICE,"got unknown message (type:%" PRIu32 ")",type);
				eptr->mode = KILL;
		}
	} catch (IncorrectDeserializationException& e) {
		syslog(LOG_NOTICE,
				"chunkserver <-> master module: got inconsistent message "
				"(type:%" PRIu32 ", length:%" PRIu32"), %s",
				type, uint32_t(data.size()), e.what());
		eptr->mode = KILL;
=======
void masterconn_chunk_checksum(masterconn *eptr,const uint8_t *data,uint32_t length) {
	uint64_t chunkid;
	uint32_t version;
	uint8_t status;
	uint32_t checksum;

	if (length!=8+4) {
		syslog(LOG_NOTICE,"ANTOCS_CHUNK_CHECKSUM - wrong size (%" PRIu32 "/12)",length);
		eptr->mode = KILL;
		return;
	}
	chunkid = get64bit(&data);
	version = get32bit(&data);
	status = hdd_get_checksum(chunkid,version,&checksum);
	if (status!=STATUS_OK) {
		masterconn_create_attached_moosefs_packet(
				eptr, CSTOAN_CHUNK_CHECKSUM, chunkid, version, status);
	} else {
		masterconn_create_attached_moosefs_packet(
				eptr, CSTOAN_CHUNK_CHECKSUM, chunkid, version, checksum);
	}
}

void masterconn_gotpacket(masterconn *eptr,uint32_t type,const uint8_t *data,uint32_t length) {
	switch (type) {
		case ANTOAN_NOP:
			break;
		case ANTOAN_UNKNOWN_COMMAND: // for future use
			break;
		case ANTOAN_BAD_COMMAND_SIZE: // for future use
			break;
		case MATOCS_CREATE:
			masterconn_create(eptr,data,length);
			break;
		case MATOCS_DELETE:
			masterconn_delete(eptr,data,length);
			break;
		case MATOCS_SET_VERSION:
			masterconn_setversion(eptr,data,length);
			break;
		case MATOCS_DUPLICATE:
			masterconn_duplicate(eptr,data,length);
			break;
		case MATOCS_REPLICATE:
			masterconn_replicate(eptr,data,length);
			break;
		case MATOCS_CHUNKOP:
			masterconn_chunkop(eptr,data,length);
			break;
		case MATOCS_TRUNCATE:
			masterconn_truncate(eptr,data,length);
			break;
		case MATOCS_DUPTRUNC:
			masterconn_duptrunc(eptr,data,length);
			break;
//              case MATOCS_STRUCTURE_LOG:
//                      masterconn_structure_log(eptr,data,length);
//                      break;
//              case MATOCS_STRUCTURE_LOG_ROTATE:
//                      masterconn_structure_log_rotate(eptr,data,length);
//                      break;
		case ANTOCS_CHUNK_CHECKSUM:
			masterconn_chunk_checksum(eptr,data,length);
			break;
		default:
			syslog(LOG_NOTICE,"got unknown message (type:%" PRIu32 ")",type);
			eptr->mode = KILL;
>>>>>>> bb89f49e
	}
}


void masterconn_term(void) {
//      syslog(LOG_INFO,"closing %s:%s",MasterHost,MasterPort);
	masterconn *eptr = masterconnsingleton;

	job_pool_delete(jpool);

	if (eptr->mode!=FREE && eptr->mode!=CONNECTING) {
		tcpclose(eptr->sock);
		eptr->inputpacket.packet.clear();
	}

	delete eptr;
	masterconnsingleton = NULL;

	free(MasterHost);
	free(MasterPort);
	free(BindHost);
}

void masterconn_connected(masterconn *eptr) {
	tcpnodelay(eptr->sock);
	eptr->mode=HEADER;
	eptr->inputpacket.bytesLeft = PacketHeader::kSize;
	eptr->inputpacket.startptr = eptr->hdrbuff;
	eptr->inputpacket.packet.clear();

	masterconn_sendregister(eptr);
	eptr->lastread.reset();
	eptr->lastwrite.reset();
}

int masterconn_initconnect(masterconn *eptr) {
	int status;
	if (eptr->masteraddrvalid==0) {
		uint32_t mip,bip;
		uint16_t mport;
		if (tcpresolve(BindHost,NULL,&bip,NULL,1)<0) {
			bip = 0;
		}
		eptr->bindip = bip;
		if (tcpresolve(MasterHost,MasterPort,&mip,&mport,0)>=0) {
			if ((mip&0xFF000000)!=0x7F000000) {
				eptr->masterip = mip;
				eptr->masterport = mport;
				eptr->masteraddrvalid = 1;
			} else {
				mfs_arg_syslog(LOG_WARNING,"master connection module: localhost (%u.%u.%u.%u) can't be used for connecting with master (use ip address of network controller)",(mip>>24)&0xFF,(mip>>16)&0xFF,(mip>>8)&0xFF,mip&0xFF);
				return -1;
			}
		} else {
			mfs_arg_syslog(LOG_WARNING,"master connection module: can't resolve master host/port (%s:%s)",MasterHost,MasterPort);
			return -1;
		}
	}
	eptr->sock=tcpsocket();
	if (eptr->sock<0) {
		mfs_errlog(LOG_WARNING,"master connection module: create socket error");
		return -1;
	}
	if (tcpnonblock(eptr->sock)<0) {
		mfs_errlog(LOG_WARNING,"master connection module: set nonblock error");
		tcpclose(eptr->sock);
		eptr->sock = -1;
		return -1;
	}
	if (eptr->bindip>0) {
		if (tcpnumbind(eptr->sock,eptr->bindip,0)<0) {
			mfs_errlog(LOG_WARNING,"master connection module: can't bind socket to given ip");
			tcpclose(eptr->sock);
			eptr->sock = -1;
			return -1;
		}
	}
	status = tcpnumconnect(eptr->sock,eptr->masterip,eptr->masterport);
	if (status<0) {
		mfs_errlog(LOG_WARNING,"master connection module: connect failed");
		tcpclose(eptr->sock);
		eptr->sock = -1;
		eptr->masteraddrvalid = 0;
		return -1;
	}
	if (status==0) {
		syslog(LOG_NOTICE,"connected to Master immediately");
		masterconn_connected(eptr);
	} else {
		eptr->mode = CONNECTING;
		syslog(LOG_NOTICE,"connecting ...");
	}
	return 0;
}

void masterconn_connecttest(masterconn *eptr) {
	int status;

	status = tcpgetstatus(eptr->sock);
	if (status) {
		mfs_errlog_silent(LOG_WARNING,"connection failed, error");
		tcpclose(eptr->sock);
		eptr->sock = -1;
		eptr->mode = FREE;
		eptr->masteraddrvalid = 0;
	} else {
		syslog(LOG_NOTICE,"connected to Master");
		masterconn_connected(eptr);
	}
}

void masterconn_read(masterconn *eptr) {
	int32_t i;
	for (;;) {
		if (job_pool_jobs_count(jpool)>=(BGJOBSCNT*9)/10) {
			return;
		}
		i=read(eptr->sock,eptr->inputpacket.startptr,eptr->inputpacket.bytesLeft);
		if (i==0) {
			syslog(LOG_NOTICE,"connection reset by Master");
			eptr->mode = KILL;
			return;
		}
		if (i<0) {
			if (errno!=EAGAIN) {
				mfs_errlog_silent(LOG_NOTICE,"read from Master error");
				eptr->mode = KILL;
			}
			return;
		}
		stats_bytesin+=i;
		eptr->inputpacket.startptr+=i;
		eptr->inputpacket.bytesLeft-=i;

		if (eptr->inputpacket.bytesLeft>0) {
			return;
		}

		PacketHeader header;
		deserializePacketHeader(eptr->hdrbuff, PacketHeader::kSize, header);
		if (eptr->mode==HEADER) {
			if (header.length > 0) {
				if (header.length > MaxPacketSize) {
					syslog(LOG_WARNING, "Master packet too long (%" PRIu32 "/%u)",
							header.length, MaxPacketSize);
					eptr->mode = KILL;
					return;
				}
				eptr->inputpacket.packet.resize(header.length);
				eptr->inputpacket.bytesLeft = header.length;
				eptr->inputpacket.startptr = eptr->inputpacket.packet.data();
				eptr->mode = DATA;
				continue;
			}
			eptr->mode = DATA;
		}

		if (eptr->mode==DATA) {

			eptr->mode=HEADER;
			eptr->inputpacket.bytesLeft = PacketHeader::kSize;
			eptr->inputpacket.startptr = eptr->hdrbuff;

<<<<<<< HEAD
			masterconn_gotpacket(eptr, header.type, eptr->inputpacket.packet);
=======
			masterconn_gotpacket(eptr, header.type, eptr->inputpacket.packet.data(), header.length);
>>>>>>> bb89f49e

			eptr->inputpacket.packet.clear();
		}
	}
}

void masterconn_write(masterconn *eptr) {
	int32_t i;
	while (!eptr->outputPackets.empty()) {
		auto& pack = eptr->outputPackets.front();
		i=write(eptr->sock, pack.packet.data() + pack.bytesSent,
				pack.packet.size() - pack.bytesSent);
		if (i<0) {
			if (errno!=EAGAIN) {
				mfs_errlog_silent(LOG_NOTICE,"write to Master error");
				eptr->mode = KILL;
			}
			return;
		}
		stats_bytesout+=i;
		pack.bytesSent += i;
		if (pack.packet.size() != pack.bytesSent) {
			return;
		}
		eptr->outputPackets.pop_front();
	}
}


void masterconn_desc(struct pollfd *pdesc,uint32_t *ndesc) {
	LOG_AVG_TILL_END_OF_SCOPE0("master_desc");
	uint32_t pos = *ndesc;
	masterconn *eptr = masterconnsingleton;

	eptr->pdescpos = -1;
	jobfdpdescpos = -1;

	if (eptr->mode==FREE || eptr->sock<0) {
		return;
	}
	if (eptr->mode==HEADER || eptr->mode==DATA) {
		pdesc[pos].fd = jobfd;
		pdesc[pos].events = POLLIN;
		jobfdpdescpos = pos;
		pos++;
		if (job_pool_jobs_count(jpool)<(BGJOBSCNT*9)/10) {
			pdesc[pos].fd = eptr->sock;
			pdesc[pos].events = POLLIN;
			eptr->pdescpos = pos;
			pos++;
		}
	}
	if (((eptr->mode==HEADER || eptr->mode==DATA) && !eptr->outputPackets.empty())
			|| eptr->mode==CONNECTING) {
		if (eptr->pdescpos>=0) {
			pdesc[eptr->pdescpos].events |= POLLOUT;
		} else {
			pdesc[pos].fd = eptr->sock;
			pdesc[pos].events = POLLOUT;
			eptr->pdescpos = pos;
			pos++;
		}
	}
	*ndesc = pos;
}

void masterconn_serve(struct pollfd *pdesc) {
<<<<<<< HEAD
	LOG_AVG_TILL_END_OF_SCOPE0("master_serve");
=======
>>>>>>> bb89f49e
	masterconn *eptr = masterconnsingleton;

	if (eptr->pdescpos>=0 && (pdesc[eptr->pdescpos].revents & (POLLHUP | POLLERR))) {
		if (eptr->mode==CONNECTING) {
			masterconn_connecttest(eptr);
		} else {
			eptr->mode = KILL;
		}
	}
	if (eptr->mode==CONNECTING) {
		if (eptr->sock>=0 && eptr->pdescpos>=0 && (pdesc[eptr->pdescpos].revents & POLLOUT)) { // FD_ISSET(eptr->sock,wset)) {
			masterconn_connecttest(eptr);
		}
	} else {
		if ((eptr->mode==HEADER || eptr->mode==DATA) && jobfdpdescpos>=0 && (pdesc[jobfdpdescpos].revents & POLLIN)) { // FD_ISSET(jobfd,rset)) {
			job_pool_check_jobs(jpool);
		}
		if (eptr->pdescpos>=0) {
			if ((eptr->mode==HEADER || eptr->mode==DATA) && (pdesc[eptr->pdescpos].revents & POLLIN)) { // FD_ISSET(eptr->sock,rset)) {
				eptr->lastread.reset();
				masterconn_read(eptr);
			}
			if ((eptr->mode==HEADER || eptr->mode==DATA) && (pdesc[eptr->pdescpos].revents & POLLOUT)) { // FD_ISSET(eptr->sock,wset)) {
				eptr->lastwrite.reset();
				masterconn_write(eptr);
			}
			if ((eptr->mode==HEADER || eptr->mode==DATA) && eptr->lastread.elapsed_ms() > Timeout_ms) {
				eptr->mode = KILL;
			}
			if ((eptr->mode==HEADER || eptr->mode==DATA) && eptr->lastwrite.elapsed_ms() > (Timeout_ms/3) && eptr->outputPackets.empty()) {
				masterconn_create_attached_moosefs_packet(eptr, ANTOAN_NOP);
			}
		}
	}
	if (eptr->mode==HEADER || eptr->mode==DATA) {
		uint32_t jobscnt = job_pool_jobs_count(jpool);
		if (jobscnt>=stats_maxjobscnt) {
			stats_maxjobscnt=jobscnt;
		}
	}
	if (eptr->mode == KILL) {
		job_pool_disable_and_change_callback_all(jpool,masterconn_unwantedjobfinished);
		tcpclose(eptr->sock);
		eptr->inputpacket.packet.clear();
		eptr->outputPackets.clear();
		eptr->mode = FREE;
	}
}

void masterconn_reconnect(void) {
	masterconn *eptr = masterconnsingleton;
	if (eptr->mode==FREE) {
		masterconn_initconnect(eptr);
	}
}

static uint32_t get_cfg_timeout() {
	return 1000 * cfg_get_minmaxvalue<double>("MASTER_TIMEOUT", 60, 0.01, 1000 * 1000);
}

<<<<<<< HEAD
=======
/// Read the label from configuration file and return true if it's changed to a valid one
bool masterconn_load_label() {
	std::string oldLabel = gLabel;
	gLabel = cfg_getstring("LABEL", kMediaLabelWildcard);
	if (!isMediaLabelValid(gLabel)) {
		mfs_arg_syslog(LOG_WARNING,"invalid label '%s' !!!", gLabel.c_str());
		return false;
	}
	return gLabel != oldLabel;
}

>>>>>>> bb89f49e
void masterconn_reload(void) {
	masterconn *eptr = masterconnsingleton;
	uint32_t ReconnectionDelay;

	free(MasterHost);
	free(MasterPort);
	free(BindHost);

	MasterHost = cfg_getstr("MASTER_HOST","mfsmaster");
	MasterPort = cfg_getstr("MASTER_PORT","9420");
	BindHost = cfg_getstr("BIND_HOST","*");

	if (eptr->masteraddrvalid && eptr->mode!=FREE) {
		uint32_t mip,bip;
		uint16_t mport;
		if (tcpresolve(BindHost,NULL,&bip,NULL,1)<0) {
			bip = 0;
		}
		if (eptr->bindip!=bip) {
			eptr->bindip = bip;
			eptr->mode = KILL;
		}
		if (tcpresolve(MasterHost,MasterPort,&mip,&mport,0)>=0) {
			if ((mip&0xFF000000)!=0x7F000000) {
				if (eptr->masterip!=mip || eptr->masterport!=mport) {
					eptr->masterip = mip;
					eptr->masterport = mport;
					eptr->mode = KILL;
				}
			} else {
				mfs_arg_syslog(LOG_WARNING,"master connection module: localhost (%u.%u.%u.%u) can't be used for connecting with master (use ip address of network controller)",(mip>>24)&0xFF,(mip>>16)&0xFF,(mip>>8)&0xFF,mip&0xFF);
			}
		} else {
			mfs_arg_syslog(LOG_WARNING,"master connection module: can't resolve master host/port (%s:%s)",MasterHost,MasterPort);
		}
	} else {
		eptr->masteraddrvalid=0;
	}

	Timeout_ms = get_cfg_timeout();

	ReconnectionDelay = cfg_getuint32("MASTER_RECONNECTION_DELAY",5);

<<<<<<< HEAD
=======
	if (masterconn_load_label()) {
		masterconn_sendregisterlabel(eptr);
	}

>>>>>>> bb89f49e
	main_timechange(reconnect_hook,TIMEMODE_RUN_LATE,ReconnectionDelay,0);
}

int masterconn_init(void) {
	uint32_t ReconnectionDelay;
	masterconn *eptr;

	ReconnectionDelay = cfg_getuint32("MASTER_RECONNECTION_DELAY",5);
	MasterHost = cfg_getstr("MASTER_HOST","mfsmaster");
	MasterPort = cfg_getstr("MASTER_PORT","9420");
	BindHost = cfg_getstr("BIND_HOST","*");
	Timeout_ms = get_cfg_timeout();
//      BackLogsNumber = cfg_getuint32("BACK_LOGS",50);

<<<<<<< HEAD
=======
	if (!masterconn_load_label()) {
		return -1;
	}
>>>>>>> bb89f49e
	eptr = masterconnsingleton = new masterconn;
	passert(eptr);

	eptr->masteraddrvalid = 0;
	eptr->mode = FREE;
	eptr->pdescpos = -1;
//      logfd = NULL;

	if (masterconn_initconnect(eptr)<0) {
		return -1;
	}

	main_eachloopregister(masterconn_check_hdd_reports);
	reconnect_hook = main_timeregister(TIMEMODE_RUN_LATE,ReconnectionDelay,rndu32_ranged(ReconnectionDelay),masterconn_reconnect);
	main_destructregister(masterconn_term);
	main_pollregister(masterconn_desc,masterconn_serve);
	main_reloadregister(masterconn_reload);
	return 0;
}

int masterconn_init_threads(void) {
	jpool = job_pool_new(10,BGJOBSCNT,&jobfd);
	if (jpool==NULL) {
		return -1;
	}
	return 0;
}<|MERGE_RESOLUTION|>--- conflicted
+++ resolved
@@ -52,10 +52,7 @@
 #include "common/slogger.h"
 #include "common/sockets.h"
 #include "common/time_utils.h"
-<<<<<<< HEAD
 #include "devtools/request_log.h"
-=======
->>>>>>> bb89f49e
 
 #define MaxPacketSize 10000
 
@@ -169,8 +166,6 @@
 	std::vector<uint8_t> buffer;
 	serializeMooseFsPacket(buffer, type, data...);
 	masterconn_create_attached_packet(eptr, buffer);
-<<<<<<< HEAD
-=======
 }
 
 void masterconn_sendregisterlabel(masterconn *eptr) {
@@ -179,7 +174,6 @@
 		cstoma::registerLabel::serialize(serializedPacket, gLabel);
 		masterconn_create_attached_packet(eptr, serializedPacket);
 	}
->>>>>>> bb89f49e
 }
 
 void masterconn_sendregister(masterconn *eptr) {
@@ -189,7 +183,6 @@
 	uint64_t tdusedspace,tdtotalspace;
 	uint32_t chunkcount,tdchunkcount;
 
-<<<<<<< HEAD
 	myip = mainNetworkThreadGetListenIp();
 	myport = mainNetworkThreadGetListenPort();
 	std::vector<uint8_t> serializedPacket;
@@ -198,15 +191,6 @@
 	masterconn_create_attached_packet(eptr, serializedPacket);
 	hdd_get_chunks_begin();
 	std::vector<ChunkWithVersionAndType> chunks;
-=======
-	myip = csserv_getlistenip();
-	myport = csserv_getlistenport();
-	std::vector<uint8_t> serializedPacket;
-	cstoma::registerHost::serialize(serializedPacket, myip, myport, Timeout_ms, LIZARDFS_VERSHEX);
-	masterconn_create_attached_packet(eptr, serializedPacket);
-	hdd_get_chunks_begin();
-	std::vector<ChunkWithVersion> chunks;
->>>>>>> bb89f49e
 	hdd_get_chunks_next_list_data(chunks);
 	while (!chunks.empty()) {
 		serializedPacket.resize(0);
@@ -221,10 +205,7 @@
 	cstoma::registerSpace::serialize(serializedPacket, usedspace, totalspace, chunkcount,
 			tdusedspace, tdtotalspace, tdchunkcount);
 	masterconn_create_attached_packet(eptr, serializedPacket);
-<<<<<<< HEAD
-=======
 	masterconn_sendregisterlabel(eptr);
->>>>>>> bb89f49e
 }
 
 void masterconn_check_hdd_reports() {
@@ -245,27 +226,19 @@
 			masterconn_create_attached_moosefs_packet(eptr, CSTOMA_ERROR_OCCURRED);
 			errorcounter--;
 		}
-<<<<<<< HEAD
-=======
-
->>>>>>> bb89f49e
+
 		MooseFSVector<uint64_t> chunks;
 		hdd_get_damaged_chunks(chunks);
 		if (!chunks.empty()) {
 			masterconn_create_attached_moosefs_packet(eptr, CSTOMA_CHUNK_DAMAGED, chunks);
 		}
-<<<<<<< HEAD
+
 		chunks.clear();
 		// FIXME use chunkIdWithType instead of chunkId for reporting lost chunks
-=======
-
-		chunks.clear();
->>>>>>> bb89f49e
 		hdd_get_lost_chunks(chunks, LOSTCHUNKLIMIT);
 		if (!chunks.empty()) {
 			masterconn_create_attached_moosefs_packet(eptr, CSTOMA_CHUNK_LOST, chunks);
 		}
-<<<<<<< HEAD
 		std::vector<ChunkWithVersionAndType> chunksWithVersionAndType;
 		hdd_get_new_chunks(chunksWithVersionAndType);
 		size_t firstIndexToBeSent = 0;
@@ -287,18 +260,6 @@
 }
 
 void masterconn_jobfinished(uint8_t status, void *packet) {
-=======
-
-		MooseFSVector<ChunkWithVersion> chunksWithVersions;
-		hdd_get_new_chunks(chunksWithVersions, NEWCHUNKLIMIT);
-		if (!chunksWithVersions.empty()) {
-			masterconn_create_attached_moosefs_packet(eptr, CSTOMA_CHUNK_NEW,
-					chunksWithVersions);
-		}
-	}
-}
-void masterconn_jobfinished(uint8_t status,void *packet) {
->>>>>>> bb89f49e
 	uint8_t *ptr;
 	masterconn *eptr = masterconnsingleton;
 	if (eptr->mode==DATA || eptr->mode==HEADER) {
@@ -473,6 +434,7 @@
 	OutputPacket* outputPacket = new OutputPacket;
 	cstoma::replicateChunk::serialize(outputPacket->packet,
 			chunkId, chunkType, STATUS_OK, chunkVersion);
+	DEBUG_LOG("cs.matocs.replicate") << chunkId;
 	job_replicate(jpool, masterconn_lizjobfinished, outputPacket,
 			chunkId, chunkVersion, chunkType, sourcesBufferSize, sourcesBuffer);
 }
@@ -575,7 +537,6 @@
 }
 */
 
-<<<<<<< HEAD
 void masterconn_gotpacket(masterconn *eptr,uint32_t type, const std::vector<uint8_t>& data) {
 	try {
 		switch (type) {
@@ -628,75 +589,6 @@
 				"(type:%" PRIu32 ", length:%" PRIu32"), %s",
 				type, uint32_t(data.size()), e.what());
 		eptr->mode = KILL;
-=======
-void masterconn_chunk_checksum(masterconn *eptr,const uint8_t *data,uint32_t length) {
-	uint64_t chunkid;
-	uint32_t version;
-	uint8_t status;
-	uint32_t checksum;
-
-	if (length!=8+4) {
-		syslog(LOG_NOTICE,"ANTOCS_CHUNK_CHECKSUM - wrong size (%" PRIu32 "/12)",length);
-		eptr->mode = KILL;
-		return;
-	}
-	chunkid = get64bit(&data);
-	version = get32bit(&data);
-	status = hdd_get_checksum(chunkid,version,&checksum);
-	if (status!=STATUS_OK) {
-		masterconn_create_attached_moosefs_packet(
-				eptr, CSTOAN_CHUNK_CHECKSUM, chunkid, version, status);
-	} else {
-		masterconn_create_attached_moosefs_packet(
-				eptr, CSTOAN_CHUNK_CHECKSUM, chunkid, version, checksum);
-	}
-}
-
-void masterconn_gotpacket(masterconn *eptr,uint32_t type,const uint8_t *data,uint32_t length) {
-	switch (type) {
-		case ANTOAN_NOP:
-			break;
-		case ANTOAN_UNKNOWN_COMMAND: // for future use
-			break;
-		case ANTOAN_BAD_COMMAND_SIZE: // for future use
-			break;
-		case MATOCS_CREATE:
-			masterconn_create(eptr,data,length);
-			break;
-		case MATOCS_DELETE:
-			masterconn_delete(eptr,data,length);
-			break;
-		case MATOCS_SET_VERSION:
-			masterconn_setversion(eptr,data,length);
-			break;
-		case MATOCS_DUPLICATE:
-			masterconn_duplicate(eptr,data,length);
-			break;
-		case MATOCS_REPLICATE:
-			masterconn_replicate(eptr,data,length);
-			break;
-		case MATOCS_CHUNKOP:
-			masterconn_chunkop(eptr,data,length);
-			break;
-		case MATOCS_TRUNCATE:
-			masterconn_truncate(eptr,data,length);
-			break;
-		case MATOCS_DUPTRUNC:
-			masterconn_duptrunc(eptr,data,length);
-			break;
-//              case MATOCS_STRUCTURE_LOG:
-//                      masterconn_structure_log(eptr,data,length);
-//                      break;
-//              case MATOCS_STRUCTURE_LOG_ROTATE:
-//                      masterconn_structure_log_rotate(eptr,data,length);
-//                      break;
-		case ANTOCS_CHUNK_CHECKSUM:
-			masterconn_chunk_checksum(eptr,data,length);
-			break;
-		default:
-			syslog(LOG_NOTICE,"got unknown message (type:%" PRIu32 ")",type);
-			eptr->mode = KILL;
->>>>>>> bb89f49e
 	}
 }
 
@@ -860,11 +752,7 @@
 			eptr->inputpacket.bytesLeft = PacketHeader::kSize;
 			eptr->inputpacket.startptr = eptr->hdrbuff;
 
-<<<<<<< HEAD
 			masterconn_gotpacket(eptr, header.type, eptr->inputpacket.packet);
-=======
-			masterconn_gotpacket(eptr, header.type, eptr->inputpacket.packet.data(), header.length);
->>>>>>> bb89f49e
 
 			eptr->inputpacket.packet.clear();
 		}
@@ -932,10 +820,7 @@
 }
 
 void masterconn_serve(struct pollfd *pdesc) {
-<<<<<<< HEAD
 	LOG_AVG_TILL_END_OF_SCOPE0("master_serve");
-=======
->>>>>>> bb89f49e
 	masterconn *eptr = masterconnsingleton;
 
 	if (eptr->pdescpos>=0 && (pdesc[eptr->pdescpos].revents & (POLLHUP | POLLERR))) {
@@ -996,8 +881,6 @@
 	return 1000 * cfg_get_minmaxvalue<double>("MASTER_TIMEOUT", 60, 0.01, 1000 * 1000);
 }
 
-<<<<<<< HEAD
-=======
 /// Read the label from configuration file and return true if it's changed to a valid one
 bool masterconn_load_label() {
 	std::string oldLabel = gLabel;
@@ -1009,7 +892,6 @@
 	return gLabel != oldLabel;
 }
 
->>>>>>> bb89f49e
 void masterconn_reload(void) {
 	masterconn *eptr = masterconnsingleton;
 	uint32_t ReconnectionDelay;
@@ -1053,13 +935,10 @@
 
 	ReconnectionDelay = cfg_getuint32("MASTER_RECONNECTION_DELAY",5);
 
-<<<<<<< HEAD
-=======
 	if (masterconn_load_label()) {
 		masterconn_sendregisterlabel(eptr);
 	}
 
->>>>>>> bb89f49e
 	main_timechange(reconnect_hook,TIMEMODE_RUN_LATE,ReconnectionDelay,0);
 }
 
@@ -1074,12 +953,9 @@
 	Timeout_ms = get_cfg_timeout();
 //      BackLogsNumber = cfg_getuint32("BACK_LOGS",50);
 
-<<<<<<< HEAD
-=======
 	if (!masterconn_load_label()) {
 		return -1;
 	}
->>>>>>> bb89f49e
 	eptr = masterconnsingleton = new masterconn;
 	passert(eptr);
 
