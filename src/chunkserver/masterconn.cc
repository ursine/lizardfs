/*
   Copyright 2005-2010 Jakub Kruszona-Zawadzki, Gemius SA, 2013 Skytechnology sp. z o.o..

   This file was part of MooseFS and is part of LizardFS.

   LizardFS is free software: you can redistribute it and/or modify
   it under the terms of the GNU General Public License as published by
   the Free Software Foundation, version 3.

   LizardFS is distributed in the hope that it will be useful,
   but WITHOUT ANY WARRANTY; without even the implied warranty of
   MERCHANTABILITY or FITNESS FOR A PARTICULAR PURPOSE.  See the
   GNU General Public License for more details.

   You should have received a copy of the GNU General Public License
   along with LizardFS  If not, see <http://www.gnu.org/licenses/>.
 */

#include "config.h"
#include "chunkserver/masterconn.h"

#include <errno.h>
#include <inttypes.h>
#include <netinet/in.h>
#include <stdio.h>
#include <stdlib.h>
#include <string.h>
#include <sys/types.h>
#include <sys/uio.h>
#include <syslog.h>
#include <time.h>
#include <unistd.h>
#include <list>

#include "chunkserver/bgjobs.h"
#include "chunkserver/hddspacemgr.h"
#include "chunkserver/network_main_thread.h"
#include "common/cfg.h"
#include "common/cstoma_communication.h"
#include "common/datapack.h"
#include "common/main.h"
#include "common/massert.h"
#include "common/matocs_communication.h"
#include "common/MFSCommunication.h"
#include "common/moosefs_vector.h"
#include "common/packet.h"
#include "common/random.h"
#include "common/slogger.h"
#include "common/sockets.h"
#include "devtools/request_log.h"

#define MaxPacketSize 10000

// has to be less than MaxPacketSize on master side divided by 8
#define LOSTCHUNKLIMIT 25000

#define BGJOBSCNT 1000

// mode
enum {FREE,CONNECTING,HEADER,DATA,KILL};

struct InputPacket {
	uint8_t *startptr;
	uint32_t bytesLeft;
	std::vector<uint8_t> packet;
	InputPacket() : startptr(NULL), bytesLeft(0) {}
};

struct OutputPacket {
	std::vector<uint8_t> packet;
	uint32_t bytesSent;

	OutputPacket() : bytesSent(0) {
	};
	void swap(OutputPacket& other) {
		std::swap(packet, other.packet);
		std::swap(bytesSent, other.bytesSent);
	}
};

struct masterconn {
	int mode;
	int sock;
	int32_t pdescpos;
	uint32_t lastread,lastwrite;
	uint8_t hdrbuff[PacketHeader::kSize];
	InputPacket inputpacket;
	std::list<OutputPacket> outputPackets;
	uint32_t bindip;
	uint32_t masterip;
	uint16_t masterport;
	uint8_t masteraddrvalid;
};

static masterconn *masterconnsingleton=NULL;
static void *jpool;
static int jobfd;
static int32_t jobfdpdescpos;

// from config
// static uint32_t BackLogsNumber;
static char *MasterHost;
static char *MasterPort;
static char *BindHost;
static uint32_t Timeout;
static void* reconnect_hook;

static uint64_t stats_bytesout=0;
static uint64_t stats_bytesin=0;
static uint32_t stats_maxjobscnt=0;

// static FILE *logfd;

void masterconn_stats(uint64_t *bin,uint64_t *bout,uint32_t *maxjobscnt) {
	*bin = stats_bytesin;
	*bout = stats_bytesout;
	*maxjobscnt = stats_maxjobscnt;
	stats_bytesin = 0;
	stats_bytesout = 0;
	stats_maxjobscnt = 0;
}

void* masterconn_create_detached_packet(uint32_t type,uint32_t size) {
	OutputPacket* outpacket = new OutputPacket();
	outpacket->packet.resize(size + PacketHeader::kSize);
	uint8_t *ptr = outpacket->packet.data();
	put32bit(&ptr, type);
	put32bit(&ptr, size);
	return outpacket;
}

uint8_t* masterconn_get_packet_data(void *packet) {
	OutputPacket* outpacket = (OutputPacket*)packet;
	return outpacket->packet.data() + PacketHeader::kSize;
}

void masterconn_delete_packet(void *packet) {
	OutputPacket* outputPacket = (OutputPacket*)packet;
	delete outputPacket;
}

void masterconn_attach_packet(masterconn *eptr, void* packet) {
	OutputPacket* outputPacket = (OutputPacket*) packet;
	eptr->outputPackets.push_back(OutputPacket());
	std::swap(eptr->outputPackets.back(), *outputPacket);
	delete outputPacket;
}

void masterconn_create_attached_packet(masterconn *eptr, std::vector<uint8_t>& serializedPacket) {
	OutputPacket outputPacket;
	outputPacket.packet.swap(serializedPacket);

	eptr->outputPackets.push_back(OutputPacket());
	std::swap(eptr->outputPackets.back(), outputPacket);
}

template<class... Data>
void masterconn_create_attached_moosefs_packet(masterconn *eptr,
		PacketHeader::Type type, const Data&... data) {
	std::vector<uint8_t> buffer;
	serializeMooseFsPacket(buffer, type, data...);
	masterconn_create_attached_packet(eptr, buffer);
}

void masterconn_sendregister(masterconn *eptr) {
	uint32_t myip;
	uint16_t myport;
	uint64_t usedspace,totalspace;
	uint64_t tdusedspace,tdtotalspace;
	uint32_t chunkcount,tdchunkcount;

	myip = mainNetworkThreadGetListenIp();
	myport = mainNetworkThreadGetListenPort();
	std::vector<uint8_t> serializedPacket;
	cstoma::registerHost::serialize(serializedPacket, myip, myport, Timeout, VERSHEX);
	masterconn_create_attached_packet(eptr, serializedPacket);
	hdd_get_chunks_begin();
	std::vector<ChunkWithVersionAndType> chunks;
	hdd_get_chunks_next_list_data(chunks);
	while (!chunks.empty()) {
		serializedPacket.resize(0);
		cstoma::registerChunks::serialize(serializedPacket, chunks);
		masterconn_create_attached_packet(eptr, serializedPacket);
		chunks.resize(0);
		hdd_get_chunks_next_list_data(chunks);
	}
	hdd_get_chunks_end();
	hdd_get_space(&usedspace,&totalspace,&chunkcount,&tdusedspace,&tdtotalspace,&tdchunkcount);
	serializedPacket.clear();
	cstoma::registerSpace::serialize(serializedPacket, usedspace, totalspace, chunkcount,
			tdusedspace, tdtotalspace, tdchunkcount);
	masterconn_create_attached_packet(eptr, serializedPacket);
}

void masterconn_check_hdd_reports() {
	masterconn *eptr = masterconnsingleton;
	uint32_t errorcounter;
	if (eptr->mode==DATA || eptr->mode==HEADER) {
		if (hdd_spacechanged()) {
			uint64_t usedspace,totalspace,tdusedspace,tdtotalspace;
			uint32_t chunkcount,tdchunkcount;
			hdd_get_space(&usedspace, &totalspace, &chunkcount, &tdusedspace, &tdtotalspace,
					&tdchunkcount);
			masterconn_create_attached_moosefs_packet(
					eptr, CSTOMA_SPACE,
					usedspace, totalspace, chunkcount, tdusedspace, tdtotalspace, tdchunkcount);
		}
		errorcounter = hdd_errorcounter();
		while (errorcounter) {
			masterconn_create_attached_moosefs_packet(eptr, CSTOMA_ERROR_OCCURRED);
			errorcounter--;
		}
<<<<<<< HEAD
		MooseFSVector<uint64_t> chunks;
		hdd_get_damaged_chunks(chunks);
		if (!chunks.empty()) {
			masterconn_create_attached_moosefs_packet(eptr, CSTOMA_CHUNK_DAMAGED, chunks);
		}
		chunks.clear();
		hdd_get_lost_chunks(chunks, LOSTCHUNKLIMIT);
		if (!chunks.empty()) {
			masterconn_create_attached_moosefs_packet(eptr, CSTOMA_CHUNK_LOST, chunks);
		}
		std::vector<ChunkWithVersionAndType> chunksWithVersionAndType;
		hdd_get_new_chunks(chunksWithVersionAndType);
		if (!chunksWithVersionAndType.empty()) {
			std::vector<uint8_t> buffer;
			cstoma::chunkNew::serialize(buffer, chunksWithVersionAndType);
			masterconn_create_attached_packet(eptr, buffer);
=======
		chunkcounter = hdd_get_damaged_chunk_count();   // lock
		if (chunkcounter) {
			buff = masterconn_create_attached_packet(eptr,CSTOMA_CHUNK_DAMAGED,8*chunkcounter);
			hdd_get_damaged_chunk_data(buff);       // unlock
		} else {
			hdd_get_damaged_chunk_data(NULL);
		}
		chunkcounter = hdd_get_lost_chunk_count(LOSTCHUNKLIMIT);        // lock
		if (chunkcounter) {
			buff = masterconn_create_attached_packet(eptr,CSTOMA_CHUNK_LOST,8*chunkcounter);
			hdd_get_lost_chunk_data(buff,LOSTCHUNKLIMIT);   // unlock
		} else {
			hdd_get_lost_chunk_data(NULL,0);
		}
		chunkcounter = hdd_get_new_chunk_count(NEWCHUNKLIMIT);  // lock
		if (chunkcounter) {
			buff = masterconn_create_attached_packet(eptr,CSTOMA_CHUNK_NEW,12*chunkcounter);
			hdd_get_new_chunk_data(buff,NEWCHUNKLIMIT);     // unlock
		} else {
			hdd_get_new_chunk_data(NULL,0);
>>>>>>> 795f0466
		}
	}
}

void masterconn_jobfinished(uint8_t status, void *packet) {
	uint8_t *ptr;
	masterconn *eptr = masterconnsingleton;
	if (eptr->mode==DATA || eptr->mode==HEADER) {
		ptr = masterconn_get_packet_data(packet);
		ptr[8]=status;
		masterconn_attach_packet(eptr,packet);
	} else {
		masterconn_delete_packet(packet);
	}
}

void masterconn_lizjobfinished(uint8_t status, void *packet) {
	OutputPacket* outputPacket = static_cast<OutputPacket*>(packet);
	masterconn *eptr = masterconnsingleton;
	if (eptr->mode == DATA || eptr->mode == HEADER) {
		cstoma::overwriteStatusField(outputPacket->packet, status);
		masterconn_attach_packet(eptr, packet);
	} else {
		masterconn_delete_packet(packet);
	}
}

void masterconn_chunkopfinished(uint8_t status,void *packet) {
	uint8_t *ptr;
	masterconn *eptr = masterconnsingleton;
	if (eptr->mode==DATA || eptr->mode==HEADER) {
		ptr = masterconn_get_packet_data(packet);
		ptr[32]=status;
		masterconn_attach_packet(eptr,packet);
	} else {
		masterconn_delete_packet(packet);
	}
}

void masterconn_replicationfinished(uint8_t status,void *packet) {
	uint8_t *ptr;
	masterconn *eptr = masterconnsingleton;
//      syslog(LOG_NOTICE,"job replication status: %" PRIu8,status);
	if (eptr->mode==DATA || eptr->mode==HEADER) {
		ptr = masterconn_get_packet_data(packet);
		ptr[12]=status;
		masterconn_attach_packet(eptr,packet);
	} else {
		masterconn_delete_packet(packet);
	}
}

void masterconn_unwantedjobfinished(uint8_t status,void *packet) {
	(void)status;
	masterconn_delete_packet(packet);
}


void masterconn_create(masterconn */*eptr*/, const std::vector<uint8_t> &data) {
	uint64_t chunkId;
	ChunkType chunkType = ChunkType::getStandardChunkType();
	uint32_t chunkVersion;

	matocs::createChunk::deserialize(data, chunkId, chunkType, chunkVersion);
	OutputPacket *outputPacket = new OutputPacket;
	cstoma::createChunk::serialize(outputPacket->packet, chunkId, chunkType, STATUS_OK);
	job_create(jpool, masterconn_lizjobfinished, outputPacket, chunkId, chunkType, chunkVersion);
}

void masterconn_delete(masterconn */*eptr*/, const std::vector<uint8_t>& data) {
	uint64_t chunkId;
	uint32_t chunkVersion;
	ChunkType chunkType = ChunkType::getStandardChunkType();

	matocs::deleteChunk::deserialize(data, chunkId, chunkType, chunkVersion);
	OutputPacket* outputPacket = new OutputPacket;
	cstoma::deleteChunk::serialize(outputPacket->packet, chunkId, chunkType, 0);
	job_delete(jpool, masterconn_lizjobfinished, outputPacket, chunkId, chunkVersion, chunkType);
}

void masterconn_setversion(masterconn */*eptr*/, const std::vector<uint8_t>& data) {
	uint64_t chunkId;
	uint32_t chunkVersion;
	uint32_t newVersion;
	ChunkType chunkType = ChunkType::getStandardChunkType();

	matocs::setVersion::deserialize(data, chunkId, chunkType, chunkVersion, newVersion);
	OutputPacket* outputPacket = new OutputPacket;
	cstoma::setVersion::serialize(outputPacket->packet, chunkId, chunkType, 0);
	job_version(jpool, masterconn_lizjobfinished, outputPacket, chunkId, chunkVersion, chunkType,
			newVersion);
}

void masterconn_duplicate(masterconn *eptr,const uint8_t *data,uint32_t length) {
	uint64_t chunkid;
	uint32_t version;
	uint64_t copychunkid;
	uint32_t copyversion;
	uint8_t *ptr;
	void *packet;

	if (length!=8+4+8+4) {
		syslog(LOG_NOTICE,"MATOCS_DUPLICATE - wrong size (%" PRIu32 "/24)",length);
		eptr->mode = KILL;
		return;
	}
	copychunkid = get64bit(&data);
	copyversion = get32bit(&data);
	chunkid = get64bit(&data);
	version = get32bit(&data);
	packet = masterconn_create_detached_packet(CSTOMA_DUPLICATE,8+1);
	ptr = masterconn_get_packet_data(packet);
	put64bit(&ptr,copychunkid);
	job_duplicate(jpool,masterconn_jobfinished,packet,chunkid,version,version,copychunkid,copyversion);
}

void masterconn_truncate(masterconn */*eptr*/, const std::vector<uint8_t>& data) {
	uint64_t chunkId;
	ChunkType chunkType = ChunkType::getStandardChunkType();
	uint32_t version;
	uint32_t chunkLength;
	uint32_t newVersion;

	matocs::truncateChunk::deserialize(data, chunkId, chunkType, chunkLength, newVersion, version);
	OutputPacket* outputPacket = new OutputPacket;
	cstoma::truncate::serialize(outputPacket->packet, chunkId, chunkType, 0);
	job_truncate(jpool, masterconn_lizjobfinished, outputPacket, chunkId, chunkType, version,
			newVersion, chunkLength);
}

void masterconn_duptrunc(masterconn *eptr,const uint8_t *data,uint32_t length) {
	uint64_t chunkid;
	uint32_t version;
	uint64_t copychunkid;
	uint32_t copyversion;
	uint32_t leng;
	uint8_t *ptr;
	void *packet;

	if (length!=8+4+8+4+4) {
		syslog(LOG_NOTICE,"MATOCS_DUPTRUNC - wrong size (%" PRIu32 "/28)",length);
		eptr->mode = KILL;
		return;
	}
	copychunkid = get64bit(&data);
	copyversion = get32bit(&data);
	chunkid = get64bit(&data);
	version = get32bit(&data);
	leng = get32bit(&data);
	packet = masterconn_create_detached_packet(CSTOMA_DUPTRUNC,8+1);
	ptr = masterconn_get_packet_data(packet);
	put64bit(&ptr,copychunkid);
	job_duptrunc(jpool,masterconn_jobfinished,packet,chunkid,version,version,copychunkid,copyversion,leng);
}

void masterconn_chunkop(masterconn *eptr,const uint8_t *data,uint32_t length) {
	uint64_t chunkid;
	uint32_t version,newversion;
	uint64_t copychunkid;
	uint32_t copyversion;
	uint32_t leng;
	uint8_t *ptr;
	void *packet;

	if (length!=8+4+8+4+4+4) {
		syslog(LOG_NOTICE,"MATOCS_CHUNKOP - wrong size (%" PRIu32 "/32)",length);
		eptr->mode = KILL;
		return;
	}
	chunkid = get64bit(&data);
	version = get32bit(&data);
	newversion = get32bit(&data);
	copychunkid = get64bit(&data);
	copyversion = get32bit(&data);
	leng = get32bit(&data);
	packet = masterconn_create_detached_packet(CSTOMA_CHUNKOP,8+4+4+8+4+4+1);
	ptr = masterconn_get_packet_data(packet);
	put64bit(&ptr,chunkid);
	put32bit(&ptr,version);
	put32bit(&ptr,newversion);
	put64bit(&ptr,copychunkid);
	put32bit(&ptr,copyversion);
	put32bit(&ptr,leng);
	job_chunkop(jpool, masterconn_chunkopfinished, packet, chunkid, version,
			ChunkType::getStandardChunkType(), newversion, copychunkid, copyversion, leng);
}

void masterconn_replicate(const std::vector<uint8_t>& data) {
	uint64_t chunkId;
	ChunkType chunkType = ChunkType::getStandardChunkType();
	uint32_t chunkVersion;
	uint32_t sourcesBufferSize;
	const uint8_t* sourcesBuffer;

	matocs::replicate::deserializePartial(data, chunkId, chunkVersion, chunkType, sourcesBuffer);
	sourcesBufferSize = data.size() - (sourcesBuffer - data.data());
	OutputPacket* outputPacket = new OutputPacket;
	cstoma::replicate::serialize(outputPacket->packet, chunkId, chunkVersion, chunkType, STATUS_OK);
	job_replicate(jpool, masterconn_lizjobfinished, outputPacket,
			chunkId, chunkVersion, chunkType, sourcesBufferSize, sourcesBuffer);
}

void masterconn_legacy_replicate(masterconn *eptr,const uint8_t *data,uint32_t length) {
	uint64_t chunkid;
	uint32_t version;
	uint32_t ip;
	uint16_t port;
	uint8_t *ptr;
	void *packet;

	if (length!=8+4+4+2 && (length<12+18 || length>12+18*100 || (length-12)%18!=0)) {
		syslog(LOG_NOTICE,"MATOCS_REPLICATE - wrong size (%" PRIu32 "/18|12+n*18[n:1..100])",length);
		eptr->mode = KILL;
		return;
	}
	chunkid = get64bit(&data);
	version = get32bit(&data);
	packet = masterconn_create_detached_packet(CSTOMA_REPLICATE,8+4+1);
	ptr = masterconn_get_packet_data(packet);
	put64bit(&ptr,chunkid);
	put32bit(&ptr,version);
	if (length==8+4+4+2) {
		ip = get32bit(&data);
		port = get16bit(&data);
<<<<<<< HEAD
//		syslog(LOG_NOTICE,"start job replication (%08" PRIX64 ":%04" PRIX32 ":%04" PRIX32 ":%02" PRIX16 ")",chunkid,version,ip,port);
		job_legacy_replicate_simple(jpool,masterconn_replicationfinished,packet,chunkid,version,ip,port);
=======
//              syslog(LOG_NOTICE,"start job replication (%08" PRIX64 ":%04" PRIX32 ":%04" PRIX32 ":%02" PRIX16 ")",chunkid,version,ip,port);
		job_replicate_simple(jpool,masterconn_replicationfinished,packet,chunkid,version,ip,port);
>>>>>>> 795f0466
	} else {
		job_legacy_replicate(jpool,masterconn_replicationfinished,packet,chunkid,version,(length-12)/18,data);
	}
}

/*
void masterconn_structure_log(masterconn *eptr,const uint8_t *data,uint32_t length) {
	if (length<5) {
		syslog(LOG_NOTICE,"MATOCS_STRUCTURE_LOG - wrong size (%" PRIu32 "/4+data)",length);
		eptr->mode = KILL;
		return;
	}
	if (data[0]==0xFF && length<10) {
		syslog(LOG_NOTICE,"MATOCS_STRUCTURE_LOG - wrong size (%" PRIu32 "/9+data)",length);
		eptr->mode = KILL;
		return;
	}
	if (data[length-1]!='\0') {
		syslog(LOG_NOTICE,"MATOCS_STRUCTURE_LOG - invalid string");
		eptr->mode = KILL;
		return;
	}

	if (logfd==NULL) {
		logfd = fopen("changelog_csback.0.mfs","a");
	}

	if (data[0]==0xFF) {    // new version
		uint64_t version;
		data++;
		version = get64bit(&data);
		if (logfd) {
			fprintf(logfd,"%" PRIu64 ": %s\n",version,data);
		} else {
			syslog(LOG_NOTICE,"lost MFS change %" PRIu64 ": %s",version,data);
		}
	} else {        // old version
		uint32_t version;
		version = get32bit(&data);
		if (logfd) {
			fprintf(logfd,"%" PRIu32 ": %s\n",version,data);
		} else {
			syslog(LOG_NOTICE,"lost MFS change %" PRIu32 ": %s",version,data);
		}
	}

}

void masterconn_structure_log_rotate(masterconn *eptr,const uint8_t *data,uint32_t length) {
	char logname1[100],logname2[100];
	uint32_t i;
	(void)data;
	if (length!=0) {
		syslog(LOG_NOTICE,"MATOCS_STRUCTURE_LOG_ROTATE - wrong size (%" PRIu32 "/0)",length);
		eptr->mode = KILL;
		return;
	}
	if (logfd!=NULL) {
		fclose(logfd);
		logfd=NULL;
	}
	if (BackLogsNumber>0) {
		for (i=BackLogsNumber ; i>0 ; i--) {
			snprintf(logname1,100,"changelog_csback.%" PRIu32 ".mfs",i);
			snprintf(logname2,100,"changelog_csback.%" PRIu32 ".mfs",i-1);
			rename(logname2,logname1);
		}
	} else {
		unlink("changelog_csback.0.mfs");
	}
}
*/

void masterconn_chunk_checksum(masterconn *eptr,const uint8_t *data,uint32_t length) {
	uint64_t chunkid;
	uint32_t version;
	uint8_t status;
	uint32_t checksum;

	if (length!=8+4) {
		syslog(LOG_NOTICE,"ANTOCS_CHUNK_CHECKSUM - wrong size (%" PRIu32 "/12)",length);
		eptr->mode = KILL;
		return;
	}
	chunkid = get64bit(&data);
	version = get32bit(&data);
	status = hdd_get_checksum(chunkid,version,&checksum);
	if (status!=STATUS_OK) {
		masterconn_create_attached_moosefs_packet(
				eptr, CSTOAN_CHUNK_CHECKSUM, chunkid, version, status);
	} else {
		masterconn_create_attached_moosefs_packet(
				eptr, CSTOAN_CHUNK_CHECKSUM, chunkid, version, checksum);
	}
}

void masterconn_gotpacket(masterconn *eptr,uint32_t type, const std::vector<uint8_t>& data) {
	try {
		switch (type) {
			case ANTOAN_NOP:
				break;
			case ANTOAN_UNKNOWN_COMMAND: // for future use
				break;
			case ANTOAN_BAD_COMMAND_SIZE: // for future use
				break;
			case LIZ_MATOCS_CREATE_CHUNK:
				masterconn_create(eptr, data);
				break;
			case LIZ_MATOCS_DELETE_CHUNK:
				masterconn_delete(eptr, data);
				break;
			case LIZ_MATOCS_SET_VERSION:
				masterconn_setversion(eptr, data);
				break;
			case MATOCS_DUPLICATE:
				masterconn_duplicate(eptr, data.data(), data.size());
				break;
			case MATOCS_REPLICATE:
				masterconn_legacy_replicate(eptr, data.data(), data.size());
				break;
			case LIZ_MATOCS_REPLICATE:
				masterconn_replicate(data);
				break;
			case MATOCS_CHUNKOP:
				masterconn_chunkop(eptr, data.data(), data.size());
				break;
			case LIZ_MATOCS_TRUNCATE:
				masterconn_truncate(eptr, data);
				break;
			case MATOCS_DUPTRUNC:
				masterconn_duptrunc(eptr,data.data(), data.size());
				break;
	//		case MATOCS_STRUCTURE_LOG:
	//			masterconn_structure_log(eptr,data,length);
	//			break;
	//		case MATOCS_STRUCTURE_LOG_ROTATE:
	//			masterconn_structure_log_rotate(eptr,data,length);
	//			break;
			case ANTOCS_CHUNK_CHECKSUM:
				masterconn_chunk_checksum(eptr,data.data(), data.size());
				break;
			default:
				syslog(LOG_NOTICE,"got unknown message (type:%" PRIu32 ")",type);
				eptr->mode = KILL;
		}
	} catch (IncorrectDeserializationException& e) {
		syslog(LOG_NOTICE,
				"chunkserver <-> master module: got inconsistent message "
				"(type:%" PRIu32 ", length:%" PRIu32"), %s",
				type, uint32_t(data.size()), e.what());
		eptr->mode = KILL;
<<<<<<< HEAD
=======
		return;
	}
	chunkid = get64bit(&data);
	version = get32bit(&data);
	status = hdd_get_checksum_tab(chunkid,version,crctab);
	if (status!=STATUS_OK) {
		ptr = masterconn_create_attached_packet(eptr,CSTOAN_CHUNK_CHECKSUM_TAB,8+4+1);
	} else {
		ptr = masterconn_create_attached_packet(eptr,CSTOAN_CHUNK_CHECKSUM_TAB,8+4+4096);
	}
	put64bit(&ptr,chunkid);
	put32bit(&ptr,version);
	if (status!=STATUS_OK) {
		put8bit(&ptr,status);
	} else {
		memcpy(ptr,crctab,4096);
	}
}

void masterconn_gotpacket(masterconn *eptr,uint32_t type,const uint8_t *data,uint32_t length) {
	switch (type) {
		case ANTOAN_NOP:
			break;
		case ANTOAN_UNKNOWN_COMMAND: // for future use
			break;
		case ANTOAN_BAD_COMMAND_SIZE: // for future use
			break;
		case MATOCS_CREATE:
			masterconn_create(eptr,data,length);
			break;
		case MATOCS_DELETE:
			masterconn_delete(eptr,data,length);
			break;
		case MATOCS_SET_VERSION:
			masterconn_setversion(eptr,data,length);
			break;
		case MATOCS_DUPLICATE:
			masterconn_duplicate(eptr,data,length);
			break;
		case MATOCS_REPLICATE:
			masterconn_replicate(eptr,data,length);
			break;
		case MATOCS_CHUNKOP:
			masterconn_chunkop(eptr,data,length);
			break;
		case MATOCS_TRUNCATE:
			masterconn_truncate(eptr,data,length);
			break;
		case MATOCS_DUPTRUNC:
			masterconn_duptrunc(eptr,data,length);
			break;
//              case MATOCS_STRUCTURE_LOG:
//                      masterconn_structure_log(eptr,data,length);
//                      break;
//              case MATOCS_STRUCTURE_LOG_ROTATE:
//                      masterconn_structure_log_rotate(eptr,data,length);
//                      break;
		case ANTOCS_CHUNK_CHECKSUM:
			masterconn_chunk_checksum(eptr,data,length);
			break;
		case ANTOCS_CHUNK_CHECKSUM_TAB:
			masterconn_chunk_checksum_tab(eptr,data,length);
			break;
		default:
			syslog(LOG_NOTICE,"got unknown message (type:%" PRIu32 ")",type);
			eptr->mode = KILL;
>>>>>>> 795f0466
	}
}


void masterconn_term(void) {
<<<<<<< HEAD
//	syslog(LOG_INFO,"closing %s:%s",MasterHost,MasterPort);
=======
	packetstruct *pptr,*paptr;
//      syslog(LOG_INFO,"closing %s:%s",MasterHost,MasterPort);
>>>>>>> 795f0466
	masterconn *eptr = masterconnsingleton;

	job_pool_delete(jpool);

	if (eptr->mode!=FREE && eptr->mode!=CONNECTING) {
		tcpclose(eptr->sock);
		eptr->inputpacket.packet.clear();
	}

	delete eptr;
	masterconnsingleton = NULL;

	free(MasterHost);
	free(MasterPort);
	free(BindHost);
}

void masterconn_connected(masterconn *eptr) {
	tcpnodelay(eptr->sock);
	eptr->mode=HEADER;
	eptr->inputpacket.bytesLeft = PacketHeader::kSize;
	eptr->inputpacket.startptr = eptr->hdrbuff;
	eptr->inputpacket.packet.clear();

	masterconn_sendregister(eptr);
	eptr->lastread = eptr->lastwrite = main_time();
}

int masterconn_initconnect(masterconn *eptr) {
	int status;
	if (eptr->masteraddrvalid==0) {
		uint32_t mip,bip;
		uint16_t mport;
		if (tcpresolve(BindHost,NULL,&bip,NULL,1)<0) {
			bip = 0;
		}
		eptr->bindip = bip;
		if (tcpresolve(MasterHost,MasterPort,&mip,&mport,0)>=0) {
			if ((mip&0xFF000000)!=0x7F000000) {
				eptr->masterip = mip;
				eptr->masterport = mport;
				eptr->masteraddrvalid = 1;
			} else {
				mfs_arg_syslog(LOG_WARNING,"master connection module: localhost (%u.%u.%u.%u) can't be used for connecting with master (use ip address of network controller)",(mip>>24)&0xFF,(mip>>16)&0xFF,(mip>>8)&0xFF,mip&0xFF);
				return -1;
			}
		} else {
			mfs_arg_syslog(LOG_WARNING,"master connection module: can't resolve master host/port (%s:%s)",MasterHost,MasterPort);
			return -1;
		}
	}
	eptr->sock=tcpsocket();
	if (eptr->sock<0) {
		mfs_errlog(LOG_WARNING,"master connection module: create socket error");
		return -1;
	}
	if (tcpnonblock(eptr->sock)<0) {
		mfs_errlog(LOG_WARNING,"master connection module: set nonblock error");
		tcpclose(eptr->sock);
		eptr->sock = -1;
		return -1;
	}
	if (eptr->bindip>0) {
		if (tcpnumbind(eptr->sock,eptr->bindip,0)<0) {
			mfs_errlog(LOG_WARNING,"master connection module: can't bind socket to given ip");
			tcpclose(eptr->sock);
			eptr->sock = -1;
			return -1;
		}
	}
	status = tcpnumconnect(eptr->sock,eptr->masterip,eptr->masterport);
	if (status<0) {
		mfs_errlog(LOG_WARNING,"master connection module: connect failed");
		tcpclose(eptr->sock);
		eptr->sock = -1;
		eptr->masteraddrvalid = 0;
		return -1;
	}
	if (status==0) {
		syslog(LOG_NOTICE,"connected to Master immediately");
		masterconn_connected(eptr);
	} else {
		eptr->mode = CONNECTING;
		syslog(LOG_NOTICE,"connecting ...");
	}
	return 0;
}

void masterconn_connecttest(masterconn *eptr) {
	int status;

	status = tcpgetstatus(eptr->sock);
	if (status) {
		mfs_errlog_silent(LOG_WARNING,"connection failed, error");
		tcpclose(eptr->sock);
		eptr->sock = -1;
		eptr->mode = FREE;
		eptr->masteraddrvalid = 0;
	} else {
		syslog(LOG_NOTICE,"connected to Master");
		masterconn_connected(eptr);
	}
}

void masterconn_read(masterconn *eptr) {
	int32_t i;
	for (;;) {
		if (job_pool_jobs_count(jpool)>=(BGJOBSCNT*9)/10) {
			return;
		}
		i=read(eptr->sock,eptr->inputpacket.startptr,eptr->inputpacket.bytesLeft);
		if (i==0) {
			syslog(LOG_NOTICE,"connection reset by Master");
			eptr->mode = KILL;
			return;
		}
		if (i<0) {
			if (errno!=EAGAIN) {
				mfs_errlog_silent(LOG_NOTICE,"read from Master error");
				eptr->mode = KILL;
			}
			return;
		}
		stats_bytesin+=i;
		eptr->inputpacket.startptr+=i;
		eptr->inputpacket.bytesLeft-=i;

		if (eptr->inputpacket.bytesLeft>0) {
			return;
		}

		PacketHeader header;
		deserializePacketHeader(eptr->hdrbuff, PacketHeader::kSize, header);
		if (eptr->mode==HEADER) {
			if (header.length > 0) {
				if (header.length > MaxPacketSize) {
					syslog(LOG_WARNING, "Master packet too long (%" PRIu32 "/%u)",
							header.length, MaxPacketSize);
					eptr->mode = KILL;
					return;
				}
				eptr->inputpacket.packet.resize(header.length);
				eptr->inputpacket.bytesLeft = header.length;
				eptr->inputpacket.startptr = eptr->inputpacket.packet.data();
				eptr->mode = DATA;
				continue;
			}
			eptr->mode = DATA;
		}

		if (eptr->mode==DATA) {

			eptr->mode=HEADER;
			eptr->inputpacket.bytesLeft = PacketHeader::kSize;
			eptr->inputpacket.startptr = eptr->hdrbuff;

			masterconn_gotpacket(eptr, header.type, eptr->inputpacket.packet);

			eptr->inputpacket.packet.clear();
		}
	}
}

void masterconn_write(masterconn *eptr) {
	int32_t i;
	while (!eptr->outputPackets.empty()) {
		auto& pack = eptr->outputPackets.front();
		i=write(eptr->sock, pack.packet.data() + pack.bytesSent,
				pack.packet.size() - pack.bytesSent);
		if (i<0) {
			if (errno!=EAGAIN) {
				mfs_errlog_silent(LOG_NOTICE,"write to Master error");
				eptr->mode = KILL;
			}
			return;
		}
		stats_bytesout+=i;
		pack.bytesSent += i;
		if (pack.packet.size() != pack.bytesSent) {
			return;
		}
		eptr->outputPackets.pop_front();
	}
}


void masterconn_desc(struct pollfd *pdesc,uint32_t *ndesc) {
	LOG_AVG_TILL_END_OF_SCOPE0("master_desc");
	uint32_t pos = *ndesc;
	masterconn *eptr = masterconnsingleton;

	eptr->pdescpos = -1;
	jobfdpdescpos = -1;

	if (eptr->mode==FREE || eptr->sock<0) {
		return;
	}
	if (eptr->mode==HEADER || eptr->mode==DATA) {
		pdesc[pos].fd = jobfd;
		pdesc[pos].events = POLLIN;
		jobfdpdescpos = pos;
		pos++;
		if (job_pool_jobs_count(jpool)<(BGJOBSCNT*9)/10) {
			pdesc[pos].fd = eptr->sock;
			pdesc[pos].events = POLLIN;
			eptr->pdescpos = pos;
			pos++;
		}
	}
	if (((eptr->mode==HEADER || eptr->mode==DATA) && !eptr->outputPackets.empty())
			|| eptr->mode==CONNECTING) {
		if (eptr->pdescpos>=0) {
			pdesc[eptr->pdescpos].events |= POLLOUT;
		} else {
			pdesc[pos].fd = eptr->sock;
			pdesc[pos].events = POLLOUT;
			eptr->pdescpos = pos;
			pos++;
		}
	}
	*ndesc = pos;
}

void masterconn_serve(struct pollfd *pdesc) {
	LOG_AVG_TILL_END_OF_SCOPE0("master_serve");
	uint32_t now=main_time();
	masterconn *eptr = masterconnsingleton;

	if (eptr->pdescpos>=0 && (pdesc[eptr->pdescpos].revents & (POLLHUP | POLLERR))) {
		if (eptr->mode==CONNECTING) {
			masterconn_connecttest(eptr);
		} else {
			eptr->mode = KILL;
		}
	}
	if (eptr->mode==CONNECTING) {
		if (eptr->sock>=0 && eptr->pdescpos>=0 && (pdesc[eptr->pdescpos].revents & POLLOUT)) { // FD_ISSET(eptr->sock,wset)) {
			masterconn_connecttest(eptr);
		}
	} else {
		if ((eptr->mode==HEADER || eptr->mode==DATA) && jobfdpdescpos>=0 && (pdesc[jobfdpdescpos].revents & POLLIN)) { // FD_ISSET(jobfd,rset)) {
			job_pool_check_jobs(jpool);
		}
		if (eptr->pdescpos>=0) {
			if ((eptr->mode==HEADER || eptr->mode==DATA) && (pdesc[eptr->pdescpos].revents & POLLIN)) { // FD_ISSET(eptr->sock,rset)) {
				eptr->lastread = now;
				masterconn_read(eptr);
			}
			if ((eptr->mode==HEADER || eptr->mode==DATA) && (pdesc[eptr->pdescpos].revents & POLLOUT)) { // FD_ISSET(eptr->sock,wset)) {
				eptr->lastwrite = now;
				masterconn_write(eptr);
			}
			if ((eptr->mode==HEADER || eptr->mode==DATA) && eptr->lastread+Timeout<now) {
				eptr->mode = KILL;
			}
			if ((eptr->mode==HEADER || eptr->mode==DATA) && eptr->lastwrite+(Timeout/3)<now && eptr->outputPackets.empty()) {
				masterconn_create_attached_moosefs_packet(eptr, ANTOAN_NOP);
			}
		}
	}
	if (eptr->mode==HEADER || eptr->mode==DATA) {
		uint32_t jobscnt = job_pool_jobs_count(jpool);
		if (jobscnt>=stats_maxjobscnt) {
			stats_maxjobscnt=jobscnt;
		}
	}
	if (eptr->mode == KILL) {
		job_pool_disable_and_change_callback_all(jpool,masterconn_unwantedjobfinished);
		tcpclose(eptr->sock);
		eptr->inputpacket.packet.clear();
		eptr->outputPackets.clear();
		eptr->mode = FREE;
	}
}

void masterconn_reconnect(void) {
	masterconn *eptr = masterconnsingleton;
	if (eptr->mode==FREE) {
		masterconn_initconnect(eptr);
	}
}

void masterconn_reload(void) {
	masterconn *eptr = masterconnsingleton;
	uint32_t ReconnectionDelay;

	free(MasterHost);
	free(MasterPort);
	free(BindHost);

	MasterHost = cfg_getstr("MASTER_HOST","mfsmaster");
	MasterPort = cfg_getstr("MASTER_PORT","9420");
	BindHost = cfg_getstr("BIND_HOST","*");

	if (eptr->masteraddrvalid && eptr->mode!=FREE) {
		uint32_t mip,bip;
		uint16_t mport;
		if (tcpresolve(BindHost,NULL,&bip,NULL,1)<0) {
			bip = 0;
		}
		if (eptr->bindip!=bip) {
			eptr->bindip = bip;
			eptr->mode = KILL;
		}
		if (tcpresolve(MasterHost,MasterPort,&mip,&mport,0)>=0) {
			if ((mip&0xFF000000)!=0x7F000000) {
				if (eptr->masterip!=mip || eptr->masterport!=mport) {
					eptr->masterip = mip;
					eptr->masterport = mport;
					eptr->mode = KILL;
				}
			} else {
				mfs_arg_syslog(LOG_WARNING,"master connection module: localhost (%u.%u.%u.%u) can't be used for connecting with master (use ip address of network controller)",(mip>>24)&0xFF,(mip>>16)&0xFF,(mip>>8)&0xFF,mip&0xFF);
			}
		} else {
			mfs_arg_syslog(LOG_WARNING,"master connection module: can't resolve master host/port (%s:%s)",MasterHost,MasterPort);
		}
	} else {
		eptr->masteraddrvalid=0;
	}

	Timeout = cfg_getuint32("MASTER_TIMEOUT",60);

	ReconnectionDelay = cfg_getuint32("MASTER_RECONNECTION_DELAY",5);

	if (Timeout>65536) {
		Timeout=65535;
	}
	if (Timeout<10) {
		Timeout=10;
	}

	main_timechange(reconnect_hook,TIMEMODE_RUN_LATE,ReconnectionDelay,0);
}

int masterconn_init(void) {
	uint32_t ReconnectionDelay;
	masterconn *eptr;

	ReconnectionDelay = cfg_getuint32("MASTER_RECONNECTION_DELAY",5);
	MasterHost = cfg_getstr("MASTER_HOST","mfsmaster");
	MasterPort = cfg_getstr("MASTER_PORT","9420");
	BindHost = cfg_getstr("BIND_HOST","*");
	Timeout = cfg_getuint32("MASTER_TIMEOUT",60);
//      BackLogsNumber = cfg_getuint32("BACK_LOGS",50);

	if (Timeout>65536) {
		Timeout=65535;
	}
	if (Timeout<10) {
		Timeout=10;
	}
	eptr = masterconnsingleton = new masterconn;
	passert(eptr);

	eptr->masteraddrvalid = 0;
	eptr->mode = FREE;
	eptr->pdescpos = -1;
//      logfd = NULL;

	if (masterconn_initconnect(eptr)<0) {
		return -1;
	}

	jpool = job_pool_new(10,BGJOBSCNT,&jobfd);
	if (jpool==NULL) {
		return -1;
	}

	main_eachloopregister(masterconn_check_hdd_reports);
	reconnect_hook = main_timeregister(TIMEMODE_RUN_LATE,ReconnectionDelay,rndu32_ranged(ReconnectionDelay),masterconn_reconnect);
	main_destructregister(masterconn_term);
	main_pollregister(masterconn_desc,masterconn_serve);
	main_reloadregister(masterconn_reload);
	return 0;
}<|MERGE_RESOLUTION|>--- conflicted
+++ resolved
@@ -210,7 +210,6 @@
 			masterconn_create_attached_moosefs_packet(eptr, CSTOMA_ERROR_OCCURRED);
 			errorcounter--;
 		}
-<<<<<<< HEAD
 		MooseFSVector<uint64_t> chunks;
 		hdd_get_damaged_chunks(chunks);
 		if (!chunks.empty()) {
@@ -227,28 +226,6 @@
 			std::vector<uint8_t> buffer;
 			cstoma::chunkNew::serialize(buffer, chunksWithVersionAndType);
 			masterconn_create_attached_packet(eptr, buffer);
-=======
-		chunkcounter = hdd_get_damaged_chunk_count();   // lock
-		if (chunkcounter) {
-			buff = masterconn_create_attached_packet(eptr,CSTOMA_CHUNK_DAMAGED,8*chunkcounter);
-			hdd_get_damaged_chunk_data(buff);       // unlock
-		} else {
-			hdd_get_damaged_chunk_data(NULL);
-		}
-		chunkcounter = hdd_get_lost_chunk_count(LOSTCHUNKLIMIT);        // lock
-		if (chunkcounter) {
-			buff = masterconn_create_attached_packet(eptr,CSTOMA_CHUNK_LOST,8*chunkcounter);
-			hdd_get_lost_chunk_data(buff,LOSTCHUNKLIMIT);   // unlock
-		} else {
-			hdd_get_lost_chunk_data(NULL,0);
-		}
-		chunkcounter = hdd_get_new_chunk_count(NEWCHUNKLIMIT);  // lock
-		if (chunkcounter) {
-			buff = masterconn_create_attached_packet(eptr,CSTOMA_CHUNK_NEW,12*chunkcounter);
-			hdd_get_new_chunk_data(buff,NEWCHUNKLIMIT);     // unlock
-		} else {
-			hdd_get_new_chunk_data(NULL,0);
->>>>>>> 795f0466
 		}
 	}
 }
@@ -473,13 +450,8 @@
 	if (length==8+4+4+2) {
 		ip = get32bit(&data);
 		port = get16bit(&data);
-<<<<<<< HEAD
-//		syslog(LOG_NOTICE,"start job replication (%08" PRIX64 ":%04" PRIX32 ":%04" PRIX32 ":%02" PRIX16 ")",chunkid,version,ip,port);
+//              syslog(LOG_NOTICE,"start job replication (%08" PRIX64 ":%04" PRIX32 ":%04" PRIX32 ":%02" PRIX16 ")",chunkid,version,ip,port);
 		job_legacy_replicate_simple(jpool,masterconn_replicationfinished,packet,chunkid,version,ip,port);
-=======
-//              syslog(LOG_NOTICE,"start job replication (%08" PRIX64 ":%04" PRIX32 ":%04" PRIX32 ":%02" PRIX16 ")",chunkid,version,ip,port);
-		job_replicate_simple(jpool,masterconn_replicationfinished,packet,chunkid,version,ip,port);
->>>>>>> 795f0466
 	} else {
 		job_legacy_replicate(jpool,masterconn_replicationfinished,packet,chunkid,version,(length-12)/18,data);
 	}
@@ -612,12 +584,12 @@
 			case MATOCS_DUPTRUNC:
 				masterconn_duptrunc(eptr,data.data(), data.size());
 				break;
-	//		case MATOCS_STRUCTURE_LOG:
-	//			masterconn_structure_log(eptr,data,length);
-	//			break;
-	//		case MATOCS_STRUCTURE_LOG_ROTATE:
-	//			masterconn_structure_log_rotate(eptr,data,length);
-	//			break;
+	//              case MATOCS_STRUCTURE_LOG:
+	//                      masterconn_structure_log(eptr,data,length);
+	//                      break;
+	//              case MATOCS_STRUCTURE_LOG_ROTATE:
+	//                      masterconn_structure_log_rotate(eptr,data,length);
+	//                      break;
 			case ANTOCS_CHUNK_CHECKSUM:
 				masterconn_chunk_checksum(eptr,data.data(), data.size());
 				break;
@@ -631,86 +603,12 @@
 				"(type:%" PRIu32 ", length:%" PRIu32"), %s",
 				type, uint32_t(data.size()), e.what());
 		eptr->mode = KILL;
-<<<<<<< HEAD
-=======
-		return;
-	}
-	chunkid = get64bit(&data);
-	version = get32bit(&data);
-	status = hdd_get_checksum_tab(chunkid,version,crctab);
-	if (status!=STATUS_OK) {
-		ptr = masterconn_create_attached_packet(eptr,CSTOAN_CHUNK_CHECKSUM_TAB,8+4+1);
-	} else {
-		ptr = masterconn_create_attached_packet(eptr,CSTOAN_CHUNK_CHECKSUM_TAB,8+4+4096);
-	}
-	put64bit(&ptr,chunkid);
-	put32bit(&ptr,version);
-	if (status!=STATUS_OK) {
-		put8bit(&ptr,status);
-	} else {
-		memcpy(ptr,crctab,4096);
-	}
-}
-
-void masterconn_gotpacket(masterconn *eptr,uint32_t type,const uint8_t *data,uint32_t length) {
-	switch (type) {
-		case ANTOAN_NOP:
-			break;
-		case ANTOAN_UNKNOWN_COMMAND: // for future use
-			break;
-		case ANTOAN_BAD_COMMAND_SIZE: // for future use
-			break;
-		case MATOCS_CREATE:
-			masterconn_create(eptr,data,length);
-			break;
-		case MATOCS_DELETE:
-			masterconn_delete(eptr,data,length);
-			break;
-		case MATOCS_SET_VERSION:
-			masterconn_setversion(eptr,data,length);
-			break;
-		case MATOCS_DUPLICATE:
-			masterconn_duplicate(eptr,data,length);
-			break;
-		case MATOCS_REPLICATE:
-			masterconn_replicate(eptr,data,length);
-			break;
-		case MATOCS_CHUNKOP:
-			masterconn_chunkop(eptr,data,length);
-			break;
-		case MATOCS_TRUNCATE:
-			masterconn_truncate(eptr,data,length);
-			break;
-		case MATOCS_DUPTRUNC:
-			masterconn_duptrunc(eptr,data,length);
-			break;
-//              case MATOCS_STRUCTURE_LOG:
-//                      masterconn_structure_log(eptr,data,length);
-//                      break;
-//              case MATOCS_STRUCTURE_LOG_ROTATE:
-//                      masterconn_structure_log_rotate(eptr,data,length);
-//                      break;
-		case ANTOCS_CHUNK_CHECKSUM:
-			masterconn_chunk_checksum(eptr,data,length);
-			break;
-		case ANTOCS_CHUNK_CHECKSUM_TAB:
-			masterconn_chunk_checksum_tab(eptr,data,length);
-			break;
-		default:
-			syslog(LOG_NOTICE,"got unknown message (type:%" PRIu32 ")",type);
-			eptr->mode = KILL;
->>>>>>> 795f0466
 	}
 }
 
 
 void masterconn_term(void) {
-<<<<<<< HEAD
-//	syslog(LOG_INFO,"closing %s:%s",MasterHost,MasterPort);
-=======
-	packetstruct *pptr,*paptr;
 //      syslog(LOG_INFO,"closing %s:%s",MasterHost,MasterPort);
->>>>>>> 795f0466
 	masterconn *eptr = masterconnsingleton;
 
 	job_pool_delete(jpool);
