--- conflicted
+++ resolved
@@ -60,6 +60,8 @@
 
 // has to be less than MaxPacketSize on master side divided by 8
 #define LOSTCHUNKLIMIT 25000
+// has to be less than MaxPacketSize on master side divided by 12
+#define NEWCHUNKLIMIT 25000
 
 #define BGJOBSCNT 1000
 
@@ -91,7 +93,6 @@
 static char *MasterHost;
 static char *MasterPort;
 static char *BindHost;
-static uint32_t BgJobThreads;
 static uint32_t Timeout_ms;
 static void* reconnect_hook;
 static std::string gLabel;
@@ -241,7 +242,7 @@
 void masterconn_lizjobfinished(uint8_t status, void *packet) {
 	OutputPacket* outputPacket = static_cast<OutputPacket*>(packet);
 	masterconn *eptr = masterconnsingleton;
-	if (eptr->mode == DATA || eptr->mode == HEADER) {
+	if (eptr->mode == CONNECTED) {
 		cstoma::overwriteStatusField(outputPacket->packet, status);
 		masterconn_attach_packet(eptr, packet);
 	} else {
@@ -504,77 +505,7 @@
 }
 */
 
-void masterconn_gotpacket(masterconn *eptr,uint32_t type, const std::vector<uint8_t>& data) {
-	try {
-		switch (type) {
-			case ANTOAN_NOP:
-				break;
-			case ANTOAN_UNKNOWN_COMMAND: // for future use
-				break;
-			case ANTOAN_BAD_COMMAND_SIZE: // for future use
-				break;
-			case LIZ_MATOCS_CREATE_CHUNK:
-				masterconn_create(eptr, data);
-				break;
-			case LIZ_MATOCS_DELETE_CHUNK:
-				masterconn_delete(eptr, data);
-				break;
-			case LIZ_MATOCS_SET_VERSION:
-				masterconn_setversion(eptr, data);
-				break;
-			case LIZ_MATOCS_DUPLICATE_CHUNK:
-				masterconn_duplicate(eptr, data);
-				break;
-			case MATOCS_REPLICATE:
-				masterconn_legacy_replicate(eptr, data.data(), data.size());
-				break;
-			case LIZ_MATOCS_REPLICATE_CHUNK:
-				masterconn_replicate(data);
-				break;
-			case MATOCS_CHUNKOP:
-				masterconn_chunkop(eptr, data.data(), data.size());
-				break;
-			case LIZ_MATOCS_TRUNCATE:
-				masterconn_truncate(eptr, data);
-				break;
-			case LIZ_MATOCS_DUPTRUNC_CHUNK:
-				masterconn_duptrunc(eptr,data);
-				break;
-	//              case MATOCS_STRUCTURE_LOG:
-	//                      masterconn_structure_log(eptr,data,length);
-	//                      break;
-	//              case MATOCS_STRUCTURE_LOG_ROTATE:
-	//                      masterconn_structure_log_rotate(eptr,data,length);
-	//                      break;
-			default:
-				syslog(LOG_NOTICE,"got unknown message (type:%" PRIu32 ")",type);
-				eptr->mode = KILL;
-		}
-	} catch (IncorrectDeserializationException& e) {
-		syslog(LOG_NOTICE,
-				"chunkserver <-> master module: got inconsistent message "
-				"(type:%" PRIu32 ", length:%" PRIu32"), %s",
-				type, uint32_t(data.size()), e.what());
-		eptr->mode = KILL;
-<<<<<<< HEAD
-=======
-		return;
-	}
-	chunkid = get64bit(&data);
-	version = get32bit(&data);
-	status = hdd_get_checksum(chunkid,version,&checksum);
-	if (status!=STATUS_OK) {
-		masterconn_create_attached_moosefs_packet(
-				eptr, CSTOAN_CHUNK_CHECKSUM, chunkid, version, status);
-	} else {
-		masterconn_create_attached_moosefs_packet(
-				eptr, CSTOAN_CHUNK_CHECKSUM, chunkid, version, checksum);
-	}
-}
-
-void masterconn_gotpacket(masterconn *eptr, PacketHeader header, const MessageBuffer& message) {
-	uint32_t length = header.length;
-	const uint8_t* data = message.data();
+void masterconn_gotpacket(masterconn *eptr, PacketHeader header, const MessageBuffer& message) try {
 	switch (header.type) {
 		case ANTOAN_NOP:
 			break;
@@ -582,44 +513,49 @@
 			break;
 		case ANTOAN_BAD_COMMAND_SIZE: // for future use
 			break;
-		case MATOCS_CREATE:
-			masterconn_create(eptr,data,length);
-			break;
-		case MATOCS_DELETE:
-			masterconn_delete(eptr,data,length);
-			break;
-		case MATOCS_SET_VERSION:
-			masterconn_setversion(eptr,data,length);
-			break;
-		case MATOCS_DUPLICATE:
-			masterconn_duplicate(eptr,data,length);
+		case LIZ_MATOCS_CREATE_CHUNK:
+			masterconn_create(eptr, message);
+			break;
+		case LIZ_MATOCS_DELETE_CHUNK:
+			masterconn_delete(eptr, message);
+			break;
+		case LIZ_MATOCS_SET_VERSION:
+			masterconn_setversion(eptr, message);
+			break;
+		case LIZ_MATOCS_DUPLICATE_CHUNK:
+			masterconn_duplicate(eptr, message);
 			break;
 		case MATOCS_REPLICATE:
-			masterconn_replicate(eptr,data,length);
+			masterconn_legacy_replicate(eptr, message.data(), message.size());
+			break;
+		case LIZ_MATOCS_REPLICATE_CHUNK:
+			masterconn_replicate(message);
 			break;
 		case MATOCS_CHUNKOP:
-			masterconn_chunkop(eptr,data,length);
-			break;
-		case MATOCS_TRUNCATE:
-			masterconn_truncate(eptr,data,length);
-			break;
-		case MATOCS_DUPTRUNC:
-			masterconn_duptrunc(eptr,data,length);
+			masterconn_chunkop(eptr, message.data(), message.size());
+			break;
+		case LIZ_MATOCS_TRUNCATE:
+			masterconn_truncate(eptr, message);
+			break;
+		case LIZ_MATOCS_DUPTRUNC_CHUNK:
+			masterconn_duptrunc(eptr, message);
 			break;
 //              case MATOCS_STRUCTURE_LOG:
-//                      masterconn_structure_log(eptr,data,length);
+//                      masterconn_structure_log(eptr, message.data(), message.size());
 //                      break;
 //              case MATOCS_STRUCTURE_LOG_ROTATE:
-//                      masterconn_structure_log_rotate(eptr,data,length);
+//                      masterconn_structure_log_rotate(eptr, message.data(), message.size());
 //                      break;
-		case ANTOCS_CHUNK_CHECKSUM:
-			masterconn_chunk_checksum(eptr,data,length);
-			break;
 		default:
 			syslog(LOG_NOTICE,"got unknown message (type:%" PRIu32 ")", header.type);
 			eptr->mode = KILL;
->>>>>>> dd5fe68c
-	}
+	}
+} catch (IncorrectDeserializationException& e) {
+	syslog(LOG_NOTICE,
+			"chunkserver <-> master module: got inconsistent message "
+			"(type:%" PRIu32 ", length:%" PRIu32"), %s",
+			header.type, uint32_t(message.size()), e.what());
+	eptr->mode = KILL;
 }
 
 
@@ -762,21 +698,8 @@
 			return;
 		}
 
-<<<<<<< HEAD
-		if (eptr->mode==DATA) {
-
-			eptr->mode=HEADER;
-			eptr->inputpacket.bytesLeft = PacketHeader::kSize;
-			eptr->inputpacket.startptr = eptr->hdrbuff;
-
-			masterconn_gotpacket(eptr, header.type, eptr->inputpacket.packet);
-
-			eptr->inputpacket.packet.clear();
-		}
-=======
 		masterconn_gotpacket(eptr, eptr->inputPacket.getHeader(), eptr->inputPacket.getData());
 		eptr->inputPacket.reset();
->>>>>>> dd5fe68c
 	}
 }
 
@@ -971,7 +894,6 @@
 	MasterHost = cfg_getstr("MASTER_HOST","mfsmaster");
 	MasterPort = cfg_getstr("MASTER_PORT","9420");
 	BindHost = cfg_getstr("BIND_HOST","*");
-	BgJobThreads = cfg_getuint32("CSSERV_MASTER_WORKERS", 10);
 	Timeout_ms = get_cfg_timeout();
 //      BackLogsNumber = cfg_getuint32("BACK_LOGS",50);
 
@@ -990,14 +912,6 @@
 		return -1;
 	}
 
-<<<<<<< HEAD
-=======
-	jpool = job_pool_new(BgJobThreads,BGJOBSCNT,&jobfd);
-	if (jpool==NULL) {
-		return -1;
-	}
-
->>>>>>> dd5fe68c
 	main_eachloopregister(masterconn_check_hdd_reports);
 	reconnect_hook = main_timeregister(TIMEMODE_RUN_LATE,ReconnectionDelay,rndu32_ranged(ReconnectionDelay),masterconn_reconnect);
 	main_destructregister(masterconn_term);
